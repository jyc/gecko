/* This Source Code Form is subject to the terms of the Mozilla Public
 * License, v. 2.0. If a copy of the MPL was not distributed with this
 * file, You can obtain one at http://mozilla.org/MPL/2.0/. */

"use strict";

this.EXPORTED_SYMBOLS = ["CustomizableUI"];

const {classes: Cc, interfaces: Ci, utils: Cu, results: Cr} = Components;

Cu.import("resource://gre/modules/Services.jsm");
Cu.import("resource://gre/modules/XPCOMUtils.jsm");
Cu.import("resource://gre/modules/AppConstants.jsm");

XPCOMUtils.defineLazyModuleGetters(this, {
  PanelWideWidgetTracker: "resource:///modules/PanelWideWidgetTracker.jsm",
  SearchWidgetTracker: "resource:///modules/SearchWidgetTracker.jsm",
  CustomizableWidgets: "resource:///modules/CustomizableWidgets.jsm",
  DeferredTask: "resource://gre/modules/DeferredTask.jsm",
  PrivateBrowsingUtils: "resource://gre/modules/PrivateBrowsingUtils.jsm",
  ShortcutUtils: "resource://gre/modules/ShortcutUtils.jsm",
  LightweightThemeManager: "resource://gre/modules/LightweightThemeManager.jsm",
});

XPCOMUtils.defineLazyGetter(this, "gWidgetsBundle", function() {
  const kUrl = "chrome://browser/locale/customizableui/customizableWidgets.properties";
  return Services.strings.createBundle(kUrl);
});

XPCOMUtils.defineLazyServiceGetter(this, "gELS",
  "@mozilla.org/eventlistenerservice;1", "nsIEventListenerService");

const kNSXUL = "http://www.mozilla.org/keymaster/gatekeeper/there.is.only.xul";

const kSpecialWidgetPfx = "customizableui-special-";

const kPrefCustomizationState        = "browser.uiCustomization.state";
const kPrefCustomizationAutoAdd      = "browser.uiCustomization.autoAdd";
const kPrefCustomizationDebug        = "browser.uiCustomization.debug";
const kPrefDrawInTitlebar            = "browser.tabs.drawInTitlebar";
const kPrefExtraDragSpace            = "browser.tabs.extraDragSpace";
const kPrefUIDensity                 = "browser.uidensity";
const kPrefAutoTouchMode             = "browser.touchmode.auto";
const kPrefAutoHideDownloadsButton   = "browser.download.autohideButton";

const kExpectedWindowURL = "chrome://browser/content/browser.xul";

/**
 * The keys are the handlers that are fired when the event type (the value)
 * is fired on the subview. A widget that provides a subview has the option
 * of providing onViewShowing and onViewHiding event handlers.
 */
const kSubviewEvents = [
  "ViewShowing",
  "ViewHiding"
];

/**
 * The current version. We can use this to auto-add new default widgets as necessary.
 * (would be const but isn't because of testing purposes)
 */
var kVersion = 11;

/**
 * Buttons removed from built-ins by version they were removed. kVersion must be
 * bumped any time a new id is added to this. Use the button id as key, and
 * version the button is removed in as the value.  e.g. "pocket-button": 5
 */
var ObsoleteBuiltinButtons = {
};

/**
 * gPalette is a map of every widget that CustomizableUI.jsm knows about, keyed
 * on their IDs.
 */
var gPalette = new Map();

/**
 * gAreas maps area IDs to Sets of properties about those areas. An area is a
 * place where a widget can be put.
 */
var gAreas = new Map();

/**
 * gPlacements maps area IDs to Arrays of widget IDs, indicating that the widgets
 * are placed within that area (either directly in the area node, or in the
 * customizationTarget of the node).
 */
var gPlacements = new Map();

/**
 * gFuturePlacements represent placements that will happen for areas that have
 * not yet loaded (due to lazy-loading). This can occur when add-ons register
 * widgets.
 */
var gFuturePlacements = new Map();

// XXXunf Temporary. Need a nice way to abstract functions to build widgets
//       of these types.
var gSupportedWidgetTypes = new Set(["button", "view", "custom"]);

/**
 * gPanelsForWindow is a list of known panels in a window which we may need to close
 * should command events fire which target them.
 */
var gPanelsForWindow = new WeakMap();

/**
 * gSeenWidgets remembers which widgets the user has seen for the first time
 * before. This way, if a new widget is created, and the user has not seen it
 * before, it can be put in its default location. Otherwise, it remains in the
 * palette.
 */
var gSeenWidgets = new Set();

/**
 * gDirtyAreaCache is a set of area IDs for areas where items have been added,
 * moved or removed at least once. This set is persisted, and is used to
 * optimize building of toolbars in the default case where no toolbars should
 * be "dirty".
 */
var gDirtyAreaCache = new Set();

/**
 * gPendingBuildAreas is a map from area IDs to map from build nodes to their
 * existing children at the time of node registration, that are waiting
 * for the area to be registered
 */
var gPendingBuildAreas = new Map();

var gSavedState = null;
var gRestoring = false;
var gDirty = false;
var gInBatchStack = 0;
var gResetting = false;
var gUndoResetting = false;

/**
 * gBuildAreas maps area IDs to actual area nodes within browser windows.
 */
var gBuildAreas = new Map();

/**
 * gBuildWindows is a map of windows that have registered build areas, mapped
 * to a Set of known toolboxes in that window.
 */
var gBuildWindows = new Map();

var gNewElementCount = 0;
var gGroupWrapperCache = new Map();
var gSingleWrapperCache = new WeakMap();
var gListeners = new Set();

var gUIStateBeforeReset = {
  uiCustomizationState: null,
  drawInTitlebar: null,
  extraDragSpace: null,
  currentTheme: null,
  uiDensity: null,
  autoTouchMode: null,
};

var gDefaultPanelPlacements = null;

XPCOMUtils.defineLazyGetter(this, "log", () => {
  let scope = {};
  Cu.import("resource://gre/modules/Console.jsm", scope);
  let debug = Services.prefs.getBoolPref(kPrefCustomizationDebug, false);
  let consoleOptions = {
    maxLogLevel: debug ? "all" : "log",
    prefix: "CustomizableUI",
  };
  return new scope.ConsoleAPI(consoleOptions);
});

var CustomizableUIInternal = {
  initialize() {
    log.debug("Initializing");

    this.addListener(this);
    this._defineBuiltInWidgets();
    this.loadSavedState();
    this._updateForNewVersion();
    this._markObsoleteBuiltinButtonsSeen();

    this.registerArea(CustomizableUI.AREA_FIXED_OVERFLOW_PANEL, {
      type: CustomizableUI.TYPE_MENU_PANEL,
      defaultPlacements: [],
      anchor: "nav-bar-overflow-button",
    }, true);

    let navbarPlacements = [
      "back-button",
      "forward-button",
      "stop-reload-button",
      "home-button",
      "spring",
      "urlbar-container",
      "spring",
      "downloads-button",
      "library-button",
      "sidebar-button",
    ];

    if (AppConstants.MOZ_DEV_EDITION) {
      navbarPlacements.splice(2, 0, "developer-button");
    }

    this.registerArea(CustomizableUI.AREA_NAVBAR, {
      legacy: true,
      type: CustomizableUI.TYPE_TOOLBAR,
      overflowable: true,
      defaultPlacements: navbarPlacements,
      defaultCollapsed: false,
    }, true);

    if (AppConstants.MENUBAR_CAN_AUTOHIDE) {
      this.registerArea(CustomizableUI.AREA_MENUBAR, {
        legacy: true,
        type: CustomizableUI.TYPE_TOOLBAR,
        defaultPlacements: [
          "menubar-items",
        ],
        defaultCollapsed: true,
      }, true);
    }

    this.registerArea(CustomizableUI.AREA_TABSTRIP, {
      legacy: true,
      type: CustomizableUI.TYPE_TOOLBAR,
      defaultPlacements: [
        "tabbrowser-tabs",
        "new-tab-button",
        "alltabs-button",
      ],
      defaultCollapsed: null,
    }, true);
    this.registerArea(CustomizableUI.AREA_BOOKMARKS, {
      legacy: true,
      type: CustomizableUI.TYPE_TOOLBAR,
      defaultPlacements: [
        "personal-bookmarks",
      ],
      defaultCollapsed: true,
    }, true);

    SearchWidgetTracker.init();
  },

  get _builtinToolbars() {
    let toolbars = new Set([
      CustomizableUI.AREA_NAVBAR,
      CustomizableUI.AREA_BOOKMARKS,
      CustomizableUI.AREA_TABSTRIP,
    ]);
    if (AppConstants.platform != "macosx") {
      toolbars.add(CustomizableUI.AREA_MENUBAR);
    }
    return toolbars;
  },

  _defineBuiltInWidgets() {
    for (let widgetDefinition of CustomizableWidgets) {
      this.createBuiltinWidget(widgetDefinition);
    }
  },

  _updateForNewVersion() {
    // We should still enter even if gSavedState.currentVersion >= kVersion
    // because the per-widget pref facility is independent of versioning.
    if (!gSavedState) {
      // Flip all the prefs so we don't try to re-introduce later:
      for (let [, widget] of gPalette) {
        if (widget.defaultArea && widget._introducedInVersion === "pref") {
          let prefId = "browser.toolbarbuttons.introduced." + widget.id;
          Services.prefs.setBoolPref(prefId, true);
        }
      }
      return;
    }

    let currentVersion = gSavedState.currentVersion;
    for (let [id, widget] of gPalette) {
      if (widget.defaultArea) {
        let shouldAdd = false;
        let shouldSetPref = false;
        let prefId = "browser.toolbarbuttons.introduced." + widget.id;
        if (widget._introducedInVersion === "pref") {
          try {
            shouldAdd = !Services.prefs.getBoolPref(prefId);
          } catch (ex) {
            // Pref doesn't exist:
            shouldAdd = true;
          }
          shouldSetPref = shouldAdd;
        } else if (widget._introducedInVersion > currentVersion) {
          shouldAdd = true;
        }

        if (shouldAdd) {
          let futurePlacements = gFuturePlacements.get(widget.defaultArea);
          if (futurePlacements) {
            futurePlacements.add(id);
          } else {
            gFuturePlacements.set(widget.defaultArea, new Set([id]));
          }
          if (shouldSetPref) {
            Services.prefs.setBoolPref(prefId, true);
          }
        }
      }
    }

    if (currentVersion < 2) {
      // Nuke the old 'loop-call-button' out of orbit.
      CustomizableUI.removeWidgetFromArea("loop-call-button");
    }

    if (currentVersion < 4) {
      CustomizableUI.removeWidgetFromArea("loop-button-throttled");
    }

    if (currentVersion < 7 && gSavedState.placements &&
        gSavedState.placements[CustomizableUI.AREA_NAVBAR]) {
      let placements = gSavedState.placements[CustomizableUI.AREA_NAVBAR];
      let newPlacements = ["back-button", "forward-button", "stop-reload-button", "home-button"];
      for (let button of placements) {
        if (!newPlacements.includes(button)) {
          newPlacements.push(button);
        }
      }

      if (!newPlacements.includes("sidebar-button")) {
        newPlacements.push("sidebar-button");
      }

      gSavedState.placements[CustomizableUI.AREA_NAVBAR] = newPlacements;
    }

    if (currentVersion < 8 && gSavedState.placements &&
        gSavedState.placements["PanelUI-contents"]) {
      let savedPanelPlacements = gSavedState.placements["PanelUI-contents"];
      delete gSavedState.placements["PanelUI-contents"];
      let defaultPlacements = [
        "edit-controls",
        "zoom-controls",
        "new-window-button",
        "privatebrowsing-button",
        "save-page-button",
        "print-button",
        "history-panelmenu",
        "fullscreen-button",
        "find-button",
        "preferences-button",
        "add-ons-button",
        "sync-button",
        "e10s-button",
      ];

      if (!AppConstants.MOZ_DEV_EDITION) {
        defaultPlacements.splice(-1, 0, "developer-button");
      }

      let showCharacterEncoding = Services.prefs.getComplexValue(
        "browser.menu.showCharacterEncoding",
        Ci.nsIPrefLocalizedString
      ).data;
      if (showCharacterEncoding == "true") {
        defaultPlacements.push("characterencoding-button");
      }

      savedPanelPlacements = savedPanelPlacements.filter(id => !defaultPlacements.includes(id));

      if (savedPanelPlacements.length) {
        gSavedState.placements[CustomizableUI.AREA_FIXED_OVERFLOW_PANEL] = savedPanelPlacements;
      }
    }

    if (currentVersion < 9 && gSavedState.placements && gSavedState.placements["nav-bar"]) {
      let placements = gSavedState.placements["nav-bar"];
      if (placements.includes("urlbar-container")) {
        let urlbarIndex = placements.indexOf("urlbar-container");
        let secondSpringIndex = urlbarIndex + 1;
        // Insert if there isn't already a spring before the urlbar
        if (urlbarIndex == 0 || !placements[urlbarIndex - 1].startsWith(kSpecialWidgetPfx + "spring")) {
          placements.splice(urlbarIndex, 0, "spring");
          // The url bar is now 1 index later, so increment the insertion point for
          // the second spring.
          secondSpringIndex++;
        }
        // If the search container is present, insert after the search container
        // instead of after the url bar
        let searchContainerIndex = placements.indexOf("search-container");
        if (searchContainerIndex != -1) {
          secondSpringIndex = searchContainerIndex + 1;
        }
        if (secondSpringIndex == placements.length ||
            !placements[secondSpringIndex].startsWith(kSpecialWidgetPfx + "spring")) {
          placements.splice(secondSpringIndex, 0, "spring");
        }
      }

      // Finally, replace the bookmarks menu button with the library one if present
      if (placements.includes("bookmarks-menu-button")) {
        let bmbIndex = placements.indexOf("bookmarks-menu-button");
        placements.splice(bmbIndex, 1);
        let downloadButtonIndex = placements.indexOf("downloads-button");
        let libraryIndex = downloadButtonIndex == -1 ? bmbIndex : (downloadButtonIndex + 1);
        placements.splice(libraryIndex, 0, "library-button");
      }
    }

    if (currentVersion < 10 && gSavedState.placements) {
      for (let placements of Object.values(gSavedState.placements)) {
        if (placements.includes("webcompat-reporter-button")) {
          placements.splice(placements.indexOf("webcompat-reporter-button"), 1);
          break;
        }
      }
    }

    // Move the downloads button to the default position in the navbar if it's
    // not there already.
    if (currentVersion < 11 && gSavedState.placements) {
      let navbarPlacements = gSavedState.placements[CustomizableUI.AREA_NAVBAR];
      // First remove from wherever it currently lives, if anywhere:
      for (let placements of Object.values(gSavedState.placements)) {
        let existingIndex = placements.indexOf("downloads-button");
        if (existingIndex != -1) {
          placements.splice(existingIndex, 1);
          break; // It can only be in 1 place, so no point looking elsewhere.
        }
      }

      // Now put the button in the navbar in the correct spot:
      if (navbarPlacements) {
        let insertionPoint = navbarPlacements.indexOf("urlbar-container");
        // Deliberately iterate to 1 past the end of the array to insert at the
        // end if need be.
        while (++insertionPoint < navbarPlacements.length) {
          let widget = navbarPlacements[insertionPoint];
          // If we find a non-searchbar, non-spacer node, break out of the loop:
          if (widget != "search-container" && !this.matchingSpecials(widget, "spring")) {
            break;
          }
        }
        // We either found the right spot, or reached the end of the
        // placements, so insert here:
        navbarPlacements.splice(insertionPoint, 0, "downloads-button");
      }
    }
  },

  /**
   * _markObsoleteBuiltinButtonsSeen
   * when upgrading, ensure obsoleted buttons are in seen state.
   */
  _markObsoleteBuiltinButtonsSeen() {
    if (!gSavedState)
      return;
    let currentVersion = gSavedState.currentVersion;
    if (currentVersion >= kVersion)
      return;
    // we're upgrading, update state if necessary
    for (let id in ObsoleteBuiltinButtons) {
      let version = ObsoleteBuiltinButtons[id]
      if (version == kVersion) {
        gSeenWidgets.add(id);
        gDirty = true;
      }
    }
  },

  _placeNewDefaultWidgetsInArea(aArea) {
    let futurePlacedWidgets = gFuturePlacements.get(aArea);
    let savedPlacements = gSavedState && gSavedState.placements && gSavedState.placements[aArea];
    let defaultPlacements = gAreas.get(aArea).get("defaultPlacements");
    if (!savedPlacements || !savedPlacements.length || !futurePlacedWidgets || !defaultPlacements ||
        !defaultPlacements.length) {
      return;
    }
    let defaultWidgetIndex = -1;

    for (let widgetId of futurePlacedWidgets) {
      let widget = gPalette.get(widgetId);
      if (!widget || widget.source !== CustomizableUI.SOURCE_BUILTIN ||
          !widget.defaultArea || !widget._introducedInVersion ||
          savedPlacements.indexOf(widget.id) !== -1) {
        continue;
      }
      defaultWidgetIndex = defaultPlacements.indexOf(widget.id);
      if (defaultWidgetIndex === -1) {
        continue;
      }
      // Now we know that this widget should be here by default, was newly introduced,
      // and we have a saved state to insert into, and a default state to work off of.
      // Try introducing after widgets that come before it in the default placements:
      for (let i = defaultWidgetIndex; i >= 0; i--) {
        // Special case: if the defaults list this widget as coming first, insert at the beginning:
        if (i === 0 && i === defaultWidgetIndex) {
          savedPlacements.splice(0, 0, widget.id);
          // Before you ask, yes, deleting things inside a let x of y loop where y is a Set is
          // safe, and we won't skip any items.
          futurePlacedWidgets.delete(widget.id);
          gDirty = true;
          break;
        }
        // Otherwise, if we're somewhere other than the beginning, check if the previous
        // widget is in the saved placements.
        if (i) {
          let previousWidget = defaultPlacements[i - 1];
          let previousWidgetIndex = savedPlacements.indexOf(previousWidget);
          if (previousWidgetIndex != -1) {
            savedPlacements.splice(previousWidgetIndex + 1, 0, widget.id);
            futurePlacedWidgets.delete(widget.id);
            gDirty = true;
            break;
          }
        }
      }
      // The loop above either inserts the item or doesn't - either way, we can get away
      // with doing nothing else now; if the item remains in gFuturePlacements, we'll
      // add it at the end in restoreStateForArea.
    }
    this.saveState();
  },

  wrapWidget(aWidgetId) {
    if (gGroupWrapperCache.has(aWidgetId)) {
      return gGroupWrapperCache.get(aWidgetId);
    }

    let provider = this.getWidgetProvider(aWidgetId);
    if (!provider) {
      return null;
    }

    if (provider == CustomizableUI.PROVIDER_API) {
      let widget = gPalette.get(aWidgetId);
      if (!widget.wrapper) {
        widget.wrapper = new WidgetGroupWrapper(widget);
        gGroupWrapperCache.set(aWidgetId, widget.wrapper);
      }
      return widget.wrapper;
    }

    // PROVIDER_SPECIAL gets treated the same as PROVIDER_XUL.
    // XXXgijs: this causes bugs in code that depends on widgetWrapper.provider
    // giving an accurate answer... filed as bug 1379821
    let wrapper = new XULWidgetGroupWrapper(aWidgetId);
    gGroupWrapperCache.set(aWidgetId, wrapper);
    return wrapper;
  },

  registerArea(aName, aProperties, aInternalCaller) {
    if (typeof aName != "string" || !/^[a-z0-9-_]{1,}$/i.test(aName)) {
      throw new Error("Invalid area name");
    }

    let areaIsKnown = gAreas.has(aName);
    let props = areaIsKnown ? gAreas.get(aName) : new Map();
    const kImmutableProperties = new Set(["type", "legacy", "overflowable"]);
    for (let key in aProperties) {
      if (areaIsKnown && kImmutableProperties.has(key) &&
          props.get(key) != aProperties[key]) {
        throw new Error("An area cannot change the property for '" + key + "'");
      }
      props.set(key, aProperties[key]);
    }
    // Default to a toolbar:
    if (!props.has("type")) {
      props.set("type", CustomizableUI.TYPE_TOOLBAR);
    }
    if (props.get("type") == CustomizableUI.TYPE_TOOLBAR) {
      // Check aProperties instead of props because this check is only interested
      // in the passed arguments, not the state of a potentially pre-existing area.
      if (!aInternalCaller && aProperties.defaultCollapsed) {
        throw new Error("defaultCollapsed is only allowed for default toolbars.")
      }
      if (!props.has("defaultCollapsed")) {
        props.set("defaultCollapsed", true);
      }
    } else if (props.has("defaultCollapsed")) {
      throw new Error("defaultCollapsed only applies for TYPE_TOOLBAR areas.");
    }
    // Sanity check type:
    let allTypes = [CustomizableUI.TYPE_TOOLBAR, CustomizableUI.TYPE_MENU_PANEL];
    if (allTypes.indexOf(props.get("type")) == -1) {
      throw new Error("Invalid area type " + props.get("type"));
    }

    // And to no placements:
    if (!props.has("defaultPlacements")) {
      props.set("defaultPlacements", []);
    }
    // Sanity check default placements array:
    if (!Array.isArray(props.get("defaultPlacements"))) {
      throw new Error("Should provide an array of default placements");
    }

    if (!areaIsKnown) {
      gAreas.set(aName, props);

      // Reconcile new default widgets. Have to do this before we start restoring things.
      this._placeNewDefaultWidgetsInArea(aName);

      if (props.get("legacy") && !gPlacements.has(aName)) {
        // Guarantee this area exists in gFuturePlacements, to avoid checking it in
        // various places elsewhere.
        if (!gFuturePlacements.has(aName)) {
          gFuturePlacements.set(aName, new Set());
        }
      } else {
        this.restoreStateForArea(aName);
      }

      // If we have pending build area nodes, register all of them
      if (gPendingBuildAreas.has(aName)) {
        let pendingNodes = gPendingBuildAreas.get(aName);
        for (let [pendingNode, existingChildren] of pendingNodes) {
          this.registerToolbarNode(pendingNode, existingChildren);
        }
        gPendingBuildAreas.delete(aName);
      }
    }
  },

  unregisterArea(aName, aDestroyPlacements) {
    if (typeof aName != "string" || !/^[a-z0-9-_]{1,}$/i.test(aName)) {
      throw new Error("Invalid area name");
    }
    if (!gAreas.has(aName) && !gPlacements.has(aName)) {
      throw new Error("Area not registered");
    }

    // Move all the widgets out
    this.beginBatchUpdate();
    try {
      let placements = gPlacements.get(aName);
      if (placements) {
        // Need to clone this array so removeWidgetFromArea doesn't modify it
        placements = [...placements];
        placements.forEach(this.removeWidgetFromArea, this);
      }

      // Delete all remaining traces.
      gAreas.delete(aName);
      // Only destroy placements when necessary:
      if (aDestroyPlacements) {
        gPlacements.delete(aName);
      } else {
        // Otherwise we need to re-set them, as removeFromArea will have emptied
        // them out:
        gPlacements.set(aName, placements);
      }
      gFuturePlacements.delete(aName);
      let existingAreaNodes = gBuildAreas.get(aName);
      if (existingAreaNodes) {
        for (let areaNode of existingAreaNodes) {
          this.notifyListeners("onAreaNodeUnregistered", aName, areaNode.customizationTarget,
                               CustomizableUI.REASON_AREA_UNREGISTERED);
        }
      }
      gBuildAreas.delete(aName);
    } finally {
      this.endBatchUpdate(true);
    }
  },

  registerToolbarNode(aToolbar, aExistingChildren) {
    let area = aToolbar.id;
    if (gBuildAreas.has(area) && gBuildAreas.get(area).has(aToolbar)) {
      return;
    }
    let areaProperties = gAreas.get(area);

    // If this area is not registered, try to do it automatically:
    if (!areaProperties) {
      // If there's no defaultset attribute and this isn't a legacy extra toolbar,
      // we assume that we should wait for registerArea to be called:
      if (!aToolbar.hasAttribute("defaultset") &&
          !aToolbar.hasAttribute("customindex")) {
        if (!gPendingBuildAreas.has(area)) {
          gPendingBuildAreas.set(area, new Map());
        }
        let pendingNodes = gPendingBuildAreas.get(area);
        pendingNodes.set(aToolbar, aExistingChildren);
        return;
      }
      let props = {type: CustomizableUI.TYPE_TOOLBAR, legacy: true};
      let defaultsetAttribute = aToolbar.getAttribute("defaultset") || "";
      props.defaultPlacements = defaultsetAttribute.split(",").filter(s => s);
      this.registerArea(area, props);
      areaProperties = gAreas.get(area);
    }

    this.beginBatchUpdate();
    try {
      let placements = gPlacements.get(area);
      if (!placements && areaProperties.has("legacy")) {
        let legacyState = aToolbar.getAttribute("currentset");
        if (legacyState) {
          legacyState = legacyState.split(",").filter(s => s);
        }

        // Manually restore the state here, so the legacy state can be converted.
        this.restoreStateForArea(area, legacyState);
        placements = gPlacements.get(area);
      }

      // Check that the current children and the current placements match. If
      // not, mark it as dirty:
      if (aExistingChildren.length != placements.length ||
          aExistingChildren.every((id, i) => id == placements[i])) {
        gDirtyAreaCache.add(area);
      }

      if (areaProperties.has("overflowable")) {
        aToolbar.overflowable = new OverflowableToolbar(aToolbar);
      }

      this.registerBuildArea(area, aToolbar);

      // We only build the toolbar if it's been marked as "dirty". Dirty means
      // one of the following things:
      // 1) Items have been added, moved or removed from this toolbar before.
      // 2) The number of children of the toolbar does not match the length of
      //    the placements array for that area.
      //
      // This notion of being "dirty" is stored in a cache which is persisted
      // in the saved state.
      if (gDirtyAreaCache.has(area)) {
        this.buildArea(area, placements, aToolbar);
      }
      this.notifyListeners("onAreaNodeRegistered", area, aToolbar.customizationTarget);
      aToolbar.setAttribute("currentset", placements.join(","));
    } finally {
      this.endBatchUpdate();
    }
  },

  buildArea(aArea, aPlacements, aAreaNode) {
    let document = aAreaNode.ownerDocument;
    let window = document.defaultView;
    let inPrivateWindow = PrivateBrowsingUtils.isWindowPrivate(window);
    let container = aAreaNode.customizationTarget;
    let areaIsPanel = gAreas.get(aArea).get("type") == CustomizableUI.TYPE_MENU_PANEL;

    if (!container) {
      throw new Error("Expected area " + aArea
                      + " to have a customizationTarget attribute.");
    }

    // Restore nav-bar visibility since it may have been hidden
    // through a migration path (bug 938980) or an add-on.
    if (aArea == CustomizableUI.AREA_NAVBAR) {
      aAreaNode.collapsed = false;
    }

    this.beginBatchUpdate();

    try {
      let currentNode = container.firstChild;
      let placementsToRemove = new Set();
      for (let id of aPlacements) {
        while (currentNode && currentNode.getAttribute("skipintoolbarset") == "true") {
          currentNode = currentNode.nextSibling;
        }

        // Fix ids for specials and continue, for correctly placed specials.
        if (currentNode && (!currentNode.id || CustomizableUI.isSpecialWidget(currentNode)) &&
            this.matchingSpecials(id, currentNode)) {
          currentNode.id = id;
        }
        if (currentNode && currentNode.id == id) {
          currentNode = currentNode.nextSibling;
          continue;
        }

        if (this.isSpecialWidget(id) && areaIsPanel) {
          placementsToRemove.add(id);
          continue;
        }

        let [provider, node] = this.getWidgetNode(id, window);
        if (!node) {
          log.debug("Unknown widget: " + id);
          continue;
        }

        let widget = null;
        // If the placements have items in them which are (now) no longer removable,
        // we shouldn't be moving them:
        if (provider == CustomizableUI.PROVIDER_API) {
          widget = gPalette.get(id);
          if (!widget.removable && aArea != widget.defaultArea) {
            placementsToRemove.add(id);
            continue;
          }
        } else if (provider == CustomizableUI.PROVIDER_XUL &&
                   node.parentNode != container && !this.isWidgetRemovable(node)) {
          placementsToRemove.add(id);
          continue;
        } // Special widgets are always removable, so no need to check them

        if (inPrivateWindow && widget && !widget.showInPrivateBrowsing) {
          continue;
        }

        this.ensureButtonContextMenu(node, aAreaNode);

        // This needs updating in case we're resetting / undoing a reset.
        if (widget) {
          widget.currentArea = aArea;
        }
        this.insertWidgetBefore(node, currentNode, container, aArea);
        if (gResetting) {
          this.notifyListeners("onWidgetReset", node, container);
        } else if (gUndoResetting) {
          this.notifyListeners("onWidgetUndoMove", node, container);
        }
      }

      if (currentNode) {
        let palette = aAreaNode.toolbox ? aAreaNode.toolbox.palette : null;
        let limit = currentNode.previousSibling;
        let node = container.lastChild;
        while (node && node != limit) {
          let previousSibling = node.previousSibling;
          // Nodes opt-in to removability. If they're removable, and we haven't
          // seen them in the placements array, then we toss them into the palette
          // if one exists. If no palette exists, we just remove the node. If the
          // node is not removable, we leave it where it is. However, we can only
          // safely touch elements that have an ID - both because we depend on
          // IDs (or are specials), and because such elements are not intended to
          // be widgets (eg, titlebar-placeholder elements).
          if ((node.id || this.isSpecialWidget(node)) &&
              node.getAttribute("skipintoolbarset") != "true") {
            if (this.isWidgetRemovable(node)) {
              if (palette && !this.isSpecialWidget(node.id)) {
                palette.appendChild(node);
                this.removeLocationAttributes(node);
              } else {
                container.removeChild(node);
              }
            } else {
              node.setAttribute("removable", false);
              log.debug("Adding non-removable widget to placements of " + aArea + ": " +
                        node.id);
              gPlacements.get(aArea).push(node.id);
              gDirty = true;
            }
          }
          node = previousSibling;
        }
      }

      // If there are placements in here which aren't removable from their original area,
      // we remove them from this area's placement array. They will (have) be(en) added
      // to their original area's placements array in the block above this one.
      if (placementsToRemove.size) {
        let placementAry = gPlacements.get(aArea);
        for (let id of placementsToRemove) {
          let index = placementAry.indexOf(id);
          placementAry.splice(index, 1);
        }
      }

      if (gResetting) {
        this.notifyListeners("onAreaReset", aArea, container);
      }
    } finally {
      this.endBatchUpdate();
    }
  },

  addPanelCloseListeners(aPanel) {
    gELS.addSystemEventListener(aPanel, "click", this, false);
    gELS.addSystemEventListener(aPanel, "keypress", this, false);
    let win = aPanel.ownerGlobal;
    if (!gPanelsForWindow.has(win)) {
      gPanelsForWindow.set(win, new Set());
    }
    gPanelsForWindow.get(win).add(this._getPanelForNode(aPanel));
  },

  removePanelCloseListeners(aPanel) {
    gELS.removeSystemEventListener(aPanel, "click", this, false);
    gELS.removeSystemEventListener(aPanel, "keypress", this, false);
    let win = aPanel.ownerGlobal;
    let panels = gPanelsForWindow.get(win);
    if (panels) {
      panels.delete(this._getPanelForNode(aPanel));
    }
  },

  ensureButtonContextMenu(aNode, aAreaNode, forcePanel) {
    const kPanelItemContextMenu = "customizationPanelItemContextMenu";

    let currentContextMenu = aNode.getAttribute("context") ||
                             aNode.getAttribute("contextmenu");
    let contextMenuForPlace =
      (forcePanel || "panel" == CustomizableUI.getPlaceForItem(aAreaNode)) ?
      kPanelItemContextMenu :
      null;
    if (contextMenuForPlace && !currentContextMenu) {
      aNode.setAttribute("context", contextMenuForPlace);
    } else if (currentContextMenu == kPanelItemContextMenu &&
               contextMenuForPlace != kPanelItemContextMenu) {
      aNode.removeAttribute("context");
      aNode.removeAttribute("contextmenu");
    }
  },

  getWidgetProvider(aWidgetId) {
    if (this.isSpecialWidget(aWidgetId)) {
      return CustomizableUI.PROVIDER_SPECIAL;
    }
    if (gPalette.has(aWidgetId)) {
      return CustomizableUI.PROVIDER_API;
    }
    // If this was an API widget that was destroyed, return null:
    if (gSeenWidgets.has(aWidgetId)) {
      return null;
    }

    // We fall back to the XUL provider, but we don't know for sure (at this
    // point) whether it exists there either. So the API is technically lying.
    // Ideally, it would be able to return an error value (or throw an
    // exception) if it really didn't exist. Our code calling this function
    // handles that fine, but this is a public API.
    return CustomizableUI.PROVIDER_XUL;
  },

  getWidgetNode(aWidgetId, aWindow) {
    let document = aWindow.document;

    if (this.isSpecialWidget(aWidgetId)) {
      let widgetNode = document.getElementById(aWidgetId) ||
                       this.createSpecialWidget(aWidgetId, document);
      return [ CustomizableUI.PROVIDER_SPECIAL, widgetNode];
    }

    let widget = gPalette.get(aWidgetId);
    if (widget) {
      // If we have an instance of this widget already, just use that.
      if (widget.instances.has(document)) {
        log.debug("An instance of widget " + aWidgetId + " already exists in this "
                  + "document. Reusing.");
        return [ CustomizableUI.PROVIDER_API,
                 widget.instances.get(document) ];
      }

      return [ CustomizableUI.PROVIDER_API,
               this.buildWidget(document, widget) ];
    }

    log.debug("Searching for " + aWidgetId + " in toolbox.");
    let node = this.findWidgetInWindow(aWidgetId, aWindow);
    if (node) {
      return [ CustomizableUI.PROVIDER_XUL, node ];
    }

    log.debug("No node for " + aWidgetId + " found.");
    return [null, null];
  },

  registerMenuPanel(aPanelContents, aArea) {
    if (gBuildAreas.has(aArea) && gBuildAreas.get(aArea).has(aPanelContents)) {
      return;
    }

    let document = aPanelContents.ownerDocument;

    aPanelContents.toolbox = document.getElementById("navigator-toolbox");
    aPanelContents.customizationTarget = aPanelContents;

    this.addPanelCloseListeners(this._getPanelForNode(aPanelContents));

    let placements = gPlacements.get(aArea);
    this.buildArea(aArea, placements, aPanelContents);
    this.notifyListeners("onAreaNodeRegistered", aArea, aPanelContents);

    for (let child of aPanelContents.children) {
      if (child.localName != "toolbarbutton") {
        if (child.localName == "toolbaritem") {
          this.ensureButtonContextMenu(child, aPanelContents, true);
        }
        continue;
      }
      this.ensureButtonContextMenu(child, aPanelContents, true);
    }

    this.registerBuildArea(aArea, aPanelContents);
  },

  onWidgetAdded(aWidgetId, aArea, aPosition) {
    this.insertNode(aWidgetId, aArea, aPosition, true);

    if (!gResetting) {
      this._clearPreviousUIState();
    }
  },

  onWidgetRemoved(aWidgetId, aArea) {
    let areaNodes = gBuildAreas.get(aArea);
    if (!areaNodes) {
      return;
    }

    let area = gAreas.get(aArea);
    let isToolbar = area.get("type") == CustomizableUI.TYPE_TOOLBAR;
    let isOverflowable = isToolbar && area.get("overflowable");
    let showInPrivateBrowsing = gPalette.has(aWidgetId)
                              ? gPalette.get(aWidgetId).showInPrivateBrowsing
                              : true;

    for (let areaNode of areaNodes) {
      let window = areaNode.ownerGlobal;
      if (!showInPrivateBrowsing &&
          PrivateBrowsingUtils.isWindowPrivate(window)) {
        continue;
      }

      let container = areaNode.customizationTarget;
      let widgetNode = window.document.getElementById(aWidgetId);
      if (widgetNode && isOverflowable) {
        container = areaNode.overflowable.getContainerFor(widgetNode);
      }

      if (!widgetNode || !container.contains(widgetNode)) {
        log.info("Widget " + aWidgetId + " not found, unable to remove from " + aArea);
        continue;
      }

      this.notifyListeners("onWidgetBeforeDOMChange", widgetNode, null, container, true);

      // We remove location attributes here to make sure they're gone too when a
      // widget is removed from a toolbar to the palette. See bug 930950.
      this.removeLocationAttributes(widgetNode);
      // We also need to remove the panel context menu if it's there:
      this.ensureButtonContextMenu(widgetNode);
      if (gPalette.has(aWidgetId) || this.isSpecialWidget(aWidgetId)) {
        container.removeChild(widgetNode);
      } else {
        areaNode.toolbox.palette.appendChild(widgetNode);
      }
      this.notifyListeners("onWidgetAfterDOMChange", widgetNode, null, container, true);

      if (isToolbar) {
        areaNode.setAttribute("currentset", gPlacements.get(aArea).join(","));
      }

      let windowCache = gSingleWrapperCache.get(window);
      if (windowCache) {
        windowCache.delete(aWidgetId);
      }
    }
    if (!gResetting) {
      this._clearPreviousUIState();
    }
  },

  onWidgetMoved(aWidgetId, aArea, aOldPosition, aNewPosition) {
    this.insertNode(aWidgetId, aArea, aNewPosition);
    if (!gResetting) {
      this._clearPreviousUIState();
    }
  },

  onCustomizeEnd(aWindow) {
    this._clearPreviousUIState();
  },

  registerBuildArea(aArea, aNode) {
    // We ensure that the window is registered to have its customization data
    // cleaned up when unloading.
    let window = aNode.ownerGlobal;
    if (window.closed) {
      return;
    }
    this.registerBuildWindow(window);

    // Also register this build area's toolbox.
    if (aNode.toolbox) {
      gBuildWindows.get(window).add(aNode.toolbox);
    }

    if (!gBuildAreas.has(aArea)) {
      gBuildAreas.set(aArea, new Set());
    }

    gBuildAreas.get(aArea).add(aNode);

    // Give a class to all customize targets to be used for styling in Customize Mode
    let customizableNode = this.getCustomizeTargetForArea(aArea, window);
    customizableNode.classList.add("customization-target");
  },

  registerBuildWindow(aWindow) {
    if (!gBuildWindows.has(aWindow)) {
      gBuildWindows.set(aWindow, new Set());

      aWindow.addEventListener("unload", this);
      aWindow.addEventListener("command", this, true);

      this.notifyListeners("onWindowOpened", aWindow);
    }
  },

  unregisterBuildWindow(aWindow) {
    aWindow.removeEventListener("unload", this);
    aWindow.removeEventListener("command", this, true);
    gPanelsForWindow.delete(aWindow);
    gBuildWindows.delete(aWindow);
    gSingleWrapperCache.delete(aWindow);
    let document = aWindow.document;

    for (let [areaId, areaNodes] of gBuildAreas) {
      let areaProperties = gAreas.get(areaId);
      for (let node of areaNodes) {
        if (node.ownerDocument == document) {
          this.notifyListeners("onAreaNodeUnregistered", areaId, node.customizationTarget,
                               CustomizableUI.REASON_WINDOW_CLOSED);
          if (areaProperties.has("overflowable")) {
            node.overflowable.uninit();
            node.overflowable = null;
          }
          areaNodes.delete(node);
        }
      }
    }

    for (let [, widget] of gPalette) {
      widget.instances.delete(document);
      this.notifyListeners("onWidgetInstanceRemoved", widget.id, document);
    }

    for (let [, areaMap] of gPendingBuildAreas) {
      let toDelete = [];
      for (let [areaNode, ] of areaMap) {
        if (areaNode.ownerDocument == document) {
          toDelete.push(areaNode);
        }
      }
      for (let areaNode of toDelete) {
        areaMap.delete(areaNode);
      }
    }

    this.notifyListeners("onWindowClosed", aWindow);
  },

  setLocationAttributes(aNode, aArea) {
    let props = gAreas.get(aArea);
    if (!props) {
      throw new Error("Expected area " + aArea + " to have a properties Map " +
                      "associated with it.");
    }

    aNode.setAttribute("cui-areatype", props.get("type") || "");
    let anchor = props.get("anchor");
    if (anchor) {
      aNode.setAttribute("cui-anchorid", anchor);
    } else {
      aNode.removeAttribute("cui-anchorid");
    }
  },

  removeLocationAttributes(aNode) {
    aNode.removeAttribute("cui-areatype");
    aNode.removeAttribute("cui-anchorid");
  },

  insertNode(aWidgetId, aArea, aPosition, isNew) {
    let areaNodes = gBuildAreas.get(aArea);
    if (!areaNodes) {
      return;
    }

    let placements = gPlacements.get(aArea);
    if (!placements) {
      log.error("Could not find any placements for " + aArea +
                " when moving a widget.");
      return;
    }

    // Go through each of the nodes associated with this area and move the
    // widget to the requested location.
    for (let areaNode of areaNodes) {
      this.insertNodeInWindow(aWidgetId, areaNode, isNew);
    }
  },

  insertNodeInWindow(aWidgetId, aAreaNode, isNew) {
    let window = aAreaNode.ownerGlobal;
    let showInPrivateBrowsing = gPalette.has(aWidgetId)
                              ? gPalette.get(aWidgetId).showInPrivateBrowsing
                              : true;

    if (!showInPrivateBrowsing && PrivateBrowsingUtils.isWindowPrivate(window)) {
      return;
    }

    let [, widgetNode] = this.getWidgetNode(aWidgetId, window);
    if (!widgetNode) {
      log.error("Widget '" + aWidgetId + "' not found, unable to move");
      return;
    }

    let areaId = aAreaNode.id;
    if (isNew) {
      this.ensureButtonContextMenu(widgetNode, aAreaNode);
    }

    let [insertionContainer, nextNode] = this.findInsertionPoints(widgetNode, aAreaNode);
    this.insertWidgetBefore(widgetNode, nextNode, insertionContainer, areaId);

    if (gAreas.get(areaId).get("type") == CustomizableUI.TYPE_TOOLBAR) {
      aAreaNode.setAttribute("currentset", gPlacements.get(areaId).join(","));
    }
  },

  findInsertionPoints(aNode, aAreaNode) {
    let areaId = aAreaNode.id;
    let props = gAreas.get(areaId);

    // For overflowable toolbars, rely on them (because the work is more complicated):
    if (props.get("type") == CustomizableUI.TYPE_TOOLBAR && props.get("overflowable")) {
      return aAreaNode.overflowable.findOverflowedInsertionPoints(aNode);
    }

    let container = aAreaNode.customizationTarget;
    let placements = gPlacements.get(areaId);
    let nodeIndex = placements.indexOf(aNode.id);

    while (++nodeIndex < placements.length) {
      let nextNodeId = placements[nodeIndex];
      let nextNode = container.getElementsByAttribute("id", nextNodeId).item(0);

      if (nextNode) {
        return [container, nextNode];
      }
    }

    return [container, null];
  },

  insertWidgetBefore(aNode, aNextNode, aContainer, aArea) {
    this.notifyListeners("onWidgetBeforeDOMChange", aNode, aNextNode, aContainer);
    this.setLocationAttributes(aNode, aArea);
    aContainer.insertBefore(aNode, aNextNode);
    this.notifyListeners("onWidgetAfterDOMChange", aNode, aNextNode, aContainer);
  },

  handleEvent(aEvent) {
    switch (aEvent.type) {
      case "command":
        if (!this._originalEventInPanel(aEvent)) {
          break;
        }
        aEvent = aEvent.sourceEvent;
        // Fall through
      case "click":
      case "keypress":
        this.maybeAutoHidePanel(aEvent);
        break;
      case "unload":
        this.unregisterBuildWindow(aEvent.currentTarget);
        break;
    }
  },

  _originalEventInPanel(aEvent) {
    let e = aEvent.sourceEvent;
    if (!e) {
      return false;
    }
    let node = this._getPanelForNode(e.target);
    if (!node) {
      return false;
    }
    let win = e.view;
    let panels = gPanelsForWindow.get(win);
    return !!panels && panels.has(node);
  },

  _getSpecialIdForNode(aNode) {
    if (typeof aNode == "object" && aNode.localName) {
      if (aNode.id) {
        return aNode.id
      }
      if (aNode.localName.startsWith("toolbar")) {
        return aNode.localName.substring(7);
      }
      return "";
    }
    return aNode;
  },

  isSpecialWidget(aId) {
    aId = this._getSpecialIdForNode(aId);
    return (aId.startsWith(kSpecialWidgetPfx) ||
            aId.startsWith("separator") ||
            aId.startsWith("spring") ||
            aId.startsWith("spacer"));
  },

  matchingSpecials(aId1, aId2) {
    aId1 = this._getSpecialIdForNode(aId1);
    aId2 = this._getSpecialIdForNode(aId2);

    return this.isSpecialWidget(aId1) &&
           this.isSpecialWidget(aId2) &&
           aId1.match(/spring|spacer|separator/)[0] == aId2.match(/spring|spacer|separator/)[0];
  },

  ensureSpecialWidgetId(aId) {
    let nodeType = aId.match(/spring|spacer|separator/)[0];
    // If the ID we were passed isn't a generated one, generate one now:
    if (nodeType == aId) {
      // Ids are differentiated through a unique count suffix.
      return kSpecialWidgetPfx + aId + (++gNewElementCount);
    }
    return aId;
  },

  createSpecialWidget(aId, aDocument) {
    let nodeName = "toolbar" + aId.match(/spring|spacer|separator/)[0];
    let node = aDocument.createElementNS(kNSXUL, nodeName);
    node.className = "chromeclass-toolbar-additional";
    node.id = this.ensureSpecialWidgetId(aId);
    return node;
  },

  /* Find a XUL-provided widget in a window. Don't try to use this
   * for an API-provided widget or a special widget.
   */
  findWidgetInWindow(aId, aWindow) {
    if (!gBuildWindows.has(aWindow)) {
      throw new Error("Build window not registered");
    }

    if (!aId) {
      log.error("findWidgetInWindow was passed an empty string.");
      return null;
    }

    let document = aWindow.document;

    // look for a node with the same id, as the node may be
    // in a different toolbar.
    let node = document.getElementById(aId);
    if (node) {
      let parent = node.parentNode;
      while (parent && !(parent.customizationTarget ||
                         parent == aWindow.gNavToolbox.palette)) {
        parent = parent.parentNode;
      }

      if (parent) {
        let nodeInArea = node.parentNode.localName == "toolbarpaletteitem" ?
                         node.parentNode : node;
        // Check if we're in a customization target, or in the palette:
        if ((parent.customizationTarget == nodeInArea.parentNode &&
             gBuildWindows.get(aWindow).has(parent.toolbox)) ||
            aWindow.gNavToolbox.palette == nodeInArea.parentNode) {
          // Normalize the removable attribute. For backwards compat, if
          // the widget is not located in a toolbox palette then absence
          // of the "removable" attribute means it is not removable.
          if (!node.hasAttribute("removable")) {
            // If we first see this in customization mode, it may be in the
            // customization palette instead of the toolbox palette.
            node.setAttribute("removable", !parent.customizationTarget);
          }
          return node;
        }
      }
    }

    let toolboxes = gBuildWindows.get(aWindow);
    for (let toolbox of toolboxes) {
      if (toolbox.palette) {
        // Attempt to locate an element with a matching ID within
        // the palette.
        let element = toolbox.palette.getElementsByAttribute("id", aId)[0];
        if (element) {
          // Normalize the removable attribute. For backwards compat, this
          // is optional if the widget is located in the toolbox palette,
          // and defaults to *true*, unlike if it was located elsewhere.
          if (!element.hasAttribute("removable")) {
            element.setAttribute("removable", true);
          }
          return element;
        }
      }
    }
    return null;
  },

  buildWidget(aDocument, aWidget) {
    if (aDocument.documentURI != kExpectedWindowURL) {
      throw new Error("buildWidget was called for a non-browser window!");
    }
    if (typeof aWidget == "string") {
      aWidget = gPalette.get(aWidget);
    }
    if (!aWidget) {
      throw new Error("buildWidget was passed a non-widget to build.");
    }

    log.debug("Building " + aWidget.id + " of type " + aWidget.type);

    let node;
    if (aWidget.type == "custom") {
      if (aWidget.onBuild) {
        node = aWidget.onBuild(aDocument);
      }
      if (!node || !(node instanceof aDocument.defaultView.XULElement))
        log.error("Custom widget with id " + aWidget.id + " does not return a valid node");
    } else {
      if (aWidget.onBeforeCreated) {
        aWidget.onBeforeCreated(aDocument);
      }
      node = aDocument.createElementNS(kNSXUL, "toolbarbutton");

      node.setAttribute("id", aWidget.id);
      node.setAttribute("widget-id", aWidget.id);
      node.setAttribute("widget-type", aWidget.type);
      if (aWidget.disabled) {
        node.setAttribute("disabled", true);
      }
      node.setAttribute("removable", aWidget.removable);
      node.setAttribute("overflows", aWidget.overflows);
      if (aWidget.tabSpecific) {
        node.setAttribute("tabspecific", aWidget.tabSpecific);
      }
      node.setAttribute("label", this.getLocalizedProperty(aWidget, "label"));
      let additionalTooltipArguments = [];
      if (aWidget.shortcutId) {
        let keyEl = aDocument.getElementById(aWidget.shortcutId);
        if (keyEl) {
          additionalTooltipArguments.push(ShortcutUtils.prettifyShortcut(keyEl));
        } else {
          log.error("Key element with id '" + aWidget.shortcutId + "' for widget '" + aWidget.id +
                    "' not found!");
        }
      }

      let tooltip = this.getLocalizedProperty(aWidget, "tooltiptext", additionalTooltipArguments);
      if (tooltip) {
        node.setAttribute("tooltiptext", tooltip);
      }
      node.setAttribute("class", "toolbarbutton-1 chromeclass-toolbar-additional");

      let commandHandler = this.handleWidgetCommand.bind(this, aWidget, node);
      node.addEventListener("command", commandHandler);
      let clickHandler = this.handleWidgetClick.bind(this, aWidget, node);
      node.addEventListener("click", clickHandler);

      // If the widget has a view, and has view showing / hiding listeners,
      // hook those up to this widget.
      if (aWidget.type == "view") {
        log.debug("Widget " + aWidget.id + " has a view. Auto-registering event handlers.");
        let viewNode = aDocument.getElementById(aWidget.viewId);

        if (viewNode) {
          // PanelUI relies on the .PanelUI-subView class to be able to show only
          // one sub-view at a time.
          viewNode.classList.add("PanelUI-subView");
          this.ensureSubviewListeners(viewNode);
        } else {
          log.error("Could not find the view node with id: " + aWidget.viewId +
                    ", for widget: " + aWidget.id + ".");
        }
      }

      if (aWidget.onCreated) {
        aWidget.onCreated(node);
      }
    }

    aWidget.instances.set(aDocument, node);
    return node;
  },

  ensureSubviewListeners(viewNode) {
    if (viewNode._addedEventListeners) {
      return;
    }
    let viewId = viewNode.id;
    let widget = [...gPalette.values()].find(w => w.viewId == viewId);
    if (!widget) {
      return;
    }
    for (let eventName of kSubviewEvents) {
      let handler = "on" + eventName;
      if (typeof widget[handler] == "function") {
        viewNode.addEventListener(eventName, widget[handler]);
      }
    }
    viewNode._addedEventListeners = true;
    log.debug("Widget " + widget.id + " showing and hiding event handlers set.");
  },

  getLocalizedProperty(aWidget, aProp, aFormatArgs, aDef) {
    const kReqStringProps = ["label"];

    if (typeof aWidget == "string") {
      aWidget = gPalette.get(aWidget);
    }
    if (!aWidget) {
      throw new Error("getLocalizedProperty was passed a non-widget to work with.");
    }
    let def, name;
    // Let widgets pass their own string identifiers or strings, so that
    // we can use strings which aren't the default (in case string ids change)
    // and so that non-builtin-widgets can also provide labels, tooltips, etc.
    if (aWidget[aProp] != null) {
      name = aWidget[aProp];
      // By using this as the default, if a widget provides a full string rather
      // than a string ID for localization, we will fall back to that string
      // and return that.
      def = aDef || name;
    } else {
      name = aWidget.id + "." + aProp;
      def = aDef || "";
    }
    if (aWidget.localized === false) {
      return def;
    }
    try {
      if (Array.isArray(aFormatArgs) && aFormatArgs.length) {
        return gWidgetsBundle.formatStringFromName(name, aFormatArgs,
          aFormatArgs.length) || def;
      }
      return gWidgetsBundle.GetStringFromName(name) || def;
    } catch (ex) {
      // If an empty string was explicitly passed, treat it as an actual
      // value rather than a missing property.
      if (!def && (name != "" || kReqStringProps.includes(aProp))) {
        log.error("Could not localize property '" + name + "'.");
      }
    }
    return def;
  },

  addShortcut(aShortcutNode, aTargetNode = aShortcutNode) {
    // Detect if we've already been here before.
    if (aTargetNode.hasAttribute("shortcut"))
      return;

    let document = aShortcutNode.ownerDocument;
    let shortcutId = aShortcutNode.getAttribute("key");
    let shortcut;
    if (shortcutId) {
      shortcut = document.getElementById(shortcutId);
    } else {
      let commandId = aShortcutNode.getAttribute("command");
      if (commandId)
        shortcut = ShortcutUtils.findShortcut(document.getElementById(commandId));
    }
    if (!shortcut) {
      return;
    }

    aTargetNode.setAttribute("shortcut", ShortcutUtils.prettifyShortcut(shortcut));
  },

  handleWidgetCommand(aWidget, aNode, aEvent) {
    log.debug("handleWidgetCommand");

    if (aWidget.onBeforeCommand) {
      try {
        aWidget.onBeforeCommand.call(null, aEvent);
      } catch (e) {
        log.error(e);
      }
    }

    if (aWidget.type == "button") {
      if (aWidget.onCommand) {
        try {
          aWidget.onCommand.call(null, aEvent);
        } catch (e) {
          log.error(e);
        }
      } else {
        // XXXunf Need to think this through more, and formalize.
        Services.obs.notifyObservers(aNode,
                                     "customizedui-widget-command",
                                     aWidget.id);
      }
    } else if (aWidget.type == "view") {
      let ownerWindow = aNode.ownerGlobal;
      let area = this.getPlacementOfWidget(aNode.id).area;
      let areaType = CustomizableUI.getAreaType(area);
      let anchor = aNode;
      if (areaType != CustomizableUI.TYPE_MENU_PANEL) {
        let wrapper = this.wrapWidget(aWidget.id).forWindow(ownerWindow);

        let hasMultiView = !!aNode.closest("photonpanelmultiview,panelmultiview");
        if (wrapper && !hasMultiView && wrapper.anchor) {
          this.hidePanelForNode(aNode);
          anchor = wrapper.anchor;
        }
      }

      ownerWindow.PanelUI.showSubView(aWidget.viewId, anchor, area, aEvent);
    }
  },

  handleWidgetClick(aWidget, aNode, aEvent) {
    log.debug("handleWidgetClick");
    if (aWidget.onClick) {
      try {
        aWidget.onClick.call(null, aEvent);
      } catch (e) {
        Cu.reportError(e);
      }
    } else {
      // XXXunf Need to think this through more, and formalize.
      Services.obs.notifyObservers(aNode, "customizedui-widget-click", aWidget.id);
    }
  },

  _getPanelForNode(aNode) {
    let panel = aNode;
    while (panel && panel.localName != "panel")
      panel = panel.parentNode;
    return panel;
  },

  /*
   * If people put things in the panel which need more than single-click interaction,
   * we don't want to close it. Right now we check for text inputs and menu buttons.
   * We also check for being outside of any toolbaritem/toolbarbutton, ie on a blank
   * part of the menu.
   */
  _isOnInteractiveElement(aEvent) {
    function getMenuPopupForDescendant(aNode) {
      let lastPopup = null;
      while (aNode && aNode.parentNode &&
             aNode.parentNode.localName.startsWith("menu")) {
        lastPopup = aNode.localName == "menupopup" ? aNode : lastPopup;
        aNode = aNode.parentNode;
      }
      return lastPopup;
    }

    let target = aEvent.originalTarget;
    let panel = this._getPanelForNode(aEvent.currentTarget);
    // This can happen in e.g. customize mode. If there's no panel,
    // there's clearly nothing for us to close; pretend we're interactive.
    if (!panel) {
      return true;
    }
    // We keep track of:
    // whether we're in an input container (text field)
    let inInput = false;
    // whether we're in a popup/context menu
    let inMenu = false;
    // whether we're in a toolbarbutton/toolbaritem
    let inItem = false;
    // whether the current menuitem has a valid closemenu attribute
    let menuitemCloseMenu = "auto";
    // whether the toolbarbutton/item has a valid closemenu attribute.
    let closemenu = "auto";

    // While keeping track of that, we go from the original target back up,
    // to the panel if we have to. We bail as soon as we find an input,
    // a toolbarbutton/item, or the panel:
    while (true && target) {
      // Skip out of iframes etc:
      if (target.nodeType == target.DOCUMENT_NODE) {
        if (!target.defaultView) {
          // Err, we're done.
          break;
        }
        // Cue some voodoo
        target = target.defaultView.QueryInterface(Ci.nsIInterfaceRequestor)
                                   .getInterface(Ci.nsIWebNavigation)
                                   .QueryInterface(Ci.nsIDocShell)
                                   .chromeEventHandler;
        if (!target) {
          break;
        }
      }
      let tagName = target.localName;
      inInput = tagName == "input" || tagName == "textbox";
      inItem = tagName == "toolbaritem" || tagName == "toolbarbutton";
      let isMenuItem = tagName == "menuitem";
      inMenu = inMenu || isMenuItem;
      if (inItem && target.hasAttribute("closemenu")) {
        let closemenuVal = target.getAttribute("closemenu");
        closemenu = (closemenuVal == "single" || closemenuVal == "none") ?
                    closemenuVal : "auto";
      }

      if (isMenuItem && target.hasAttribute("closemenu")) {
        let closemenuVal = target.getAttribute("closemenu");
        menuitemCloseMenu = (closemenuVal == "single" || closemenuVal == "none") ?
                            closemenuVal : "auto";
      }
      // Break out of the loop immediately for disabled items, as we need to
      // keep the menu open in that case.
      if (target.getAttribute("disabled") == "true") {
        return true;
      }

      // This isn't in the loop condition because we want to break before
      // changing |target| if any of these conditions are true
      if (inInput || inItem || target == panel) {
        break;
      }
      // We need specific code for popups: the item on which they were invoked
      // isn't necessarily in their parentNode chain:
      if (isMenuItem) {
        let topmostMenuPopup = getMenuPopupForDescendant(target);
        target = (topmostMenuPopup && topmostMenuPopup.triggerNode) ||
                 target.parentNode;
      } else {
        target = target.parentNode;
      }
    }

    // If the user clicked a menu item...
    if (inMenu) {
      // We care if we're in an input also,
      // or if the user specified closemenu!="auto":
      if (inInput || menuitemCloseMenu != "auto") {
        return true;
      }
      // Otherwise, we're probably fine to close the panel
      return false;
    }
    // If we're not in a menu, and we *are* in a type="menu" toolbarbutton,
    // we'll now interact with the menu
    if (inItem && target.getAttribute("type") == "menu") {
      return true;
    }
    // If we're not in a menu, and we *are* in a type="menu-button" toolbarbutton,
    // it depends whether we're in the dropmarker or the 'real' button:
    if (inItem && target.getAttribute("type") == "menu-button") {
      // 'real' button (which has a single action):
      if (target.getAttribute("anonid") == "button") {
        return closemenu != "none";
      }
      // otherwise, this is the outer button, and the user will now
      // interact with the menu:
      return true;
    }
    return inInput || !inItem;
  },

  hidePanelForNode(aNode) {
    let panel = this._getPanelForNode(aNode);
    if (panel) {
      panel.hidePopup();
    }
  },

  maybeAutoHidePanel(aEvent) {
    if (aEvent.type == "keypress") {
      if (aEvent.keyCode != aEvent.DOM_VK_RETURN) {
        return;
      }
      // If the user hit enter/return, we don't check preventDefault - it makes sense
      // that this was prevented, but we probably still want to close the panel.
      // If consumers don't want this to happen, they should specify the closemenu
      // attribute.

    } else if (aEvent.type != "command") { // mouse events:
      if (aEvent.defaultPrevented || aEvent.button != 0) {
        return;
      }
      let isInteractive = this._isOnInteractiveElement(aEvent);
      log.debug("maybeAutoHidePanel: interactive ? " + isInteractive);
      if (isInteractive) {
        return;
      }
    }

    // We can't use event.target because we might have passed a panelview
    // anonymous content boundary as well, and so target points to the
    // panelmultiview in that case. Unfortunately, this means we get
    // anonymous child nodes instead of the real ones, so looking for the
    // 'stoooop, don't close me' attributes is more involved.
    let target = aEvent.originalTarget;
    let closemenu = "auto";
    let widgetType = "button";
    while (target.parentNode && target.localName != "panel") {
      closemenu = target.getAttribute("closemenu");
      widgetType = target.getAttribute("widget-type");
      if (closemenu == "none" || closemenu == "single" ||
          widgetType == "view") {
        break;
      }
      target = target.parentNode;
    }
    if (closemenu == "none" || widgetType == "view") {
      return;
    }

    if (closemenu == "single") {
      let panel = this._getPanelForNode(target);
      let multiview = panel.querySelector("photonpanelmultiview,panelmultiview");
      if (multiview.showingSubView) {
        if (multiview.instance.panelViews) {
          multiview.goBack();
        } else {
          multiview.showMainView();
        }
        return;
      }
    }

    // If we get here, we can actually hide the popup:
    this.hidePanelForNode(aEvent.target);
  },

  getUnusedWidgets(aWindowPalette) {
    let window = aWindowPalette.ownerGlobal;
    let isWindowPrivate = PrivateBrowsingUtils.isWindowPrivate(window);
    // We use a Set because there can be overlap between the widgets in
    // gPalette and the items in the palette, especially after the first
    // customization, since programmatically generated widgets will remain
    // in the toolbox palette.
    let widgets = new Set();

    // It's possible that some widgets have been defined programmatically and
    // have not been overlayed into the palette. We can find those inside
    // gPalette.
    for (let [id, widget] of gPalette) {
      if (!widget.currentArea) {
        if (widget.showInPrivateBrowsing || !isWindowPrivate) {
          widgets.add(id);
        }
      }
    }

    log.debug("Iterating the actual nodes of the window palette");
    for (let node of aWindowPalette.children) {
      log.debug("In palette children: " + node.id);
      if (node.id && !this.getPlacementOfWidget(node.id)) {
        widgets.add(node.id);
      }
    }

    return [...widgets];
  },

  getPlacementOfWidget(aWidgetId, aOnlyRegistered, aDeadAreas) {
    if (aOnlyRegistered && !this.widgetExists(aWidgetId)) {
      return null;
    }

    for (let [area, placements] of gPlacements) {
      if (!gAreas.has(area) && !aDeadAreas) {
        continue;
      }
      let index = placements.indexOf(aWidgetId);
      if (index != -1) {
        return { area, position: index };
      }
    }

    return null;
  },

  widgetExists(aWidgetId) {
    if (gPalette.has(aWidgetId) || this.isSpecialWidget(aWidgetId)) {
      return true;
    }

    // Destroyed API widgets are in gSeenWidgets, but not in gPalette:
    if (gSeenWidgets.has(aWidgetId)) {
      return false;
    }

    // We're assuming XUL widgets always exist, as it's much harder to check,
    // and checking would be much more error prone.
    return true;
  },

  addWidgetToArea(aWidgetId, aArea, aPosition, aInitialAdd) {
    if (!gAreas.has(aArea)) {
      throw new Error("Unknown customization area: " + aArea);
    }

    // Hack: don't want special widgets in the panel (need to check here as well
    // as in canWidgetMoveToArea because the menu panel is lazy):
    if (gAreas.get(aArea).get("type") == CustomizableUI.TYPE_MENU_PANEL &&
        this.isSpecialWidget(aWidgetId)) {
      return;
    }

    // If this is a lazy area that hasn't been restored yet, we can't yet modify
    // it - would would at least like to add to it. So we keep track of it in
    // gFuturePlacements,  and use that to add it when restoring the area. We
    // throw away aPosition though, as that can only be bogus if the area hasn't
    // yet been restorted (caller can't possibly know where its putting the
    // widget in relation to other widgets).
    if (this.isAreaLazy(aArea)) {
      gFuturePlacements.get(aArea).add(aWidgetId);
      return;
    }

    if (this.isSpecialWidget(aWidgetId)) {
      aWidgetId = this.ensureSpecialWidgetId(aWidgetId);
    }

    let oldPlacement = this.getPlacementOfWidget(aWidgetId, false, true);
    if (oldPlacement && oldPlacement.area == aArea) {
      this.moveWidgetWithinArea(aWidgetId, aPosition);
      return;
    }

    // Do nothing if the widget is not allowed to move to the target area.
    if (!this.canWidgetMoveToArea(aWidgetId, aArea)) {
      return;
    }

    if (oldPlacement) {
      this.removeWidgetFromArea(aWidgetId);
    }

    if (!gPlacements.has(aArea)) {
      gPlacements.set(aArea, [aWidgetId]);
      aPosition = 0;
    } else {
      let placements = gPlacements.get(aArea);
      if (typeof aPosition != "number") {
        aPosition = placements.length;
      }
      if (aPosition < 0) {
        aPosition = 0;
      }
      placements.splice(aPosition, 0, aWidgetId);
    }

    let widget = gPalette.get(aWidgetId);
    if (widget) {
      widget.currentArea = aArea;
      widget.currentPosition = aPosition;
    }

    // We initially set placements with addWidgetToArea, so in that case
    // we don't consider the area "dirtied".
    if (!aInitialAdd) {
      gDirtyAreaCache.add(aArea);
    }

    gDirty = true;
    this.saveState();

    this.notifyListeners("onWidgetAdded", aWidgetId, aArea, aPosition);
  },

  removeWidgetFromArea(aWidgetId) {
    let oldPlacement = this.getPlacementOfWidget(aWidgetId, false, true);
    if (!oldPlacement) {
      return;
    }

    if (!this.isWidgetRemovable(aWidgetId)) {
      return;
    }

    let placements = gPlacements.get(oldPlacement.area);
    let position = placements.indexOf(aWidgetId);
    if (position != -1) {
      placements.splice(position, 1);
    }

    let widget = gPalette.get(aWidgetId);
    if (widget) {
      widget.currentArea = null;
      widget.currentPosition = null;
    }

    gDirty = true;
    this.saveState();
    gDirtyAreaCache.add(oldPlacement.area);

    this.notifyListeners("onWidgetRemoved", aWidgetId, oldPlacement.area);
  },

  moveWidgetWithinArea(aWidgetId, aPosition) {
    let oldPlacement = this.getPlacementOfWidget(aWidgetId);
    if (!oldPlacement) {
      return;
    }

    let placements = gPlacements.get(oldPlacement.area);
    if (typeof aPosition != "number") {
      aPosition = placements.length;
    } else if (aPosition < 0) {
      aPosition = 0;
    } else if (aPosition > placements.length) {
      aPosition = placements.length;
    }

    let widget = gPalette.get(aWidgetId);
    if (widget) {
      widget.currentPosition = aPosition;
      widget.currentArea = oldPlacement.area;
    }

    if (aPosition == oldPlacement.position) {
      return;
    }

    placements.splice(oldPlacement.position, 1);
    // If we just removed the item from *before* where it is now added,
    // we need to compensate the position offset for that:
    if (oldPlacement.position < aPosition) {
      aPosition--;
    }
    placements.splice(aPosition, 0, aWidgetId);

    gDirty = true;
    gDirtyAreaCache.add(oldPlacement.area);

    this.saveState();

    this.notifyListeners("onWidgetMoved", aWidgetId, oldPlacement.area,
                         oldPlacement.position, aPosition);
  },

  // Note that this does not populate gPlacements, which is done lazily so that
  // the legacy state can be migrated, which is only available once a browser
  // window is openned.
  // The panel area is an exception here, since it has no legacy state.
  loadSavedState() {
    let state = Services.prefs.getCharPref(kPrefCustomizationState, "");
    if (!state) {
      log.debug("No saved state found");
      // Nothing has been customized, so silently fall back to the defaults.
      return;
    }
    try {
      gSavedState = JSON.parse(state);
      if (typeof gSavedState != "object" || gSavedState === null) {
        throw "Invalid saved state";
      }
    } catch (e) {
      Services.prefs.clearUserPref(kPrefCustomizationState);
      gSavedState = {};
      log.debug("Error loading saved UI customization state, falling back to defaults.");
    }

    if (!("placements" in gSavedState)) {
      gSavedState.placements = {};
    }

    if (!("currentVersion" in gSavedState)) {
      gSavedState.currentVersion = 0;
    }

    gSeenWidgets = new Set(gSavedState.seen || []);
    gDirtyAreaCache = new Set(gSavedState.dirtyAreaCache || []);
    gNewElementCount = gSavedState.newElementCount || 0;
  },

  restoreStateForArea(aArea, aLegacyState) {
    let placementsPreexisted = gPlacements.has(aArea);

    this.beginBatchUpdate();
    try {
      gRestoring = true;

      let restored = false;
      if (placementsPreexisted) {
        log.debug("Restoring " + aArea + " from pre-existing placements");
        for (let [position, id] of gPlacements.get(aArea).entries()) {
          this.moveWidgetWithinArea(id, position);
        }
        gDirty = false;
        restored = true;
      } else {
        gPlacements.set(aArea, []);
      }

      if (!restored && gSavedState && aArea in gSavedState.placements) {
        log.debug("Restoring " + aArea + " from saved state");
        let placements = gSavedState.placements[aArea];
        for (let id of placements)
          this.addWidgetToArea(id, aArea);
        gDirty = false;
        restored = true;
      }

      if (!restored && aLegacyState) {
        log.debug("Restoring " + aArea + " from legacy state");
        for (let id of aLegacyState)
          this.addWidgetToArea(id, aArea);
        // Don't override dirty state, to ensure legacy state is saved here and
        // therefore only used once.
        restored = true;
      }

      if (!restored) {
        log.debug("Restoring " + aArea + " from default state");
        let defaults = gAreas.get(aArea).get("defaultPlacements");
        if (defaults) {
          for (let id of defaults)
            this.addWidgetToArea(id, aArea, null, true);
        }
        gDirty = false;
      }

      // Finally, add widgets to the area that were added before the it was able
      // to be restored. This can occur when add-ons register widgets for a
      // lazily-restored area before it's been restored.
      if (gFuturePlacements.has(aArea)) {
        for (let id of gFuturePlacements.get(aArea))
          this.addWidgetToArea(id, aArea);
        gFuturePlacements.delete(aArea);
      }

      log.debug("Placements for " + aArea + ":\n\t" + gPlacements.get(aArea).join("\n\t"));

      gRestoring = false;
    } finally {
      this.endBatchUpdate();
    }
  },

  saveState() {
    if (gInBatchStack || !gDirty) {
      return;
    }
    // Clone because we want to modify this map:
    let state = { placements: new Map(gPlacements),
                  seen: gSeenWidgets,
                  dirtyAreaCache: gDirtyAreaCache,
                  currentVersion: kVersion,
                  newElementCount: gNewElementCount };

    // Merge in previously saved areas if not present in gPlacements.
    // This way, state is still persisted for e.g. temporarily disabled
    // add-ons - see bug 989338.
    if (gSavedState && gSavedState.placements) {
      for (let area of Object.keys(gSavedState.placements)) {
        if (!state.placements.has(area)) {
          let placements = gSavedState.placements[area];
          state.placements.set(area, placements);
        }
      }
    }

    log.debug("Saving state.");
    let serialized = JSON.stringify(state, this.serializerHelper);
    log.debug("State saved as: " + serialized);
    Services.prefs.setCharPref(kPrefCustomizationState, serialized);
    gDirty = false;
  },

  serializerHelper(aKey, aValue) {
    if (typeof aValue == "object" && aValue.constructor.name == "Map") {
      let result = {};
      for (let [mapKey, mapValue] of aValue)
        result[mapKey] = mapValue;
      return result;
    }

    if (typeof aValue == "object" && aValue.constructor.name == "Set") {
      return [...aValue];
    }

    return aValue;
  },

  beginBatchUpdate() {
    gInBatchStack++;
  },

  endBatchUpdate(aForceDirty) {
    gInBatchStack--;
    if (aForceDirty === true) {
      gDirty = true;
    }
    if (gInBatchStack == 0) {
      this.saveState();
    } else if (gInBatchStack < 0) {
      throw new Error("The batch editing stack should never reach a negative number.");
    }
  },

  addListener(aListener) {
    gListeners.add(aListener);
  },

  removeListener(aListener) {
    if (aListener == this) {
      return;
    }

    gListeners.delete(aListener);
  },

  notifyListeners(aEvent, ...aArgs) {
    if (gRestoring) {
      return;
    }

    for (let listener of gListeners) {
      try {
        if (typeof listener[aEvent] == "function") {
          listener[aEvent].apply(listener, aArgs);
        }
      } catch (e) {
        log.error(e + " -- " + e.fileName + ":" + e.lineNumber);
      }
    }
  },

  _dispatchToolboxEventToWindow(aEventType, aDetails, aWindow) {
    let evt = new aWindow.CustomEvent(aEventType, {
      bubbles: true,
      cancelable: true,
      detail: aDetails
    });
    aWindow.gNavToolbox.dispatchEvent(evt);
  },

  dispatchToolboxEvent(aEventType, aDetails = {}, aWindow = null) {
    if (aWindow) {
      this._dispatchToolboxEventToWindow(aEventType, aDetails, aWindow);
      return;
    }
    for (let [win, ] of gBuildWindows) {
      this._dispatchToolboxEventToWindow(aEventType, aDetails, win);
    }
  },

  createWidget(aProperties) {
    let widget = this.normalizeWidget(aProperties, CustomizableUI.SOURCE_EXTERNAL);
    // XXXunf This should probably throw.
    if (!widget) {
      log.error("unable to normalize widget");
      return undefined;
    }

    gPalette.set(widget.id, widget);

    // Clear our caches:
    gGroupWrapperCache.delete(widget.id);
    for (let [win, ] of gBuildWindows) {
      let cache = gSingleWrapperCache.get(win);
      if (cache) {
        cache.delete(widget.id);
      }
    }

    this.notifyListeners("onWidgetCreated", widget.id);

    if (widget.defaultArea) {
      let addToDefaultPlacements = false;
      let area = gAreas.get(widget.defaultArea);
      if (!CustomizableUI.isBuiltinToolbar(widget.defaultArea) &&
          widget.defaultArea != CustomizableUI.AREA_FIXED_OVERFLOW_PANEL) {
        addToDefaultPlacements = true;
      }

      if (addToDefaultPlacements) {
        if (area.has("defaultPlacements")) {
          area.get("defaultPlacements").push(widget.id);
        } else {
          area.set("defaultPlacements", [widget.id]);
        }
      }
    }

    // Look through previously saved state to see if we're restoring a widget.
    let seenAreas = new Set();
    let widgetMightNeedAutoAdding = true;
    for (let [area, ] of gPlacements) {
      seenAreas.add(area);
      let areaIsRegistered = gAreas.has(area);
      let index = gPlacements.get(area).indexOf(widget.id);
      if (index != -1) {
        widgetMightNeedAutoAdding = false;
        if (areaIsRegistered) {
          widget.currentArea = area;
          widget.currentPosition = index;
        }
        break;
      }
    }

    // Also look at saved state data directly in areas that haven't yet been
    // restored. Can't rely on this for restored areas, as they may have
    // changed.
    if (widgetMightNeedAutoAdding && gSavedState) {
      for (let area of Object.keys(gSavedState.placements)) {
        if (seenAreas.has(area)) {
          continue;
        }

        let areaIsRegistered = gAreas.has(area);
        let index = gSavedState.placements[area].indexOf(widget.id);
        if (index != -1) {
          widgetMightNeedAutoAdding = false;
          if (areaIsRegistered) {
            widget.currentArea = area;
            widget.currentPosition = index;
          }
          break;
        }
      }
    }

    // If we're restoring the widget to it's old placement, fire off the
    // onWidgetAdded event - our own handler will take care of adding it to
    // any build areas.
    this.beginBatchUpdate();
    try {
      if (widget.currentArea) {
        this.notifyListeners("onWidgetAdded", widget.id, widget.currentArea,
                             widget.currentPosition);
      } else if (widgetMightNeedAutoAdding) {
        let autoAdd = Services.prefs.getBoolPref(kPrefCustomizationAutoAdd, true);

        // If the widget doesn't have an existing placement, and it hasn't been
        // seen before, then add it to its default area so it can be used.
        // If the widget is not removable, we *have* to add it to its default
        // area here.
        let canBeAutoAdded = autoAdd && !gSeenWidgets.has(widget.id);
        if (!widget.currentArea && (!widget.removable || canBeAutoAdded)) {
          if (widget.defaultArea) {
            if (this.isAreaLazy(widget.defaultArea)) {
              gFuturePlacements.get(widget.defaultArea).add(widget.id);
            } else {
              this.addWidgetToArea(widget.id, widget.defaultArea);
            }
          }
        }
      }
    } finally {
      // Ensure we always have this widget in gSeenWidgets, and save
      // state in case this needs to be done here.
      gSeenWidgets.add(widget.id);
      this.endBatchUpdate(true);
    }

    this.notifyListeners("onWidgetAfterCreation", widget.id, widget.currentArea);
    return widget.id;
  },

  createBuiltinWidget(aData) {
    // This should only ever be called on startup, before any windows are
    // opened - so we know there's no build areas to handle. Also, builtin
    // widgets are expected to be (mostly) static, so shouldn't affect the
    // current placement settings.

    // This allows a widget to be both built-in by default but also able to be
    // destroyed and removed from the area based on criteria that may not be
    // available when the widget is created -- for example, because some other
    // feature in the browser supersedes the widget.
    let conditionalDestroyPromise = aData.conditionalDestroyPromise || null;
    delete aData.conditionalDestroyPromise;

    let widget = this.normalizeWidget(aData, CustomizableUI.SOURCE_BUILTIN);
    if (!widget) {
      log.error("Error creating builtin widget: " + aData.id);
      return;
    }

    log.debug("Creating built-in widget with id: " + widget.id);
    gPalette.set(widget.id, widget);

    if (conditionalDestroyPromise) {
      conditionalDestroyPromise.then(shouldDestroy => {
        if (shouldDestroy) {
          this.destroyWidget(widget.id);
          this.removeWidgetFromArea(widget.id);
        }
      }, err => {
        Cu.reportError(err);
      });
    }
  },

  // Returns true if the area will eventually lazily restore (but hasn't yet).
  isAreaLazy(aArea) {
    if (gPlacements.has(aArea)) {
      return false;
    }
    return gAreas.get(aArea).has("legacy");
  },

  // XXXunf Log some warnings here, when the data provided isn't up to scratch.
  normalizeWidget(aData, aSource) {
    let widget = {
      implementation: aData,
      source: aSource || CustomizableUI.SOURCE_EXTERNAL,
      instances: new Map(),
      currentArea: null,
      localized: true,
      removable: true,
      overflows: true,
      defaultArea: null,
      shortcutId: null,
      tabSpecific: false,
      tooltiptext: null,
      showInPrivateBrowsing: true,
      _introducedInVersion: -1,
    };

    if (typeof aData.id != "string" || !/^[a-z0-9-_]{1,}$/i.test(aData.id)) {
      log.error("Given an illegal id in normalizeWidget: " + aData.id);
      return null;
    }

    delete widget.implementation.currentArea;
    widget.implementation.__defineGetter__("currentArea", () => widget.currentArea);

    const kReqStringProps = ["id"];
    for (let prop of kReqStringProps) {
      if (typeof aData[prop] != "string") {
        log.error("Missing required property '" + prop + "' in normalizeWidget: "
                  + aData.id);
        return null;
      }
      widget[prop] = aData[prop];
    }

    const kOptStringProps = ["label", "tooltiptext", "shortcutId"];
    for (let prop of kOptStringProps) {
      if (typeof aData[prop] == "string") {
        widget[prop] = aData[prop];
      }
    }

    const kOptBoolProps = ["removable", "showInPrivateBrowsing", "overflows", "tabSpecific",
                           "localized"];
    for (let prop of kOptBoolProps) {
      if (typeof aData[prop] == "boolean") {
        widget[prop] = aData[prop];
      }
    }

    // When we normalize builtin widgets, areas have not yet been registered:
    if (aData.defaultArea &&
        (aSource == CustomizableUI.SOURCE_BUILTIN || gAreas.has(aData.defaultArea))) {
      widget.defaultArea = aData.defaultArea;
    } else if (!widget.removable) {
      log.error("Widget '" + widget.id + "' is not removable but does not specify " +
                "a valid defaultArea. That's not possible; it must specify a " +
                "valid defaultArea as well.");
      return null;
    }

    if ("type" in aData && gSupportedWidgetTypes.has(aData.type)) {
      widget.type = aData.type;
    } else {
      widget.type = "button";
    }

    widget.disabled = aData.disabled === true;

    if (aSource == CustomizableUI.SOURCE_BUILTIN) {
      widget._introducedInVersion = aData.introducedInVersion || 0;
    }

    this.wrapWidgetEventHandler("onBeforeCreated", widget);
    this.wrapWidgetEventHandler("onClick", widget);
    this.wrapWidgetEventHandler("onCreated", widget);
    this.wrapWidgetEventHandler("onDestroyed", widget);

    if (typeof aData.onBeforeCommand == "function") {
      widget.onBeforeCommand = aData.onBeforeCommand;
    }

    if (widget.type == "button") {
      widget.onCommand = typeof aData.onCommand == "function" ?
                           aData.onCommand :
                           null;
    } else if (widget.type == "view") {
      if (typeof aData.viewId != "string") {
        log.error("Expected a string for widget " + widget.id + " viewId, but got "
                  + aData.viewId);
        return null;
      }
      widget.viewId = aData.viewId;

      this.wrapWidgetEventHandler("onViewShowing", widget);
      this.wrapWidgetEventHandler("onViewHiding", widget);
    } else if (widget.type == "custom") {
      this.wrapWidgetEventHandler("onBuild", widget);
    }

    if (gPalette.has(widget.id)) {
      return null;
    }

    return widget;
  },

  wrapWidgetEventHandler(aEventName, aWidget) {
    if (typeof aWidget.implementation[aEventName] != "function") {
      aWidget[aEventName] = null;
      return;
    }
    aWidget[aEventName] = function(...aArgs) {
      // Wrap inside a try...catch to properly log errors, until bug 862627 is
      // fixed, which in turn might help bug 503244.
      try {
        // Don't copy the function to the normalized widget object, instead
        // keep it on the original object provided to the API so that
        // additional methods can be implemented and used by the event
        // handlers.
        return aWidget.implementation[aEventName].apply(aWidget.implementation,
                                                        aArgs);
      } catch (e) {
        Cu.reportError(e);
        return undefined;
      }
    };
  },

  destroyWidget(aWidgetId) {
    let widget = gPalette.get(aWidgetId);
    if (!widget) {
      gGroupWrapperCache.delete(aWidgetId);
      for (let [window, ] of gBuildWindows) {
        let windowCache = gSingleWrapperCache.get(window);
        if (windowCache) {
          windowCache.delete(aWidgetId);
        }
      }
      return;
    }

    // Remove it from the default placements of an area if it was added there:
    if (widget.defaultArea) {
      let area = gAreas.get(widget.defaultArea);
      if (area) {
        let defaultPlacements = area.get("defaultPlacements");
        // We can assume this is present because if a widget has a defaultArea,
        // we automatically create a defaultPlacements array for that area.
        let widgetIndex = defaultPlacements.indexOf(aWidgetId);
        if (widgetIndex != -1) {
          defaultPlacements.splice(widgetIndex, 1);
        }
      }
    }

    // This will not remove the widget from gPlacements - we want to keep the
    // setting so the widget gets put back in it's old position if/when it
    // returns.
    for (let [window, ] of gBuildWindows) {
      let windowCache = gSingleWrapperCache.get(window);
      if (windowCache) {
        windowCache.delete(aWidgetId);
      }
      let widgetNode = window.document.getElementById(aWidgetId) ||
                       window.gNavToolbox.palette.getElementsByAttribute("id", aWidgetId)[0];
      if (widgetNode) {
        let container = widgetNode.parentNode
        this.notifyListeners("onWidgetBeforeDOMChange", widgetNode, null,
                             container, true);
        widgetNode.remove();
        this.notifyListeners("onWidgetAfterDOMChange", widgetNode, null,
                             container, true);
      }
      if (widget.type == "view") {
        let viewNode = window.document.getElementById(widget.viewId);
        if (viewNode) {
          for (let eventName of kSubviewEvents) {
            let handler = "on" + eventName;
            if (typeof widget[handler] == "function") {
              viewNode.removeEventListener(eventName, widget[handler]);
            }
          }
        }
      }
      if (widgetNode && widget.onDestroyed) {
        widget.onDestroyed(window.document);
      }
    }

    gPalette.delete(aWidgetId);
    gGroupWrapperCache.delete(aWidgetId);

    this.notifyListeners("onWidgetDestroyed", aWidgetId);
  },

  getCustomizeTargetForArea(aArea, aWindow) {
    let buildAreaNodes = gBuildAreas.get(aArea);
    if (!buildAreaNodes) {
      return null;
    }

    for (let node of buildAreaNodes) {
      if (node.ownerGlobal == aWindow) {
        return node.customizationTarget ? node.customizationTarget : node;
      }
    }

    return null;
  },

  reset() {
    gResetting = true;
    this._resetUIState();

    // Rebuild each registered area (across windows) to reflect the state that
    // was reset above.
    this._rebuildRegisteredAreas();

    for (let [widgetId, widget] of gPalette) {
      if (widget.source == CustomizableUI.SOURCE_EXTERNAL) {
        gSeenWidgets.add(widgetId);
      }
    }
    if (gSeenWidgets.size || gNewElementCount) {
      gDirty = true;
      this.saveState();
    }

    gResetting = false;
  },

  _resetUIState() {
    try {
      gUIStateBeforeReset.drawInTitlebar = Services.prefs.getBoolPref(kPrefDrawInTitlebar);
      gUIStateBeforeReset.extraDragSpace = Services.prefs.getBoolPref(kPrefExtraDragSpace);
      gUIStateBeforeReset.uiCustomizationState = Services.prefs.getCharPref(kPrefCustomizationState);
      gUIStateBeforeReset.uiDensity = Services.prefs.getIntPref(kPrefUIDensity);
      gUIStateBeforeReset.autoTouchMode = Services.prefs.getBoolPref(kPrefAutoTouchMode);
      gUIStateBeforeReset.currentTheme = LightweightThemeManager.currentTheme;
      gUIStateBeforeReset.autoHideDownloadsButton = Services.prefs.getBoolPref(kPrefAutoHideDownloadsButton);
      gUIStateBeforeReset.newElementCount = gNewElementCount;
    } catch (e) { }

    this._resetExtraToolbars();

    Services.prefs.clearUserPref(kPrefCustomizationState);
    Services.prefs.clearUserPref(kPrefDrawInTitlebar);
    Services.prefs.clearUserPref(kPrefExtraDragSpace);
    Services.prefs.clearUserPref(kPrefUIDensity);
    Services.prefs.clearUserPref(kPrefAutoTouchMode);
    Services.prefs.clearUserPref(kPrefAutoHideDownloadsButton);
    LightweightThemeManager.currentTheme = null;
    gNewElementCount = 0;
    log.debug("State reset");

    // Reset placements to make restoring default placements possible.
    gPlacements = new Map();
    gDirtyAreaCache = new Set();
    gSeenWidgets = new Set();
    // Clear the saved state to ensure that defaults will be used.
    gSavedState = null;
    // Restore the state for each area to its defaults
    for (let [areaId, ] of gAreas) {
      this.restoreStateForArea(areaId);
    }
  },

  _resetExtraToolbars(aFilter = null) {
    let firstWindow = true; // Only need to unregister and persist once
    for (let [win, ] of gBuildWindows) {
      let toolbox = win.gNavToolbox;
      for (let child of toolbox.children) {
        let matchesFilter = !aFilter || aFilter == child.id;
        if (child.hasAttribute("customindex") && matchesFilter) {
          let toolbarId = "toolbar" + child.getAttribute("customindex");
          toolbox.toolbarset.removeAttribute(toolbarId);
          if (firstWindow) {
            win.document.persist(toolbox.toolbarset.id, toolbarId);
            // We have to unregister it properly to ensure we don't kill
            // XUL widgets which might be in here
            this.unregisterArea(child.id, true);
          }
          child.remove();
        }
      }
      firstWindow = false;
    }
  },

  _rebuildRegisteredAreas() {
    for (let [areaId, areaNodes] of gBuildAreas) {
      let placements = gPlacements.get(areaId);
      let isFirstChangedToolbar = true;
      for (let areaNode of areaNodes) {
        this.buildArea(areaId, placements, areaNode);

        let area = gAreas.get(areaId);
        if (area.get("type") == CustomizableUI.TYPE_TOOLBAR) {
          let defaultCollapsed = area.get("defaultCollapsed");
          let win = areaNode.ownerGlobal;
          if (defaultCollapsed !== null) {
            win.setToolbarVisibility(areaNode, !defaultCollapsed, isFirstChangedToolbar);
          }
        }
        isFirstChangedToolbar = false;
      }
    }
  },

  /**
   * Undoes a previous reset, restoring the state of the UI to the state prior to the reset.
   */
  undoReset() {
    if (gUIStateBeforeReset.uiCustomizationState == null ||
        gUIStateBeforeReset.drawInTitlebar == null) {
      return;
    }
    gUndoResetting = true;

    const {
      uiCustomizationState, drawInTitlebar, currentTheme, uiDensity,
<<<<<<< HEAD
      autoTouchMode, autoHideDownloadsButton,
=======
      autoTouchMode, autoHideDownloadsButton, extraDragSpace,
>>>>>>> 34467467
    } = gUIStateBeforeReset;
    gNewElementCount = gUIStateBeforeReset.newElementCount;

    // Need to clear the previous state before setting the prefs
    // because pref observers may check if there is a previous UI state.
    this._clearPreviousUIState();

    Services.prefs.setCharPref(kPrefCustomizationState, uiCustomizationState);
    Services.prefs.setBoolPref(kPrefDrawInTitlebar, drawInTitlebar);
    Services.prefs.setBoolPref(kPrefExtraDragSpace, extraDragSpace);
    Services.prefs.setIntPref(kPrefUIDensity, uiDensity);
    Services.prefs.setBoolPref(kPrefAutoTouchMode, autoTouchMode);
    Services.prefs.setBoolPref(kPrefAutoHideDownloadsButton, autoHideDownloadsButton);
    LightweightThemeManager.currentTheme = currentTheme;
    this.loadSavedState();
    // If the user just customizes toolbar/titlebar visibility, gSavedState will be null
    // and we don't need to do anything else here:
    if (gSavedState) {
      for (let areaId of Object.keys(gSavedState.placements)) {
        let placements = gSavedState.placements[areaId];
        gPlacements.set(areaId, placements);
      }
      this._rebuildRegisteredAreas();
    }

    gUndoResetting = false;
  },

  _clearPreviousUIState() {
    Object.getOwnPropertyNames(gUIStateBeforeReset).forEach((prop) => {
      gUIStateBeforeReset[prop] = null;
    });
  },

  removeExtraToolbar(aToolbarId) {
    this._resetExtraToolbars(aToolbarId);
  },

  /**
   * @param {String|Node} aWidget - widget ID or a widget node (preferred for performance).
   * @return {Boolean} whether the widget is removable
   */
  isWidgetRemovable(aWidget) {
    let widgetId;
    let widgetNode;
    if (typeof aWidget == "string") {
      widgetId = aWidget;
    } else {
      if (!aWidget.id &&
          !["toolbarspring", "toolbarspacer", "toolbarseparator"].includes(aWidget.nodeName)) {
        throw new Error("No nodes without ids that aren't special widgets should ever come into contact with CUI");
      }
      // Use "spring" / "spacer" / "separator" for special widgets without ids
      widgetId = aWidget.id || aWidget.nodeName.substring(7 /* "toolbar".length */);
      widgetNode = aWidget;
    }
    let provider = this.getWidgetProvider(widgetId);

    if (provider == CustomizableUI.PROVIDER_API) {
      return gPalette.get(widgetId).removable;
    }

    if (provider == CustomizableUI.PROVIDER_XUL) {
      if (gBuildWindows.size == 0) {
        // We don't have any build windows to look at, so just assume for now
        // that its removable.
        return true;
      }

      if (!widgetNode) {
        // Pick any of the build windows to look at.
        let [window, ] = [...gBuildWindows][0];
        [, widgetNode] = this.getWidgetNode(widgetId, window);
      }
      // If we don't have a node, we assume it's removable. This can happen because
      // getWidgetProvider returns PROVIDER_XUL by default, but this will also happen
      // for API-provided widgets which have been destroyed.
      if (!widgetNode) {
        return true;
      }
      return widgetNode.getAttribute("removable") == "true";
    }

    // Otherwise this is either a special widget, which is always removable, or
    // an API widget which has already been removed from gPalette. Returning true
    // here allows us to then remove its ID from any placements where it might
    // still occur.
    return true;
  },

  canWidgetMoveToArea(aWidgetId, aArea) {
    // Special widgets can't move to the menu panel.
    if (this.isSpecialWidget(aWidgetId) && gAreas.has(aArea) &&
        gAreas.get(aArea).get("type") == CustomizableUI.TYPE_MENU_PANEL) {
      return false;
    }
    let placement = this.getPlacementOfWidget(aWidgetId);
    // Items in the palette can move, and items can move within their area:
    if (!placement || placement.area == aArea) {
      return true;
    }
    // For everything else, just return whether the widget is removable.
    return this.isWidgetRemovable(aWidgetId);
  },

  ensureWidgetPlacedInWindow(aWidgetId, aWindow) {
    let placement = this.getPlacementOfWidget(aWidgetId);
    if (!placement) {
      return false;
    }
    let areaNodes = gBuildAreas.get(placement.area);
    if (!areaNodes) {
      return false;
    }
    let container = [...areaNodes].filter((n) => n.ownerGlobal == aWindow);
    if (!container.length) {
      return false;
    }
    let existingNode = container[0].getElementsByAttribute("id", aWidgetId)[0];
    if (existingNode) {
      return true;
    }

    this.insertNodeInWindow(aWidgetId, container[0], true);
    return true;
  },

  get inDefaultState() {
    for (let [areaId, props] of gAreas) {
      let defaultPlacements = props.get("defaultPlacements");
      // Areas without default placements (like legacy ones?) get skipped
      if (!defaultPlacements) {
        continue;
      }

      let currentPlacements = gPlacements.get(areaId);
      // We're excluding all of the placement IDs for items that do not exist,
      // and items that have removable="false",
      // because we don't want to consider them when determining if we're
      // in the default state. This way, if an add-on introduces a widget
      // and is then uninstalled, the leftover placement doesn't cause us to
      // automatically assume that the buttons are not in the default state.
      let buildAreaNodes = gBuildAreas.get(areaId);
      if (buildAreaNodes && buildAreaNodes.size) {
        let container = [...buildAreaNodes][0];
        let removableOrDefault = (itemNodeOrItem) => {
          let item = (itemNodeOrItem && itemNodeOrItem.id) || itemNodeOrItem;
          let isRemovable = this.isWidgetRemovable(itemNodeOrItem);
          let isInDefault = defaultPlacements.indexOf(item) != -1;
          return isRemovable || isInDefault;
        };
        // Toolbars have a currentSet property which also deals correctly with overflown
        // widgets (if any) - use that instead:
        if (props.get("type") == CustomizableUI.TYPE_TOOLBAR) {
          let currentSet = container.currentSet;
          currentPlacements = currentSet ? currentSet.split(",") : [];
          currentPlacements = currentPlacements.filter(removableOrDefault);
        } else {
          // Clone the array so we don't modify the actual placements...
          currentPlacements = [...currentPlacements];
          currentPlacements = currentPlacements.filter((item) => {
            let itemNode = container.getElementsByAttribute("id", item)[0];
            return itemNode && removableOrDefault(itemNode || item);
          });
        }

        if (props.get("type") == CustomizableUI.TYPE_TOOLBAR) {
          let attribute = container.getAttribute("type") == "menubar" ? "autohide" : "collapsed";
          let collapsed = container.getAttribute(attribute) == "true";
          let defaultCollapsed = props.get("defaultCollapsed");
          if (defaultCollapsed !== null && collapsed != defaultCollapsed) {
            log.debug("Found " + areaId + " had non-default toolbar visibility (expected " + defaultCollapsed + ", was " + collapsed + ")");
            return false;
          }
        }
      }
      log.debug("Checking default state for " + areaId + ":\n" + currentPlacements.join(",") +
                "\nvs.\n" + defaultPlacements.join(","));

      if (currentPlacements.length != defaultPlacements.length) {
        return false;
      }

      for (let i = 0; i < currentPlacements.length; ++i) {
        if (currentPlacements[i] != defaultPlacements[i] &&
            !this.matchingSpecials(currentPlacements[i], defaultPlacements[i])) {
          log.debug("Found " + currentPlacements[i] + " in " + areaId + " where " +
                    defaultPlacements[i] + " was expected!");
          return false;
        }
      }
    }

    if (Services.prefs.prefHasUserValue(kPrefUIDensity)) {
      log.debug(kPrefUIDensity + " pref is non-default");
      return false;
    }

    if (Services.prefs.prefHasUserValue(kPrefAutoTouchMode)) {
      log.debug(kPrefAutoTouchMode + " pref is non-default");
      return false;
    }

    if (Services.prefs.prefHasUserValue(kPrefDrawInTitlebar)) {
      log.debug(kPrefDrawInTitlebar + " pref is non-default");
      return false;
    }

    if (Services.prefs.prefHasUserValue(kPrefExtraDragSpace)) {
      log.debug(kPrefExtraDragSpace + " pref is non-default");
      return false;
    }

    if (LightweightThemeManager.currentTheme) {
      log.debug(LightweightThemeManager.currentTheme + " theme is non-default");
      return false;
    }

    return true;
  },

  setToolbarVisibility(aToolbarId, aIsVisible) {
    // We only persist the attribute the first time.
    let isFirstChangedToolbar = true;
    for (let window of CustomizableUI.windows) {
      let toolbar = window.document.getElementById(aToolbarId);
      if (toolbar) {
        window.setToolbarVisibility(toolbar, aIsVisible, isFirstChangedToolbar);
        isFirstChangedToolbar = false;
      }
    }
  },
};
Object.freeze(CustomizableUIInternal);

this.CustomizableUI = {
  /**
   * Constant reference to the ID of the menu panel.
   * DEPRECATED.
   */
  AREA_PANEL: "PanelUI-contents",
  /**
   * Constant reference to the ID of the navigation toolbar.
   */
  AREA_NAVBAR: "nav-bar",
  /**
   * Constant reference to the ID of the menubar's toolbar.
   */
  AREA_MENUBAR: "toolbar-menubar",
  /**
   * Constant reference to the ID of the tabstrip toolbar.
   */
  AREA_TABSTRIP: "TabsToolbar",
  /**
   * Constant reference to the ID of the bookmarks toolbar.
   */
  AREA_BOOKMARKS: "PersonalToolbar",
  /**
   * Constant reference to the ID of the non-dymanic (fixed) list in the overflow panel.
   */
  AREA_FIXED_OVERFLOW_PANEL: "widget-overflow-fixed-list",

  /**
   * Constant indicating the area is a menu panel.
   */
  TYPE_MENU_PANEL: "menu-panel",
  /**
   * Constant indicating the area is a toolbar.
   */
  TYPE_TOOLBAR: "toolbar",

  /**
   * Constant indicating a XUL-type provider.
   */
  PROVIDER_XUL: "xul",
  /**
   * Constant indicating an API-type provider.
   */
  PROVIDER_API: "api",
  /**
   * Constant indicating dynamic (special) widgets: spring, spacer, and separator.
   */
  PROVIDER_SPECIAL: "special",

  /**
   * Constant indicating the widget is built-in
   */
  SOURCE_BUILTIN: "builtin",
  /**
   * Constant indicating the widget is externally provided
   * (e.g. by add-ons or other items not part of the builtin widget set).
   */
  SOURCE_EXTERNAL: "external",

  /**
   * The class used to distinguish items that span the entire menu panel.
   */
  WIDE_PANEL_CLASS: "panel-wide-item",
  /**
   * The (constant) number of columns in the menu panel.
   */
  PANEL_COLUMN_COUNT: 3,

  /**
   * Constant indicating the reason the event was fired was a window closing
   */
  REASON_WINDOW_CLOSED: "window-closed",
  /**
   * Constant indicating the reason the event was fired was an area being
   * unregistered separately from window closing mechanics.
   */
  REASON_AREA_UNREGISTERED: "area-unregistered",


  /**
   * An iteratable property of windows managed by CustomizableUI.
   * Note that this can *only* be used as an iterator. ie:
   *     for (let window of CustomizableUI.windows) { ... }
   */
  windows: {
    * [Symbol.iterator]() {
      for (let [window, ] of gBuildWindows)
        yield window;
    }
  },

  /**
   * Add a listener object that will get fired for various events regarding
   * customization.
   *
   * @param aListener the listener object to add
   *
   * Not all event handler methods need to be defined.
   * CustomizableUI will catch exceptions. Events are dispatched
   * synchronously on the UI thread, so if you can delay any/some of your
   * processing, that is advisable. The following event handlers are supported:
   *   - onWidgetAdded(aWidgetId, aArea, aPosition)
   *     Fired when a widget is added to an area. aWidgetId is the widget that
   *     was added, aArea the area it was added to, and aPosition the position
   *     in which it was added.
   *   - onWidgetMoved(aWidgetId, aArea, aOldPosition, aNewPosition)
   *     Fired when a widget is moved within its area. aWidgetId is the widget
   *     that was moved, aArea the area it was moved in, aOldPosition its old
   *     position, and aNewPosition its new position.
   *   - onWidgetRemoved(aWidgetId, aArea)
   *     Fired when a widget is removed from its area. aWidgetId is the widget
   *     that was removed, aArea the area it was removed from.
   *
   *   - onWidgetBeforeDOMChange(aNode, aNextNode, aContainer, aIsRemoval)
   *     Fired *before* a widget's DOM node is acted upon by CustomizableUI
   *     (to add, move or remove it). aNode is the DOM node changed, aNextNode
   *     the DOM node (if any) before which a widget will be inserted,
   *     aContainer the *actual* DOM container (could be an overflow panel in
   *     case of an overflowable toolbar), and aWasRemoval is true iff the
   *     action about to happen is the removal of the DOM node.
   *   - onWidgetAfterDOMChange(aNode, aNextNode, aContainer, aWasRemoval)
   *     Like onWidgetBeforeDOMChange, but fired after the change to the DOM
   *     node of the widget.
   *
   *   - onWidgetReset(aNode, aContainer)
   *     Fired after a reset to default placements moves a widget's node to a
   *     different location. aNode is the widget's node, aContainer is the
   *     area it was moved into (NB: it might already have been there and been
   *     moved to a different position!)
   *   - onWidgetUndoMove(aNode, aContainer)
   *     Fired after undoing a reset to default placements moves a widget's
   *     node to a different location. aNode is the widget's node, aContainer
   *     is the area it was moved into (NB: it might already have been there
   *     and been moved to a different position!)
   *   - onAreaReset(aArea, aContainer)
   *     Fired after a reset to default placements is complete on an area's
   *     DOM node. Note that this is fired for each DOM node. aArea is the area
   *     that was reset, aContainer the DOM node that was reset.
   *
   *   - onWidgetCreated(aWidgetId)
   *     Fired when a widget with id aWidgetId has been created, but before it
   *     is added to any placements or any DOM nodes have been constructed.
   *     Only fired for API-based widgets.
   *   - onWidgetAfterCreation(aWidgetId, aArea)
   *     Fired after a widget with id aWidgetId has been created, and has been
   *     added to either its default area or the area in which it was placed
   *     previously. If the widget has no default area and/or it has never
   *     been placed anywhere, aArea may be null. Only fired for API-based
   *     widgets.
   *   - onWidgetDestroyed(aWidgetId)
   *     Fired when widgets are destroyed. aWidgetId is the widget that is
   *     being destroyed. Only fired for API-based widgets.
   *   - onWidgetInstanceRemoved(aWidgetId, aDocument)
   *     Fired when a window is unloaded and a widget's instance is destroyed
   *     because of this. Only fired for API-based widgets.
   *
   *   - onWidgetDrag(aWidgetId, aArea)
   *     Fired both when and after customize mode drag handling system tries
   *     to determine the width and height of widget aWidgetId when dragged to a
   *     different area. aArea will be the area the item is dragged to, or
   *     undefined after the measurements have been done and the node has been
   *     moved back to its 'regular' area.
   *
   *   - onCustomizeStart(aWindow)
   *     Fired when opening customize mode in aWindow.
   *   - onCustomizeEnd(aWindow)
   *     Fired when exiting customize mode in aWindow.
   *
   *   - onWidgetOverflow(aNode, aContainer)
   *     Fired when a widget's DOM node is overflowing its container, a toolbar,
   *     and will be displayed in the overflow panel.
   *   - onWidgetUnderflow(aNode, aContainer)
   *     Fired when a widget's DOM node is *not* overflowing its container, a
   *     toolbar, anymore.
   *   - onWindowOpened(aWindow)
   *     Fired when a window has been opened that is managed by CustomizableUI,
   *     once all of the prerequisite setup has been done.
   *   - onWindowClosed(aWindow)
   *     Fired when a window that has been managed by CustomizableUI has been
   *     closed.
   *   - onAreaNodeRegistered(aArea, aContainer)
   *     Fired after an area node is first built when it is registered. This
   *     is often when the window has opened, but in the case of add-ons,
   *     could fire when the node has just been registered with CustomizableUI
   *     after an add-on update or disable/enable sequence.
   *   - onAreaNodeUnregistered(aArea, aContainer, aReason)
   *     Fired when an area node is explicitly unregistered by an API caller,
   *     or by a window closing. The aReason parameter indicates which of
   *     these is the case.
   */
  addListener(aListener) {
    CustomizableUIInternal.addListener(aListener);
  },
  /**
   * Remove a listener added with addListener
   * @param aListener the listener object to remove
   */
  removeListener(aListener) {
    CustomizableUIInternal.removeListener(aListener);
  },

  /**
   * Register a customizable area with CustomizableUI.
   * @param aName   the name of the area to register. Can only contain
   *                alphanumeric characters, dashes (-) and underscores (_).
   * @param aProps  the properties of the area. The following properties are
   *                recognized:
   *                - type:   the type of area. Either TYPE_TOOLBAR (default) or
   *                          TYPE_MENU_PANEL;
   *                - anchor: for a menu panel or overflowable toolbar, the
   *                          anchoring node for the panel.
   *                - legacy: set to true if you want customizableui to
   *                          automatically migrate the currentset attribute
   *                - overflowable: set to true if your toolbar is overflowable.
   *                                This requires an anchor, and only has an
   *                                effect for toolbars.
   *                - defaultPlacements: an array of widget IDs making up the
   *                                     default contents of the area
   *                - defaultCollapsed: (INTERNAL ONLY) applies if the type is TYPE_TOOLBAR, specifies
   *                                    if toolbar is collapsed by default (default to true).
   *                                    Specify null to ensure that reset/inDefaultArea don't care
   *                                    about a toolbar's collapsed state
   */
  registerArea(aName, aProperties) {
    CustomizableUIInternal.registerArea(aName, aProperties);
  },
  /**
   * Register a concrete node for a registered area. This method is automatically
   * called from any toolbar in the main browser window that has its
   * "customizable" attribute set to true. There should normally be no need to
   * call it yourself.
   *
   * Note that ideally, you should register your toolbar using registerArea
   * before any of the toolbars have their XBL bindings constructed (which
   * will happen when they're added to the DOM and are not hidden). If you
   * don't, and your toolbar has a defaultset attribute, CustomizableUI will
   * register it automatically. If your toolbar does not have a defaultset
   * attribute, the node will be saved for processing when you call
   * registerArea. Note that CustomizableUI won't restore state in the area,
   * allow the user to customize it in customize mode, or otherwise deal
   * with it, until the area has been registered.
   */
  registerToolbarNode(aToolbar, aExistingChildren) {
    CustomizableUIInternal.registerToolbarNode(aToolbar, aExistingChildren);
  },
  /**
   * Register the menu panel node. This method should not be called by anyone
   * apart from the built-in PanelUI.
   * @param aPanelContents the panel contents DOM node being registered.
   * @param aArea the area for which to register this node.
   */
  registerMenuPanel(aPanelContents, aArea) {
    CustomizableUIInternal.registerMenuPanel(aPanelContents, aArea);
  },
  /**
   * Unregister a customizable area. The inverse of registerArea.
   *
   * Unregistering an area will remove all the (removable) widgets in the
   * area, which will return to the panel, and destroy all other traces
   * of the area within CustomizableUI. Note that this means the *contents*
   * of the area's DOM nodes will be moved to the panel or removed, but
   * the area's DOM nodes *themselves* will stay.
   *
   * Furthermore, by default the placements of the area will be kept in the
   * saved state (!) and restored if you re-register the area at a later
   * point. This is useful for e.g. add-ons that get disabled and then
   * re-enabled (e.g. when they update).
   *
   * You can override this last behaviour (and destroy the placements
   * information in the saved state) by passing true for aDestroyPlacements.
   *
   * @param aName              the name of the area to unregister
   * @param aDestroyPlacements whether to destroy the placements information
   *                           for the area, too.
   */
  unregisterArea(aName, aDestroyPlacements) {
    CustomizableUIInternal.unregisterArea(aName, aDestroyPlacements);
  },
  /**
   * Add a widget to an area.
   * If the area to which you try to add is not known to CustomizableUI,
   * this will throw.
   * If the area to which you try to add has not yet been restored from its
   * legacy state, this will postpone the addition.
   * If the area to which you try to add is the same as the area in which
   * the widget is currently placed, this will do the same as
   * moveWidgetWithinArea.
   * If the widget cannot be removed from its original location, this will
   * no-op.
   *
   * This will fire an onWidgetAdded notification,
   * and an onWidgetBeforeDOMChange and onWidgetAfterDOMChange notification
   * for each window CustomizableUI knows about.
   *
   * @param aWidgetId the ID of the widget to add
   * @param aArea     the ID of the area to add the widget to
   * @param aPosition the position at which to add the widget. If you do not
   *                  pass a position, the widget will be added to the end
   *                  of the area.
   */
  addWidgetToArea(aWidgetId, aArea, aPosition) {
    CustomizableUIInternal.addWidgetToArea(aWidgetId, aArea, aPosition);
  },
  /**
   * Remove a widget from its area. If the widget cannot be removed from its
   * area, or is not in any area, this will no-op. Otherwise, this will fire an
   * onWidgetRemoved notification, and an onWidgetBeforeDOMChange and
   * onWidgetAfterDOMChange notification for each window CustomizableUI knows
   * about.
   *
   * @param aWidgetId the ID of the widget to remove
   */
  removeWidgetFromArea(aWidgetId) {
    CustomizableUIInternal.removeWidgetFromArea(aWidgetId);
  },
  /**
   * Move a widget within an area.
   * If the widget is not in any area, this will no-op.
   * If the widget is already at the indicated position, this will no-op.
   *
   * Otherwise, this will move the widget and fire an onWidgetMoved notification,
   * and an onWidgetBeforeDOMChange and onWidgetAfterDOMChange notification for
   * each window CustomizableUI knows about.
   *
   * @param aWidgetId the ID of the widget to move
   * @param aPosition the position to move the widget to.
   *                  Negative values or values greater than the number of
   *                  widgets will be interpreted to mean moving the widget to
   *                  respectively the first or last position.
   */
  moveWidgetWithinArea(aWidgetId, aPosition) {
    CustomizableUIInternal.moveWidgetWithinArea(aWidgetId, aPosition);
  },
  /**
   * Ensure a XUL-based widget created in a window after areas were
   * initialized moves to its correct position.
   * This is roughly equivalent to manually looking up the position and using
   * insertItem in the old API, but a lot less work for consumers.
   * Always prefer this over using toolbar.insertItem (which might no-op
   * because it delegates to addWidgetToArea) or, worse, moving items in the
   * DOM yourself.
   *
   * @param aWidgetId the ID of the widget that was just created
   * @param aWindow the window in which you want to ensure it was added.
   *
   * NB: why is this API per-window, you wonder? Because if you need this,
   * presumably you yourself need to create the widget in all the windows
   * and need to loop through them anyway.
   */
  ensureWidgetPlacedInWindow(aWidgetId, aWindow) {
    return CustomizableUIInternal.ensureWidgetPlacedInWindow(aWidgetId, aWindow);
  },
  /**
   * Start a batch update of items.
   * During a batch update, the customization state is not saved to the user's
   * preferences file, in order to reduce (possibly sync) IO.
   * Calls to begin/endBatchUpdate may be nested.
   *
   * Callers should ensure that NO MATTER WHAT they call endBatchUpdate once
   * for each call to beginBatchUpdate, even if there are exceptions in the
   * code in the batch update. Otherwise, for the duration of the
   * Firefox session, customization state is never saved. Typically, you
   * would do this using a try...finally block.
   */
  beginBatchUpdate() {
    CustomizableUIInternal.beginBatchUpdate();
  },
  /**
   * End a batch update. See the documentation for beginBatchUpdate above.
   *
   * State is not saved if we believe it is identical to the last known
   * saved state. State is only ever saved when all batch updates have
   * finished (ie there has been 1 endBatchUpdate call for each
   * beginBatchUpdate call). If any of the endBatchUpdate calls pass
   * aForceDirty=true, we will flush to the prefs file.
   *
   * @param aForceDirty force CustomizableUI to flush to the prefs file when
   *                    all batch updates have finished.
   */
  endBatchUpdate(aForceDirty) {
    CustomizableUIInternal.endBatchUpdate(aForceDirty);
  },
  /**
   * Create a widget.
   *
   * To create a widget, you should pass an object with its desired
   * properties. The following properties are supported:
   *
   * - id:            the ID of the widget (required).
   * - type:          a string indicating the type of widget. Possible types
   *                  are:
   *                  'button' - for simple button widgets (the default)
   *                  'view'   - for buttons that open a panel or subview,
   *                             depending on where they are placed.
   *                  'custom' - for fine-grained control over the creation
   *                             of the widget.
   * - viewId:        Only useful for views (and required there): the id of the
   *                  <panelview> that should be shown when clicking the widget.
   * - onBuild(aDoc): Only useful for custom widgets (and required there); a
   *                  function that will be invoked with the document in which
   *                  to build a widget. Should return the DOM node that has
   *                  been constructed.
   * - onBeforeCreated(aDoc): Attached to all non-custom widgets; a function
   *                  that will be invoked before the widget gets a DOM node
   *                  constructed, passing the document in which that will happen.
   *                  This is useful especially for 'view' type widgets that need
   *                  to construct their views on the fly (e.g. from bootstrapped
   *                  add-ons)
   * - onCreated(aNode): Attached to all widgets; a function that will be invoked
   *                  whenever the widget has a DOM node constructed, passing the
   *                  constructed node as an argument.
   * - onDestroyed(aDoc): Attached to all non-custom widgets; a function that
   *                  will be invoked after the widget has a DOM node destroyed,
   *                  passing the document from which it was removed. This is
   *                  useful especially for 'view' type widgets that need to
   *                  cleanup after views that were constructed on the fly.
   * - onBeforeCommand(aEvt): A function that will be invoked when the user
   *                          activates the button but before the command
   *                          is evaluated. Useful if code needs to run to
   *                          change the button's icon in preparation to the
   *                          pending command action. Called for both type=button
   *                          and type=view.
   * - onCommand(aEvt): Only useful for button widgets; a function that will be
   *                    invoked when the user activates the button.
   * - onClick(aEvt): Attached to all widgets; a function that will be invoked
   *                  when the user clicks the widget.
   * - onViewShowing(aEvt): Only useful for views; a function that will be
   *                  invoked when a user shows your view. If any event
   *                  handler calls aEvt.preventDefault(), the view will
   *                  not be shown.
   *
   *                  The event's `detail` property is an object with an
   *                  `addBlocker` method. Handlers which need to
   *                  perform asynchronous operations before the view is
   *                  shown may pass this method a Promise, which will
   *                  prevent the view from showing until it resolves.
   *                  Additionally, if the promise resolves to the exact
   *                  value `false`, the view will not be shown.
   * - onViewHiding(aEvt): Only useful for views; a function that will be
   *                  invoked when a user hides your view.
   * - tooltiptext:   string to use for the tooltip of the widget
   * - label:         string to use for the label of the widget
   * - localized:     If true, or undefined, attempt to retrieve the
   *                  widget's string properties from the customizable
   *                  widgets string bundle.
   * - removable:     whether the widget is removable (optional, default: true)
   *                  NB: if you specify false here, you must provide a
   *                  defaultArea, too.
   * - overflows:     whether widget can overflow when in an overflowable
   *                  toolbar (optional, default: true)
   * - defaultArea:   default area to add the widget to
   *                  (optional, default: none; required if non-removable)
   * - shortcutId:    id of an element that has a shortcut for this widget
   *                  (optional, default: null). This is only used to display
   *                  the shortcut as part of the tooltip for builtin widgets
   *                  (which have strings inside
   *                  customizableWidgets.properties). If you're in an add-on,
   *                  you should not set this property.
   * - showInPrivateBrowsing: whether to show the widget in private browsing
   *                          mode (optional, default: true)
   *
   * @param aProperties the specifications for the widget.
   * @return a wrapper around the created widget (see getWidget)
   */
  createWidget(aProperties) {
    return CustomizableUIInternal.wrapWidget(
      CustomizableUIInternal.createWidget(aProperties)
    );
  },
  /**
   * Destroy a widget
   *
   * If the widget is part of the default placements in an area, this will
   * remove it from there. It will also remove any DOM instances. However,
   * it will keep the widget in the placements for whatever area it was
   * in at the time. You can remove it from there yourself by calling
   * CustomizableUI.removeWidgetFromArea(aWidgetId).
   *
   * @param aWidgetId the ID of the widget to destroy
   */
  destroyWidget(aWidgetId) {
    CustomizableUIInternal.destroyWidget(aWidgetId);
  },
  /**
   * Get a wrapper object with information about the widget.
   * The object provides the following properties
   * (all read-only unless otherwise indicated):
   *
   * - id:            the widget's ID;
   * - type:          the type of widget (button, view, custom). For
   *                  XUL-provided widgets, this is always 'custom';
   * - provider:      the provider type of the widget, id est one of
   *                  PROVIDER_API or PROVIDER_XUL;
   * - forWindow(w):  a method to obtain a single window wrapper for a widget,
   *                  in the window w passed as the only argument;
   * - instances:     an array of all instances (single window wrappers)
   *                  of the widget. This array is NOT live;
   * - areaType:      the type of the widget's current area
   * - isGroup:       true; will be false for wrappers around single widget nodes;
   * - source:        for API-provided widgets, whether they are built-in to
   *                  Firefox or add-on-provided;
   * - disabled:      for API-provided widgets, whether the widget is currently
   *                  disabled. NB: this property is writable, and will toggle
   *                  all the widgets' nodes' disabled states;
   * - label:         for API-provied widgets, the label of the widget;
   * - tooltiptext:   for API-provided widgets, the tooltip of the widget;
   * - showInPrivateBrowsing: for API-provided widgets, whether the widget is
   *                          visible in private browsing;
   *
   * Single window wrappers obtained through forWindow(someWindow) or from the
   * instances array have the following properties
   * (all read-only unless otherwise indicated):
   *
   * - id:            the widget's ID;
   * - type:          the type of widget (button, view, custom). For
   *                  XUL-provided widgets, this is always 'custom';
   * - provider:      the provider type of the widget, id est one of
   *                  PROVIDER_API or PROVIDER_XUL;
   * - node:          reference to the corresponding DOM node;
   * - anchor:        the anchor on which to anchor panels opened from this
   *                  node. This will point to the overflow chevron on
   *                  overflowable toolbars if and only if your widget node
   *                  is overflowed, to the anchor for the panel menu
   *                  if your widget is inside the panel menu, and to the
   *                  node itself in all other cases;
   * - overflowed:    boolean indicating whether the node is currently in the
   *                  overflow panel of the toolbar;
   * - isGroup:       false; will be true for the group widget;
   * - label:         for API-provided widgets, convenience getter for the
   *                  label attribute of the DOM node;
   * - tooltiptext:   for API-provided widgets, convenience getter for the
   *                  tooltiptext attribute of the DOM node;
   * - disabled:      for API-provided widgets, convenience getter *and setter*
   *                  for the disabled state of this single widget. Note that
   *                  you may prefer to use the group wrapper's getter/setter
   *                  instead.
   *
   * @param aWidgetId the ID of the widget whose information you need
   * @return a wrapper around the widget as described above, or null if the
   *         widget is known not to exist (anymore). NB: non-null return
   *         is no guarantee the widget exists because we cannot know in
   *         advance if a XUL widget exists or not.
   */
  getWidget(aWidgetId) {
    return CustomizableUIInternal.wrapWidget(aWidgetId);
  },
  /**
   * Get an array of widget wrappers (see getWidget) for all the widgets
   * which are currently not in any area (so which are in the palette).
   *
   * @param aWindowPalette the palette (and by extension, the window) in which
   *                       CustomizableUI should look. This matters because of
   *                       course XUL-provided widgets could be available in
   *                       some windows but not others, and likewise
   *                       API-provided widgets might not exist in a private
   *                       window (because of the showInPrivateBrowsing
   *                       property).
   *
   * @return an array of widget wrappers (see getWidget)
   */
  getUnusedWidgets(aWindowPalette) {
    return CustomizableUIInternal.getUnusedWidgets(aWindowPalette).map(
      CustomizableUIInternal.wrapWidget,
      CustomizableUIInternal
    );
  },
  /**
   * Get an array of all the widget IDs placed in an area. This is roughly
   * equivalent to fetching the currentset attribute and splitting by commas
   * in the legacy APIs. Modifying the array will not affect CustomizableUI.
   *
   * @param aArea the ID of the area whose placements you want to obtain.
   * @return an array containing the widget IDs that are in the area.
   *
   * NB: will throw if called too early (before placements have been fetched)
   *     or if the area is not currently known to CustomizableUI.
   */
  getWidgetIdsInArea(aArea) {
    if (!gAreas.has(aArea)) {
      throw new Error("Unknown customization area: " + aArea);
    }
    if (!gPlacements.has(aArea)) {
      throw new Error("Area not yet restored");
    }

    // We need to clone this, as we don't want to let consumers muck with placements
    return [...gPlacements.get(aArea)];
  },
  /**
   * Get an array of widget wrappers for all the widgets in an area. This is
   * the same as calling getWidgetIdsInArea and .map() ing the result through
   * CustomizableUI.getWidget. Careful: this means that if there are IDs in there
   * which don't have corresponding DOM nodes (like in the old-style currentset
   * attribute), there might be nulls in this array, or items for which
   * wrapper.forWindow(win) will return null.
   *
   * @param aArea the ID of the area whose widgets you want to obtain.
   * @return an array of widget wrappers and/or null values for the widget IDs
   *         placed in an area.
   *
   * NB: will throw if called too early (before placements have been fetched)
   *     or if the area is not currently known to CustomizableUI.
   */
  getWidgetsInArea(aArea) {
    return this.getWidgetIdsInArea(aArea).map(
      CustomizableUIInternal.wrapWidget,
      CustomizableUIInternal
    );
  },

  /**
   * Ensure the customizable widget that matches up with this view node
   * will get the right subview showing/shown/hiding/hidden events when
   * they fire.
   * @param aViewNode the view node to add listeners to if they haven't
   *                  been added already.
   */
  ensureSubviewListeners(aViewNode) {
    return CustomizableUIInternal.ensureSubviewListeners(aViewNode);
  },
  /**
   * Obtain an array of all the area IDs known to CustomizableUI.
   * This array is created for you, so is modifiable without CustomizableUI
   * being affected.
   */
  get areas() {
    return [...gAreas.keys()];
  },
  /**
   * Check what kind of area (toolbar or menu panel) an area is. This is
   * useful if you have a widget that needs to behave differently depending
   * on its location. Note that widget wrappers have a convenience getter
   * property (areaType) for this purpose.
   *
   * @param aArea the ID of the area whose type you want to know
   * @return TYPE_TOOLBAR or TYPE_MENU_PANEL depending on the area, null if
   *         the area is unknown.
   */
  getAreaType(aArea) {
    let area = gAreas.get(aArea);
    return area ? area.get("type") : null;
  },
  /**
   * Check if a toolbar is collapsed by default.
   *
   * @param aArea the ID of the area whose default-collapsed state you want to know.
   * @return `true` or `false` depending on the area, null if the area is unknown,
   *         or its collapsed state cannot normally be controlled by the user
   */
  isToolbarDefaultCollapsed(aArea) {
    let area = gAreas.get(aArea);
    return area ? area.get("defaultCollapsed") : null;
  },
  /**
   * Obtain the DOM node that is the customize target for an area in a
   * specific window.
   *
   * Areas can have a customization target that does not correspond to the
   * node itself. In particular, toolbars that have a customizationtarget
   * attribute set will have their customization target set to that node.
   * This means widgets will end up in the customization target, not in the
   * DOM node with the ID that corresponds to the area ID. This is useful
   * because it lets you have fixed content in a toolbar (e.g. the panel
   * menu item in the navbar) and have all the customizable widgets use
   * the customization target.
   *
   * Using this API yourself is discouraged; you should generally not need
   * to be asking for the DOM container node used for a particular area.
   * In particular, if you're wanting to check it in relation to a widget's
   * node, your DOM node might not be a direct child of the customize target
   * in a window if, for instance, the window is in customization mode, or if
   * this is an overflowable toolbar and the widget has been overflowed.
   *
   * @param aArea   the ID of the area whose customize target you want to have
   * @param aWindow the window where you want to fetch the DOM node.
   * @return the customize target DOM node for aArea in aWindow
   */
  getCustomizeTargetForArea(aArea, aWindow) {
    return CustomizableUIInternal.getCustomizeTargetForArea(aArea, aWindow);
  },
  /**
   * Reset the customization state back to its default.
   *
   * This is the nuclear option. You should never call this except if the user
   * explicitly requests it. Firefox does this when the user clicks the
   * "Restore Defaults" button in customize mode.
   */
  reset() {
    CustomizableUIInternal.reset();
  },

  /**
   * Undo the previous reset, can only be called immediately after a reset.
   * @return a promise that will be resolved when the operation is complete.
   */
  undoReset() {
    CustomizableUIInternal.undoReset();
  },

  /**
   * Remove a custom toolbar added in a previous version of Firefox or using
   * an add-on. NB: only works on the customizable toolbars generated by
   * the toolbox itself. Intended for use from CustomizeMode, not by
   * other consumers.
   * @param aToolbarId the ID of the toolbar to remove
   */
  removeExtraToolbar(aToolbarId) {
    CustomizableUIInternal.removeExtraToolbar(aToolbarId);
  },

  /**
   * Can the last Restore Defaults operation be undone.
   *
   * @return A boolean stating whether an undo of the
   *         Restore Defaults can be performed.
   */
  get canUndoReset() {
    return gUIStateBeforeReset.uiCustomizationState != null ||
           gUIStateBeforeReset.drawInTitlebar != null ||
           gUIStateBeforeReset.extraDragSpace != null ||
           gUIStateBeforeReset.currentTheme != null ||
           gUIStateBeforeReset.autoTouchMode != null ||
           gUIStateBeforeReset.uiDensity != null;
  },

  /**
   * Get the placement of a widget. This is by far the best way to obtain
   * information about what the state of your widget is. The internals of
   * this call are cheap (no DOM necessary) and you will know where the user
   * has put your widget.
   *
   * @param aWidgetId the ID of the widget whose placement you want to know
   * @return
   *   {
   *     area: "somearea", // The ID of the area where the widget is placed
   *     position: 42 // the index in the placements array corresponding to
   *                  // your widget.
   *   }
   *
   *   OR
   *
   *   null // if the widget is not placed anywhere (ie in the palette)
   */
  getPlacementOfWidget(aWidgetId, aOnlyRegistered = true, aDeadAreas = false) {
    return CustomizableUIInternal.getPlacementOfWidget(aWidgetId, aOnlyRegistered, aDeadAreas);
  },
  /**
   * Check if a widget can be removed from the area it's in.
   *
   * Note that if you're wanting to move the widget somewhere, you should
   * generally be checking canWidgetMoveToArea, because that will return
   * true if the widget is already in the area where you want to move it (!).
   *
   * NB: oh, also, this method might lie if the widget in question is a
   *     XUL-provided widget and there are no windows open, because it
   *     can obviously not check anything in this case. It will return
   *     true. You will be able to move the widget elsewhere. However,
   *     once the user reopens a window, the widget will move back to its
   *     'proper' area automagically.
   *
   * @param aWidgetId a widget ID or DOM node to check
   * @return true if the widget can be removed from its area,
   *          false otherwise.
   */
  isWidgetRemovable(aWidgetId) {
    return CustomizableUIInternal.isWidgetRemovable(aWidgetId);
  },
  /**
   * Check if a widget can be moved to a particular area. Like
   * isWidgetRemovable but better, because it'll return true if the widget
   * is already in the right area.
   *
   * @param aWidgetId the widget ID or DOM node you want to move somewhere
   * @param aArea     the area ID you want to move it to.
   * @return true if this is possible, false if it is not. The same caveats as
   *              for isWidgetRemovable apply, however, if no windows are open.
   */
  canWidgetMoveToArea(aWidgetId, aArea) {
    return CustomizableUIInternal.canWidgetMoveToArea(aWidgetId, aArea);
  },
  /**
   * Whether we're in a default state. Note that non-removable non-default
   * widgets and non-existing widgets are not taken into account in determining
   * whether we're in the default state.
   *
   * NB: this is a property with a getter. The getter is NOT cheap, because
   * it does smart things with non-removable non-default items, non-existent
   * items, and so forth. Please don't call unless necessary.
   */
  get inDefaultState() {
    return CustomizableUIInternal.inDefaultState;
  },

  /**
   * Set a toolbar's visibility state in all windows.
   * @param aToolbarId    the toolbar whose visibility should be adjusted
   * @param aIsVisible    whether the toolbar should be visible
   */
  setToolbarVisibility(aToolbarId, aIsVisible) {
    CustomizableUIInternal.setToolbarVisibility(aToolbarId, aIsVisible);
  },

  /**
   * Get a localized property off a (widget?) object.
   *
   * NB: this is unlikely to be useful unless you're in Firefox code, because
   *     this code uses the builtin widget stringbundle, and can't be told
   *     to use add-on-provided strings. It's mainly here as convenience for
   *     custom builtin widgets that build their own DOM but use the same
   *     stringbundle as the other builtin widgets.
   *
   * @param aWidget     the object whose property we should use to fetch a
   *                    localizable string;
   * @param aProp       the property on the object to use for the fetching;
   * @param aFormatArgs (optional) any extra arguments to use for a formatted
   *                    string;
   * @param aDef        (optional) the default to return if we don't find the
   *                    string in the stringbundle;
   *
   * @return the localized string, or aDef if the string isn't in the bundle.
   *         If no default is provided,
   *           if aProp exists on aWidget, we'll return that,
   *           otherwise we'll return the empty string
   *
   */
  getLocalizedProperty(aWidget, aProp, aFormatArgs, aDef) {
    return CustomizableUIInternal.getLocalizedProperty(aWidget, aProp,
      aFormatArgs, aDef);
  },
  /**
   * Utility function to detect, find and set a keyboard shortcut for a menuitem
   * or (toolbar)button.
   *
   * @param aShortcutNode the XUL node where the shortcut will be derived from;
   * @param aTargetNode   (optional) the XUL node on which the `shortcut`
   *                      attribute will be set. If NULL, the shortcut will be
   *                      set on aShortcutNode;
   */
  addShortcut(aShortcutNode, aTargetNode) {
    return CustomizableUIInternal.addShortcut(aShortcutNode, aTargetNode);
  },
  /**
   * Given a node, walk up to the first panel in its ancestor chain, and
   * close it.
   *
   * @param aNode a node whose panel should be closed;
   */
  hidePanelForNode(aNode) {
    CustomizableUIInternal.hidePanelForNode(aNode);
  },
  /**
   * Check if a widget is a "special" widget: a spring, spacer or separator.
   *
   * @param aWidgetId the widget ID to check.
   * @return true if the widget is 'special', false otherwise.
   */
  isSpecialWidget(aWidgetId) {
    return CustomizableUIInternal.isSpecialWidget(aWidgetId);
  },
  /**
   * Add listeners to a panel that will close it. For use from the menu panel
   * and overflowable toolbar implementations, unlikely to be useful for
   * consumers.
   *
   * @param aPanel the panel to which listeners should be attached.
   */
  addPanelCloseListeners(aPanel) {
    CustomizableUIInternal.addPanelCloseListeners(aPanel);
  },
  /**
   * Remove close listeners that have been added to a panel with
   * addPanelCloseListeners. For use from the menu panel and overflowable
   * toolbar implementations, unlikely to be useful for consumers.
   *
   * @param aPanel the panel from which listeners should be removed.
   */
  removePanelCloseListeners(aPanel) {
    CustomizableUIInternal.removePanelCloseListeners(aPanel);
  },
  /**
   * Notify listeners a widget is about to be dragged to an area. For use from
   * Customize Mode only, do not use otherwise.
   *
   * @param aWidgetId the ID of the widget that is being dragged to an area.
   * @param aArea     the ID of the area to which the widget is being dragged.
   */
  onWidgetDrag(aWidgetId, aArea) {
    CustomizableUIInternal.notifyListeners("onWidgetDrag", aWidgetId, aArea);
  },
  /**
   * Notify listeners that a window is entering customize mode. For use from
   * Customize Mode only, do not use otherwise.
   * @param aWindow the window entering customize mode
   */
  notifyStartCustomizing(aWindow) {
    CustomizableUIInternal.notifyListeners("onCustomizeStart", aWindow);
  },
  /**
   * Notify listeners that a window is exiting customize mode. For use from
   * Customize Mode only, do not use otherwise.
   * @param aWindow the window exiting customize mode
   */
  notifyEndCustomizing(aWindow) {
    CustomizableUIInternal.notifyListeners("onCustomizeEnd", aWindow);
  },

  /**
   * Notify toolbox(es) of a particular event. If you don't pass aWindow,
   * all toolboxes will be notified. For use from Customize Mode only,
   * do not use otherwise.
   * @param aEvent the name of the event to send.
   * @param aDetails optional, the details of the event.
   * @param aWindow optional, the window in which to send the event.
   */
  dispatchToolboxEvent(aEvent, aDetails = {}, aWindow = null) {
    CustomizableUIInternal.dispatchToolboxEvent(aEvent, aDetails, aWindow);
  },

  /**
   * Check whether an area is overflowable.
   *
   * @param aAreaId the ID of an area to check for overflowable-ness
   * @return true if the area is overflowable, false otherwise.
   */
  isAreaOverflowable(aAreaId) {
    let area = gAreas.get(aAreaId);
    return area ? area.get("type") == this.TYPE_TOOLBAR && area.get("overflowable")
                : false;
  },
  /**
   * Obtain a string indicating the place of an element. This is intended
   * for use from customize mode; You should generally use getPlacementOfWidget
   * instead, which is cheaper because it does not use the DOM.
   *
   * @param aElement the DOM node whose place we need to check
   * @return "toolbar" if the node is in a toolbar, "panel" if it is in the
   *         menu panel, "palette" if it is in the (visible!) customization
   *         palette, undefined otherwise.
   */
  getPlaceForItem(aElement) {
    let place;
    let node = aElement;
    while (node && !place) {
      if (node.localName == "toolbar")
        place = "toolbar";
      else if (node.id == CustomizableUI.AREA_FIXED_OVERFLOW_PANEL)
        place = "panel";
      else if (node.id == "customization-palette")
        place = "palette";

      node = node.parentNode;
    }
    return place;
  },

  /**
   * Check if a toolbar is builtin or not.
   * @param aToolbarId the ID of the toolbar you want to check
   */
  isBuiltinToolbar(aToolbarId) {
    return CustomizableUIInternal._builtinToolbars.has(aToolbarId);
  },

  /**
   * Create an instance of a spring, spacer or separator.
   * @param aId       the type of special widget (spring, spacer or separator)
   * @param aDocument the document in which to create it.
   */
  createSpecialWidget(aId, aDocument) {
    return CustomizableUIInternal.createSpecialWidget(aId, aDocument);
  },
};
Object.freeze(this.CustomizableUI);
Object.freeze(this.CustomizableUI.windows);

/**
 * All external consumers of widgets are really interacting with these wrappers
 * which provide a common interface.
 */

/**
 * WidgetGroupWrapper is the common interface for interacting with an entire
 * widget group - AKA, all instances of a widget across a series of windows.
 * This particular wrapper is only used for widgets created via the provider
 * API.
 */
function WidgetGroupWrapper(aWidget) {
  this.isGroup = true;

  const kBareProps = ["id", "source", "type", "disabled", "label", "tooltiptext",
                      "showInPrivateBrowsing", "viewId"];
  for (let prop of kBareProps) {
    let propertyName = prop;
    this.__defineGetter__(propertyName, () => aWidget[propertyName]);
  }

  this.__defineGetter__("provider", () => CustomizableUI.PROVIDER_API);

  this.__defineSetter__("disabled", function(aValue) {
    aValue = !!aValue;
    aWidget.disabled = aValue;
    for (let [, instance] of aWidget.instances) {
      instance.disabled = aValue;
    }
  });

  this.forWindow = function WidgetGroupWrapper_forWindow(aWindow) {
    let wrapperMap;
    if (!gSingleWrapperCache.has(aWindow)) {
      wrapperMap = new Map();
      gSingleWrapperCache.set(aWindow, wrapperMap);
    } else {
      wrapperMap = gSingleWrapperCache.get(aWindow);
    }
    if (wrapperMap.has(aWidget.id)) {
      return wrapperMap.get(aWidget.id);
    }

    let instance = aWidget.instances.get(aWindow.document);
    if (!instance &&
        (aWidget.showInPrivateBrowsing || !PrivateBrowsingUtils.isWindowPrivate(aWindow))) {
      instance = CustomizableUIInternal.buildWidget(aWindow.document,
                                                    aWidget);
    }

    let wrapper = new WidgetSingleWrapper(aWidget, instance);
    wrapperMap.set(aWidget.id, wrapper);
    return wrapper;
  };

  this.__defineGetter__("instances", function() {
    // Can't use gBuildWindows here because some areas load lazily:
    let placement = CustomizableUIInternal.getPlacementOfWidget(aWidget.id);
    if (!placement) {
      return [];
    }
    let area = placement.area;
    let buildAreas = gBuildAreas.get(area);
    if (!buildAreas) {
      return [];
    }
    return Array.from(buildAreas, (node) => this.forWindow(node.ownerGlobal));
  });

  this.__defineGetter__("areaType", function() {
    let areaProps = gAreas.get(aWidget.currentArea);
    return areaProps && areaProps.get("type");
  });

  Object.freeze(this);
}

/**
 * A WidgetSingleWrapper is a wrapper around a single instance of a widget in
 * a particular window.
 */
function WidgetSingleWrapper(aWidget, aNode) {
  this.isGroup = false;

  this.node = aNode;
  this.provider = CustomizableUI.PROVIDER_API;

  const kGlobalProps = ["id", "type"];
  for (let prop of kGlobalProps) {
    this[prop] = aWidget[prop];
  }

  const kNodeProps = ["label", "tooltiptext"];
  for (let prop of kNodeProps) {
    let propertyName = prop;
    // Look at the node for these, instead of the widget data, to ensure the
    // wrapper always reflects this live instance.
    this.__defineGetter__(propertyName,
                          () => aNode.getAttribute(propertyName));
  }

  this.__defineGetter__("disabled", () => aNode.disabled);
  this.__defineSetter__("disabled", function(aValue) {
    aNode.disabled = !!aValue;
  });

  this.__defineGetter__("anchor", function() {
    let anchorId;
    // First check for an anchor for the area:
    let placement = CustomizableUIInternal.getPlacementOfWidget(aWidget.id);
    if (placement) {
      anchorId = gAreas.get(placement.area).get("anchor");
    }
    if (!anchorId) {
      anchorId = aNode.getAttribute("cui-anchorid");
    }

    return anchorId ? aNode.ownerDocument.getElementById(anchorId)
                    : aNode;
  });

  this.__defineGetter__("overflowed", function() {
    return aNode.getAttribute("overflowedItem") == "true";
  });

  Object.freeze(this);
}

/**
 * XULWidgetGroupWrapper is the common interface for interacting with an entire
 * widget group - AKA, all instances of a widget across a series of windows.
 * This particular wrapper is only used for widgets created via the old-school
 * XUL method (overlays, or programmatically injecting toolbaritems, or other
 * such things).
 */
// XXXunf Going to need to hook this up to some events to keep it all live.
function XULWidgetGroupWrapper(aWidgetId) {
  this.isGroup = true;
  this.id = aWidgetId;
  this.type = "custom";
  this.provider = CustomizableUI.PROVIDER_XUL;

  this.forWindow = function XULWidgetGroupWrapper_forWindow(aWindow) {
    let wrapperMap;
    if (!gSingleWrapperCache.has(aWindow)) {
      wrapperMap = new Map();
      gSingleWrapperCache.set(aWindow, wrapperMap);
    } else {
      wrapperMap = gSingleWrapperCache.get(aWindow);
    }
    if (wrapperMap.has(aWidgetId)) {
      return wrapperMap.get(aWidgetId);
    }

    let instance = aWindow.document.getElementById(aWidgetId);
    if (!instance) {
      // Toolbar palettes aren't part of the document, so elements in there
      // won't be found via document.getElementById().
      instance = aWindow.gNavToolbox.palette.getElementsByAttribute("id", aWidgetId)[0];
    }

    let wrapper = new XULWidgetSingleWrapper(aWidgetId, instance, aWindow.document);
    wrapperMap.set(aWidgetId, wrapper);
    return wrapper;
  };

  this.__defineGetter__("areaType", function() {
    let placement = CustomizableUIInternal.getPlacementOfWidget(aWidgetId);
    if (!placement) {
      return null;
    }

    let areaProps = gAreas.get(placement.area);
    return areaProps && areaProps.get("type");
  });

  this.__defineGetter__("instances", function() {
    return Array.from(gBuildWindows, (wins) => this.forWindow(wins[0]));
  });

  Object.freeze(this);
}

/**
 * A XULWidgetSingleWrapper is a wrapper around a single instance of a XUL
 * widget in a particular window.
 */
function XULWidgetSingleWrapper(aWidgetId, aNode, aDocument) {
  this.isGroup = false;

  this.id = aWidgetId;
  this.type = "custom";
  this.provider = CustomizableUI.PROVIDER_XUL;

  let weakDoc = Cu.getWeakReference(aDocument);
  // If we keep a strong ref, the weak ref will never die, so null it out:
  aDocument = null;

  this.__defineGetter__("node", function() {
    // If we've set this to null (further down), we're sure there's nothing to
    // be gotten here, so bail out early:
    if (!weakDoc) {
      return null;
    }
    if (aNode) {
      // Return the last known node if it's still in the DOM...
      if (aNode.ownerDocument.contains(aNode)) {
        return aNode;
      }
      // ... or the toolbox
      let toolbox = aNode.ownerGlobal.gNavToolbox;
      if (toolbox && toolbox.palette && aNode.parentNode == toolbox.palette) {
        return aNode;
      }
      // If it isn't, clear the cached value and fall through to the "slow" case:
      aNode = null;
    }

    let doc = weakDoc.get();
    if (doc) {
      // Store locally so we can cache the result:
      aNode = CustomizableUIInternal.findWidgetInWindow(aWidgetId, doc.defaultView);
      return aNode;
    }
    // The weakref to the document is dead, we're done here forever more:
    weakDoc = null;
    return null;
  });

  this.__defineGetter__("anchor", function() {
    let anchorId;
    // First check for an anchor for the area:
    let placement = CustomizableUIInternal.getPlacementOfWidget(aWidgetId);
    if (placement) {
      anchorId = gAreas.get(placement.area).get("anchor");
    }

    let node = this.node;
    if (!anchorId && node) {
      anchorId = node.getAttribute("cui-anchorid");
    }

    return (anchorId && node) ? node.ownerDocument.getElementById(anchorId) : node;
  });

  this.__defineGetter__("overflowed", function() {
    let node = this.node;
    if (!node) {
      return false;
    }
    return node.getAttribute("overflowedItem") == "true";
  });

  Object.freeze(this);
}

const LAZY_RESIZE_INTERVAL_MS = 200;
const OVERFLOW_PANEL_HIDE_DELAY_MS = 500;

function OverflowableToolbar(aToolbarNode) {
  this._toolbar = aToolbarNode;
  this._collapsed = new Map();
  this._enabled = true;

  this._toolbar.setAttribute("overflowable", "true");
  let doc = this._toolbar.ownerDocument;
  this._target = this._toolbar.customizationTarget;
  this._list = doc.getElementById(this._toolbar.getAttribute("overflowtarget"));
  this._list.toolbox = this._toolbar.toolbox;
  this._list.customizationTarget = this._list;

  let window = this._toolbar.ownerGlobal;
  if (window.gBrowserInit.delayedStartupFinished) {
    this.init();
  } else {
    Services.obs.addObserver(this, "browser-delayed-startup-finished");
  }
}

OverflowableToolbar.prototype = {
  initialized: false,
  _forceOnOverflow: false,

  observe(aSubject, aTopic, aData) {
    if (aTopic == "browser-delayed-startup-finished" &&
        aSubject == this._toolbar.ownerGlobal) {
      Services.obs.removeObserver(this, "browser-delayed-startup-finished");
      this.init();
    }
  },

  init() {
    let doc = this._toolbar.ownerDocument;
    let window = doc.defaultView;
    window.addEventListener("resize", this);
    window.gNavToolbox.addEventListener("customizationstarting", this);
    window.gNavToolbox.addEventListener("aftercustomization", this);

    let chevronId = this._toolbar.getAttribute("overflowbutton");
    this._chevron = doc.getElementById(chevronId);
    this._chevron.addEventListener("mousedown", this);
    this._chevron.addEventListener("dragover", this);
    this._chevron.addEventListener("dragend", this);

    let panelId = this._toolbar.getAttribute("overflowpanel");
    this._panel = doc.getElementById(panelId);
    this._panel.addEventListener("popuphiding", this);
    CustomizableUIInternal.addPanelCloseListeners(this._panel);

    CustomizableUI.addListener(this);

    // The 'overflow' event may have been fired before init was called.
    if (this._toolbar.overflowedDuringConstruction) {
      this.onOverflow(this._toolbar.overflowedDuringConstruction);
      this._toolbar.overflowedDuringConstruction = null;
    }

    this.initialized = true;
  },

  uninit() {
    this._toolbar.removeEventListener("overflow", this._toolbar);
    this._toolbar.removeEventListener("underflow", this._toolbar);
    this._toolbar.removeAttribute("overflowable");

    if (!this.initialized) {
      Services.obs.removeObserver(this, "browser-delayed-startup-finished");
      return;
    }

    this._disable();

    let window = this._toolbar.ownerGlobal;
    window.removeEventListener("resize", this);
    window.gNavToolbox.removeEventListener("customizationstarting", this);
    window.gNavToolbox.removeEventListener("aftercustomization", this);
    this._chevron.removeEventListener("command", this);
    this._chevron.removeEventListener("dragover", this);
    this._chevron.removeEventListener("dragend", this);
    this._panel.removeEventListener("popuphiding", this);
    CustomizableUI.removeListener(this);
    CustomizableUIInternal.removePanelCloseListeners(this._panel);
  },

  handleEvent(aEvent) {
    switch (aEvent.type) {
      case "aftercustomization":
        this._enable();
        break;
      case "mousedown":
        if (aEvent.button != 0) {
          break;
        }
        if (aEvent.target == this._chevron) {
          this._onClickChevron(aEvent);
        } else {
          this._panel.hidePopup();
        }
        break;
      case "customizationstarting":
        this._disable();
        break;
      case "dragover":
        if (this._enabled) {
          this._showWithTimeout();
        }
        break;
      case "dragend":
        this._panel.hidePopup();
        break;
      case "popuphiding":
        this._onPanelHiding(aEvent);
        break;
      case "resize":
        this._onResize(aEvent);
    }
  },

  show() {
    if (this._panel.state == "open") {
      return Promise.resolve();
    }
    return new Promise(resolve => {
      let doc = this._panel.ownerDocument;
      this._panel.hidden = false;
      let photonView = this._panel.querySelector("photonpanelmultiview");
      let contextMenu;
      if (photonView) {
        let mainViewId = photonView.getAttribute("mainViewId");
        let mainView = doc.getElementById(mainViewId);
        contextMenu = doc.getElementById(mainView.getAttribute("context"));
      } else {
        contextMenu = doc.getElementById(this._panel.getAttribute("context"));
      }
      gELS.addSystemEventListener(contextMenu, "command", this, true);
      let anchor = doc.getAnonymousElementByAttribute(this._chevron, "class", "toolbarbutton-icon");
      // Ensure we update the gEditUIVisible flag when opening the popup, in
      // case the edit controls are in it.
      this._panel.addEventListener("popupshowing", () => doc.defaultView.updateEditUIVisibility(), {once: true});
      this._panel.openPopup(anchor || this._chevron);
      this._chevron.open = true;

      this._panel.addEventListener("popupshown", aEvent => {
        this._panel.addEventListener("dragover", this);
        this._panel.addEventListener("dragend", this);
        resolve();
      }, {once: true});
    });
  },

  _onClickChevron(aEvent) {
    if (this._chevron.open) {
      this._panel.hidePopup();
      this._chevron.open = false;
    } else if (this._panel.state != "hiding") {
      this.show();
    }
  },

  _onPanelHiding(aEvent) {
    if (aEvent.target != this._panel) {
      // Ignore context menus, <select> popups, etc.
      return;
    }
    this._chevron.open = false;
    this._panel.removeEventListener("dragover", this);
    this._panel.removeEventListener("dragend", this);
    let doc = aEvent.target.ownerDocument;
    doc.defaultView.updateEditUIVisibility();
    let contextMenuId = this._panel.getAttribute("context");
    if (contextMenuId) {
      let contextMenu = doc.getElementById(contextMenuId);
      gELS.removeSystemEventListener(contextMenu, "command", this, true);
    }
  },

  onOverflow(aEvent) {
    // The rangeParent check is here because of bug 1111986 and ensuring that
    // overflow events from the bookmarks toolbar items or similar things that
    // manage their own overflow don't trigger an overflow on the entire toolbar
    if (!this._enabled ||
        (aEvent && aEvent.target != this._toolbar.customizationTarget) ||
        (aEvent && aEvent.rangeParent))
      return;

    let child = this._target.lastChild;

    while (child && this._target.scrollLeftMin != this._target.scrollLeftMax) {
      let prevChild = child.previousSibling;

      if (child.getAttribute("overflows") != "false") {
        this._collapsed.set(child.id, this._target.clientWidth);
        child.setAttribute("overflowedItem", true);
        child.setAttribute("cui-anchorid", this._chevron.id);
        CustomizableUIInternal.ensureButtonContextMenu(child, this._toolbar, true);
        CustomizableUIInternal.notifyListeners("onWidgetOverflow", child, this._target);

        this._list.insertBefore(child, this._list.firstChild);
        if (!this._toolbar.hasAttribute("overflowing")) {
          CustomizableUI.addListener(this);
        }
        this._toolbar.setAttribute("overflowing", "true");
      }
      child = prevChild;
    }

    let win = this._target.ownerGlobal;
    win.UpdateUrlbarSearchSplitterState();
  },

  _onResize(aEvent) {
    if (!this._lazyResizeHandler) {
      this._lazyResizeHandler = new DeferredTask(this._onLazyResize.bind(this),
                                                 LAZY_RESIZE_INTERVAL_MS, 0);
    }
    this._lazyResizeHandler.arm();
  },

  _moveItemsBackToTheirOrigin(shouldMoveAllItems) {
    let placements = gPlacements.get(this._toolbar.id);
    while (this._list.firstChild) {
      let child = this._list.firstChild;
      let minSize = this._collapsed.get(child.id);

      if (!shouldMoveAllItems &&
          minSize &&
          this._target.clientWidth <= minSize) {
        return;
      }

      this._collapsed.delete(child.id);
      let beforeNodeIndex = placements.indexOf(child.id) + 1;
      // If this is a skipintoolbarset item, meaning it doesn't occur in the placements list,
      // we're inserting it at the end. This will mean first-in, first-out (more or less)
      // leading to as little change in order as possible.
      if (beforeNodeIndex == 0) {
        beforeNodeIndex = placements.length;
      }
      let inserted = false;
      for (; beforeNodeIndex < placements.length; beforeNodeIndex++) {
        let beforeNode = this._target.getElementsByAttribute("id", placements[beforeNodeIndex])[0];
        // Unfortunately, XUL add-ons can mess with nodes after they are inserted,
        // and this breaks the following code if the button isn't where we expect
        // it to be (ie not a child of the target). In this case, ignore the node.
        if (beforeNode && this._target == beforeNode.parentElement) {
          this._target.insertBefore(child, beforeNode);
          inserted = true;
          break;
        }
      }
      if (!inserted) {
        this._target.appendChild(child);
      }
      child.removeAttribute("cui-anchorid");
      child.removeAttribute("overflowedItem");
      CustomizableUIInternal.ensureButtonContextMenu(child, this._target);
      CustomizableUIInternal.notifyListeners("onWidgetUnderflow", child, this._target);
    }

    let win = this._target.ownerGlobal;
    win.UpdateUrlbarSearchSplitterState();

    if (!this._collapsed.size) {
      this._toolbar.removeAttribute("overflowing");
      CustomizableUI.removeListener(this);
    }
  },

  _onLazyResize() {
    if (!this._enabled)
      return;

    if (this._target.scrollLeftMin != this._target.scrollLeftMax) {
      this.onOverflow();
    } else {
      this._moveItemsBackToTheirOrigin();
    }
  },

  _disable() {
    this._enabled = false;
    this._moveItemsBackToTheirOrigin(true);
    if (this._lazyResizeHandler) {
      this._lazyResizeHandler.disarm();
    }
  },

  _enable() {
    this._enabled = true;
    this.onOverflow();
  },

  onWidgetBeforeDOMChange(aNode, aNextNode, aContainer) {
    if (aContainer != this._target && aContainer != this._list) {
      return;
    }
    // When we (re)move an item, update all the items that come after it in the list
    // with the minsize *of the item before the to-be-removed node*. This way, we
    // ensure that we try to move items back as soon as that's possible.
    if (aNode.parentNode == this._list) {
      let updatedMinSize;
      if (aNode.previousSibling) {
        updatedMinSize = this._collapsed.get(aNode.previousSibling.id);
      } else {
        // Force (these) items to try to flow back into the bar:
        updatedMinSize = 1;
      }
      let nextItem = aNode.nextSibling;
      while (nextItem) {
        this._collapsed.set(nextItem.id, updatedMinSize);
        nextItem = nextItem.nextSibling;
      }
    }
  },

  onWidgetAfterDOMChange(aNode, aNextNode, aContainer) {
    if (aContainer != this._target && aContainer != this._list) {
      return;
    }

    let nowInBar = aNode.parentNode == aContainer;
    let nowOverflowed = aNode.parentNode == this._list;
    let wasOverflowed = this._collapsed.has(aNode.id);

    // If this wasn't overflowed before...
    if (!wasOverflowed) {
      // ... but it is now, then we added to the overflow panel. Exciting stuff:
      if (nowOverflowed) {
        // NB: we're guaranteed that it has a previousSibling, because if it didn't,
        // we would have added it to the toolbar instead. See getOverflowedNextNode.
        let prevId = aNode.previousSibling.id;
        let minSize = this._collapsed.get(prevId);
        this._collapsed.set(aNode.id, minSize);
        aNode.setAttribute("cui-anchorid", this._chevron.id);
        aNode.setAttribute("overflowedItem", true);
        CustomizableUIInternal.ensureButtonContextMenu(aNode, aContainer, true);
        CustomizableUIInternal.notifyListeners("onWidgetOverflow", aNode, this._target);
      } else if (!nowInBar) {
        // If it is not overflowed and not in the toolbar, and was not overflowed
        // either, it moved out of the toolbar. That means there's now space in there!
        // Let's try to move stuff back:
        this._moveItemsBackToTheirOrigin(true);
      }
      // If it's in the toolbar now, then we don't care. An overflow event may
      // fire afterwards; that's ok!
    } else if (!nowOverflowed) {
      // If it used to be overflowed...
      // ... and isn't anymore, let's remove our bookkeeping:
      this._collapsed.delete(aNode.id);
      aNode.removeAttribute("cui-anchorid");
      aNode.removeAttribute("overflowedItem");
      CustomizableUIInternal.ensureButtonContextMenu(aNode, aContainer);
      CustomizableUIInternal.notifyListeners("onWidgetUnderflow", aNode, this._target);

      if (!this._collapsed.size) {
        this._toolbar.removeAttribute("overflowing");
        CustomizableUI.removeListener(this);
      }
    } else if (aNode.previousSibling) {
      // but if it still is, it must have changed places. Bookkeep:
      let prevId = aNode.previousSibling.id;
      let minSize = this._collapsed.get(prevId);
      this._collapsed.set(aNode.id, minSize);
    } else {
      // If it's now the first item in the overflow list,
      // maybe we can return it:
      this._moveItemsBackToTheirOrigin();
    }
  },

  findOverflowedInsertionPoints(aNode) {
    let newNodeCanOverflow = aNode.getAttribute("overflows") != "false";
    let areaId = this._toolbar.id;
    let placements = gPlacements.get(areaId);
    let nodeIndex = placements.indexOf(aNode.id);
    let nodeBeforeNewNodeIsOverflown = false;

    let loopIndex = -1;
    while (++loopIndex < placements.length) {
      let nextNodeId = placements[loopIndex];
      if (loopIndex > nodeIndex) {
        if (newNodeCanOverflow && this._collapsed.has(nextNodeId)) {
          let nextNode = this._list.getElementsByAttribute("id", nextNodeId).item(0);
          if (nextNode) {
            return [this._list, nextNode];
          }
        }
        if (!nodeBeforeNewNodeIsOverflown || !newNodeCanOverflow) {
          let nextNode = this._target.getElementsByAttribute("id", nextNodeId).item(0);
          if (nextNode) {
            return [this._target, nextNode];
          }
        }
      } else if (loopIndex < nodeIndex && this._collapsed.has(nextNodeId)) {
        nodeBeforeNewNodeIsOverflown = true;
      }
    }

    let containerForAppending = (this._collapsed.size && newNodeCanOverflow) ?
                                this._list : this._target;
    return [containerForAppending, null];
  },

  getContainerFor(aNode) {
    if (aNode.getAttribute("overflowedItem") == "true") {
      return this._list;
    }
    return this._target;
  },

  _hideTimeoutId: null,
  _showWithTimeout() {
    this.show().then(() => {
      let window = this._toolbar.ownerGlobal;
      if (this._hideTimeoutId) {
        window.clearTimeout(this._hideTimeoutId);
      }
      this._hideTimeoutId = window.setTimeout(() => {
        if (!this._panel.firstChild.matches(":hover")) {
          this._panel.hidePopup();
        }
      }, OVERFLOW_PANEL_HIDE_DELAY_MS);
    });
  },
};

CustomizableUIInternal.initialize();<|MERGE_RESOLUTION|>--- conflicted
+++ resolved
@@ -2714,11 +2714,7 @@
 
     const {
       uiCustomizationState, drawInTitlebar, currentTheme, uiDensity,
-<<<<<<< HEAD
-      autoTouchMode, autoHideDownloadsButton,
-=======
       autoTouchMode, autoHideDownloadsButton, extraDragSpace,
->>>>>>> 34467467
     } = gUIStateBeforeReset;
     gNewElementCount = gUIStateBeforeReset.newElementCount;
 
