--- conflicted
+++ resolved
@@ -8540,8 +8540,6 @@
   }
   return doc;
 }
-<<<<<<< HEAD
-=======
 
 class nsCallRequestFullScreen : public nsRunnable
 {
@@ -8564,7 +8562,6 @@
   nsCOMPtr<nsIDocument> mDoc;
   bool mWasCallerChrome;
 };
->>>>>>> 359efe79
 
 void
 nsDocument::AsyncRequestFullScreen(Element* aElement)
