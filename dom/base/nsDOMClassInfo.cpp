--- conflicted
+++ resolved
@@ -8973,13 +8973,8 @@
 
   JSBool ok = JS_TRUE;
 
-<<<<<<< HEAD
   if (v.get() != JSVAL_VOID) {
-    ok = ::JS_DefinePropertyById(cx, obj, id, v, nsnull, nsnull, 0);
-=======
-  if (v != JSVAL_VOID) {
     ok = ::JS_DefinePropertyById(cx, obj, id, v, nullptr, nullptr, 0);
->>>>>>> 55234938
     objp.set(obj);
   }
 
