--- conflicted
+++ resolved
@@ -569,17 +569,10 @@
 GetAddInfoCallback(JSContext* aCx, void* aClosure)
 {
   GetAddInfoClosure* data = static_cast<GetAddInfoClosure*>(aClosure);
-<<<<<<< HEAD
 
   data->mCloneWriteInfo.mOffsetToKeyProp = 0;
   data->mCloneWriteInfo.mTransaction = data->mThis->Transaction();
 
-=======
-
-  data->mCloneWriteInfo.mOffsetToKeyProp = 0;
-  data->mCloneWriteInfo.mTransaction = data->mThis->Transaction();
-
->>>>>>> 03e6a9a4
   if (!IDBObjectStore::SerializeValue(aCx, data->mCloneWriteInfo,
                                       data->mValue)) {
     return NS_ERROR_DOM_DATA_CLONE_ERR;
@@ -663,21 +656,12 @@
     // If an index's keypath doesn't match an object, we ignore that object.
     if (rv == NS_ERROR_DOM_INDEXEDDB_DATA_ERR || key.IsUnset()) {
       return NS_OK;
-<<<<<<< HEAD
     }
 
     if (NS_FAILED(rv)) {
       return rv;
     }
 
-=======
-    }
-
-    if (NS_FAILED(rv)) {
-      return rv;
-    }
-
->>>>>>> 03e6a9a4
     IndexUpdateInfo* updateInfo = aUpdateInfoArray.AppendElement();
     updateInfo->indexId = aIndexID;
     updateInfo->indexUnique = aUnique;
