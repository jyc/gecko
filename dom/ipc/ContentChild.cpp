--- conflicted
+++ resolved
@@ -453,13 +453,8 @@
 
 #ifdef MOZ_NUWA_PROCESS
     if (IsNuwaProcess()) {
-<<<<<<< HEAD
         SetProcessName(NS_LITERAL_STRING("(Nuwa)"), false);
-        return true;
-=======
-        SetProcessName(NS_LITERAL_STRING("(Nuwa)"));
         return;
->>>>>>> 76c1c1f7
     }
 #endif
     if (mIsForApp && !mIsForBrowser) {
