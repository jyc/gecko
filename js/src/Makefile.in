--- conflicted
+++ resolved
@@ -277,14 +277,11 @@
 VPATH +=	$(srcdir)/ion/shared
 
 CPPSRCS +=	MIR.cpp \
-<<<<<<< HEAD
 		BaselineCompiler.cpp \
 		BaselineIC.cpp \
 		BaselineFrameInfo.cpp \
 		BaselineJIT.cpp \
-=======
 		BacktrackingAllocator.cpp \
->>>>>>> accee92a
 		Bailouts.cpp \
 		BitSet.cpp \
 		C1Spewer.cpp \
