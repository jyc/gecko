--- conflicted
+++ resolved
@@ -10,8 +10,4 @@
 # hardcoded milestones in the tree from these two files.
 #--------------------------------------------------------
 
-<<<<<<< HEAD
-1.9.3a5
-=======
-1.9.3a6pre
->>>>>>> 63bce2a3
+1.9.3a6pre