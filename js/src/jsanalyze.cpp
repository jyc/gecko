/* -*- Mode: c++; c-basic-offset: 4; tab-width: 40; indent-tabs-mode: nil -*- */
/* vim: set ts=40 sw=4 et tw=99: */
/* ***** BEGIN LICENSE BLOCK *****
 * Version: MPL 1.1/GPL 2.0/LGPL 2.1
 *
 * The contents of this file are subject to the Mozilla Public License Version
 * 1.1 (the "License"); you may not use this file except in compliance with
 * the License. You may obtain a copy of the License at
 * http://www.mozilla.org/MPL/
 *
 * Software distributed under the License is distributed on an "AS IS" basis,
 * WITHOUT WARRANTY OF ANY KIND, either express or implied. See the License
 * for the specific language governing rights and limitations under the
 * License.
 *
 * The Original Code is the Mozilla SpiderMonkey bytecode analysis
 *
 * The Initial Developer of the Original Code is
 *   Mozilla Foundation
 * Portions created by the Initial Developer are Copyright (C) 2010
 * the Initial Developer. All Rights Reserved.
 *
 * Contributor(s):
 *   Brian Hackett <bhackett@mozilla.com>
 *
 * Alternatively, the contents of this file may be used under the terms of
 * either of the GNU General Public License Version 2 or later (the "GPL"),
 * or the GNU Lesser General Public License Version 2.1 or later (the "LGPL"),
 * in which case the provisions of the GPL or the LGPL are applicable instead
 * of those above. If you wish to allow use of your version of this file only
 * under the terms of either the GPL or the LGPL, and not to allow others to
 * use your version of this file under the terms of the MPL, indicate your
 * decision by deleting the provisions above and replace them with the notice
 * and other provisions required by the GPL or the LGPL. If you do not delete
 * the provisions above, a recipient may use your version of this file under
 * the terms of any one of the MPL, the GPL or the LGPL.
 *
 * ***** END LICENSE BLOCK ***** */

#include "jsanalyze.h"
#include "jsautooplen.h"
#include "jscompartment.h"
#include "jscntxt.h"

#include "jsinferinlines.h"
#include "jsobjinlines.h"

namespace js {
namespace analyze {

/////////////////////////////////////////////////////////////////////
// Bytecode
/////////////////////////////////////////////////////////////////////

#ifdef DEBUG
void
PrintBytecode(JSContext *cx, JSScript *script, jsbytecode *pc)
{
    printf("#%u:", script->id());
    Sprinter sprinter(cx);
    if (!sprinter.init())
        return;
    js_Disassemble1(cx, script, pc, pc - script->code, true, &sprinter);
    fprintf(stdout, "%s", sprinter.string());
}
#endif

/////////////////////////////////////////////////////////////////////
// Bytecode Analysis
/////////////////////////////////////////////////////////////////////

inline bool
ScriptAnalysis::addJump(JSContext *cx, unsigned offset,
                        unsigned *currentOffset, unsigned *forwardJump, unsigned *forwardLoop,
                        unsigned stackDepth)
{
    JS_ASSERT(offset < script->length);

    Bytecode *&code = codeArray[offset];
    if (!code) {
        code = cx->typeLifoAlloc().new_<Bytecode>();
        if (!code) {
            setOOM(cx);
            return false;
        }
        code->stackDepth = stackDepth;
    }
    JS_ASSERT(code->stackDepth == stackDepth);

    code->jumpTarget = true;

    if (offset < *currentOffset) {
        /* Scripts containing loops are never inlined. */
        isInlineable = false;

        if (code->analyzed) {
            /*
             * Backedge in a do-while loop, the body has been analyzed. Rewalk
             * the body to set inLoop bits.
             */
            for (unsigned i = offset; i <= *currentOffset; i++) {
                Bytecode *code = maybeCode(i);
                if (code)
                    code->inLoop = true;
            }
        } else {
            /*
             * Backedge in a while/for loop, whose body has not been analyzed
             * due to a lack of fallthrough at the loop head. Roll back the
             * offset to analyze the body.
             */
            if (*forwardJump == 0)
                *forwardJump = *currentOffset;
            if (*forwardLoop == 0)
                *forwardLoop = *currentOffset;
            *currentOffset = offset;
        }
    } else if (offset > *forwardJump) {
        *forwardJump = offset;
    }

    return true;
}

void
ScriptAnalysis::analyzeBytecode(JSContext *cx)
{
    JS_ASSERT(cx->compartment->activeAnalysis);
    JS_ASSERT(!ranBytecode());
    LifoAlloc &tla = cx->typeLifoAlloc();

    unsigned length = script->length;
    unsigned nargs = script->function() ? script->function()->nargs : 0;

    numSlots = TotalSlots(script);

    codeArray = tla.newArray<Bytecode*>(length);
    escapedSlots = tla.newArray<bool>(numSlots);

    if (!codeArray || !escapedSlots) {
        setOOM(cx);
        return;
    }

    PodZero(codeArray, length);

    /*
     * Populate arg and local slots which can escape and be accessed in ways
     * other than through ARG* and LOCAL* opcodes (though arguments can still
     * be indirectly read but not written through 'arguments' properties).
     * All escaping locals are treated as having possible use-before-defs.
     * Conservatively use 'hasArgsBinding' instead of 'needsArgsObj'
     * (needsArgsObj requires SSA which requires escapedSlots).
     */

    PodZero(escapedSlots, numSlots);

    if (script->bindingsAccessedDynamically || script->compartment()->debugMode() ||
        script->argumentsHasLocalBinding())
    {
        for (unsigned i = 0; i < nargs; i++)
            escapedSlots[ArgSlot(i)] = true;
    } else {
        for (uint32_t i = 0; i < script->numClosedArgs(); i++) {
            unsigned arg = script->getClosedArg(i);
            JS_ASSERT(arg < nargs);
            escapedSlots[ArgSlot(arg)] = true;
        }
    }

    if (script->bindingsAccessedDynamically || script->compartment()->debugMode()) {
        for (unsigned i = 0; i < script->nfixed; i++)
            escapedSlots[LocalSlot(script, i)] = true;
    } else {
        for (uint32_t i = 0; i < script->numClosedVars(); i++) {
            unsigned local = script->getClosedVar(i);
            JS_ASSERT(local < script->nfixed);
            escapedSlots[LocalSlot(script, local)] = true;
        }
    }

    /*
     * If the script is in debug mode, JS_SetFrameReturnValue can be called at
     * any safe point.
     */
    if (cx->compartment->debugMode())
        usesReturnValue_ = true;

    bool heavyweight = script->function() && script->function()->isHeavyweight();

    isCompileable = true;

    isInlineable = true;
    if (script->numClosedArgs() || script->numClosedVars() || heavyweight ||
        script->bindingsAccessedDynamically || script->argumentsHasLocalBinding() ||
        cx->compartment->debugMode())
    {
        isInlineable = false;
    }

    modifiesArguments_ = false;
    if (script->numClosedArgs() || heavyweight)
        modifiesArguments_ = true;

    canTrackVars = true;

    /*
     * If we are in the middle of one or more jumps, the offset of the highest
     * target jumping over this bytecode.  Includes implicit jumps from
     * try/catch/finally blocks.
     */
    unsigned forwardJump = 0;

    /* If we are in the middle of a loop, the offset of the highest backedge. */
    unsigned forwardLoop = 0;

    /*
     * If we are in the middle of a try block, the offset of the highest
     * catch/finally/enditer.
     */
    unsigned forwardCatch = 0;

    /* Fill in stack depth and definitions at initial bytecode. */
    Bytecode *startcode = tla.new_<Bytecode>();
    if (!startcode) {
        setOOM(cx);
        return;
    }

    startcode->stackDepth = 0;
    codeArray[0] = startcode;

    /* Number of JOF_TYPESET opcodes we have encountered. */
    unsigned nTypeSets = 0;
    types::TypeSet *typeArray = script->types->typeArray();

    unsigned offset, nextOffset = 0;
    while (nextOffset < length) {
        offset = nextOffset;

        JS_ASSERT(forwardCatch <= forwardJump);

        /* Check if the current forward jump/try-block has finished. */
        if (forwardJump && forwardJump == offset)
            forwardJump = 0;
        if (forwardCatch && forwardCatch == offset)
            forwardCatch = 0;

        Bytecode *code = maybeCode(offset);
        jsbytecode *pc = script->code + offset;

        JSOp op = (JSOp)*pc;
        JS_ASSERT(op < JSOP_LIMIT);

        /* Immediate successor of this bytecode. */
        unsigned successorOffset = offset + GetBytecodeLength(pc);

        /*
         * Next bytecode to analyze.  This is either the successor, or is an
         * earlier bytecode if this bytecode has a loop backedge.
         */
        nextOffset = successorOffset;

        if (!code) {
            /* Haven't found a path by which this bytecode is reachable. */
            continue;
        }

        /*
         * Update info about bytecodes inside loops, which may have been
         * analyzed before the backedge was seen.
         */
        if (forwardLoop) {
            code->inLoop = true;
            if (forwardLoop <= offset)
                forwardLoop = 0;
        }

        if (code->analyzed) {
            /* No need to reanalyze, see Bytecode::mergeDefines. */
            continue;
        }

        code->analyzed = true;

        if (forwardCatch)
            code->inTryBlock = true;

        if (script->hasBreakpointsAt(pc)) {
            code->safePoint = true;
            isInlineable = canTrackVars = false;
        }

        unsigned stackDepth = code->stackDepth;

        if (!forwardJump)
            code->unconditional = true;

        /*
         * Treat decompose ops as no-ops which do not adjust the stack. We will
         * pick up the stack depths as we go through the decomposed version.
         */
        if (!(js_CodeSpec[op].format & JOF_DECOMPOSE)) {
            unsigned nuses = GetUseCount(script, offset);
            unsigned ndefs = GetDefCount(script, offset);

            JS_ASSERT(stackDepth >= nuses);
            stackDepth -= nuses;
            stackDepth += ndefs;
        }

        /*
         * Assign an observed type set to each reachable JOF_TYPESET opcode.
         * This may be less than the number of type sets in the script if some
         * are unreachable, and may be greater in case the number of type sets
         * overflows a uint16. In the latter case a single type set will be
         * used for the observed types of all ops after the overflow.
         */
        if ((js_CodeSpec[op].format & JOF_TYPESET) && cx->typeInferenceEnabled()) {
            if (nTypeSets < script->nTypeSets) {
                code->observedTypes = &typeArray[nTypeSets++];
            } else {
                JS_ASSERT(nTypeSets == UINT16_MAX);
                code->observedTypes = &typeArray[nTypeSets - 1];
            }
        }

        switch (op) {

          case JSOP_RETURN:
          case JSOP_STOP:
            numReturnSites_++;
            break;

          case JSOP_SETRVAL:
          case JSOP_POPV:
            usesReturnValue_ = true;
            isInlineable = false;
            break;

          case JSOP_QNAMEPART:
          case JSOP_QNAMECONST:
            isCompileable = false;
          case JSOP_NAME:
          case JSOP_CALLNAME:
          case JSOP_BINDNAME:
          case JSOP_SETNAME:
          case JSOP_DELNAME:
            usesScopeChain_ = true;
            isInlineable = false;
            break;

<<<<<<< HEAD
          case JSOP_LAMBDA:
            usesScopeChain_ = true;
            isInlineable = false;
=======
          case JSOP_GETALIASEDVAR:
          case JSOP_CALLALIASEDVAR:
          case JSOP_SETALIASEDVAR:
            JS_ASSERT(!isInlineable);
            usesScopeChain_ = true;
            /* XXX: this can be removed after bug 659577. */
            if (ScopeCoordinate(pc).binding >= script->nfixed)
                localsAliasStack_ = true;
>>>>>>> 466981fb
            break;

          case JSOP_DEFFUN:
          case JSOP_DEFVAR:
          case JSOP_DEFCONST:
          case JSOP_SETCONST:
            extendsScope_ = true;
            usesScopeChain_ = true; // Requires access to VarObj via ScopeChain.
            isInlineable = canTrackVars = false;
            break;

          case JSOP_EVAL:
            extendsScope_ = true;
            isInlineable = canTrackVars = false;
            break;

          case JSOP_ENTERWITH:
            addsScopeObjects_ = true;
            isCompileable = isInlineable = canTrackVars = false;
            break;

          case JSOP_ENTERLET0:
          case JSOP_ENTERLET1:
          case JSOP_ENTERBLOCK:
          case JSOP_LEAVEBLOCK:
            addsScopeObjects_ = true;
            isInlineable = false;
            break;

          case JSOP_THIS:
            usesThisValue_ = true;
            break;

          case JSOP_CALL:
          case JSOP_NEW:
            /* Only consider potentially inlineable calls here. */
            hasFunctionCalls_ = true;
            break;

          case JSOP_TABLESWITCH: {
            isInlineable = false;
            unsigned defaultOffset = offset + GET_JUMP_OFFSET(pc);
            jsbytecode *pc2 = pc + JUMP_OFFSET_LEN;
            int32_t low = GET_JUMP_OFFSET(pc2);
            pc2 += JUMP_OFFSET_LEN;
            int32_t high = GET_JUMP_OFFSET(pc2);
            pc2 += JUMP_OFFSET_LEN;

            if (!addJump(cx, defaultOffset, &nextOffset, &forwardJump, &forwardLoop, stackDepth))
                return;
            getCode(defaultOffset).switchTarget = true;
            getCode(defaultOffset).safePoint = true;

            for (int32_t i = low; i <= high; i++) {
                unsigned targetOffset = offset + GET_JUMP_OFFSET(pc2);
                if (targetOffset != offset) {
                    if (!addJump(cx, targetOffset, &nextOffset, &forwardJump, &forwardLoop, stackDepth))
                        return;
                }
                getCode(targetOffset).switchTarget = true;
                getCode(targetOffset).safePoint = true;
                pc2 += JUMP_OFFSET_LEN;
            }
            break;
          }

          case JSOP_LOOKUPSWITCH: {
            isInlineable = false;
            unsigned defaultOffset = offset + GET_JUMP_OFFSET(pc);
            jsbytecode *pc2 = pc + JUMP_OFFSET_LEN;
            unsigned npairs = GET_UINT16(pc2);
            pc2 += UINT16_LEN;

            if (!addJump(cx, defaultOffset, &nextOffset, &forwardJump, &forwardLoop, stackDepth))
                return;
            getCode(defaultOffset).switchTarget = true;
            getCode(defaultOffset).safePoint = true;

            while (npairs) {
                pc2 += UINT32_INDEX_LEN;
                unsigned targetOffset = offset + GET_JUMP_OFFSET(pc2);
                if (!addJump(cx, targetOffset, &nextOffset, &forwardJump, &forwardLoop, stackDepth))
                    return;
                getCode(targetOffset).switchTarget = true;
                getCode(targetOffset).safePoint = true;
                pc2 += JUMP_OFFSET_LEN;
                npairs--;
            }
            break;
          }

          case JSOP_TRY: {
            /*
             * Everything between a try and corresponding catch or finally is conditional.
             * Note that there is no problem with code which is skipped by a thrown
             * exception but is not caught by a later handler in the same function:
             * no more code will execute, and it does not matter what is defined.
             */
            isInlineable = false;
            JSTryNote *tn = script->trynotes()->vector;
            JSTryNote *tnlimit = tn + script->trynotes()->length;
            for (; tn < tnlimit; tn++) {
                unsigned startOffset = script->mainOffset + tn->start;
                if (startOffset == offset + 1) {
                    unsigned catchOffset = startOffset + tn->length;

                    /* This will overestimate try block code, for multiple catch/finally. */
                    if (catchOffset > forwardCatch)
                        forwardCatch = catchOffset;

                    if (tn->kind != JSTRY_ITER) {
                        if (!addJump(cx, catchOffset, &nextOffset, &forwardJump, &forwardLoop, stackDepth))
                            return;
                        getCode(catchOffset).exceptionEntry = true;
                        getCode(catchOffset).safePoint = true;
                    }
                }
            }
            break;
          }

          case JSOP_GETLOCAL: {
            /*
             * Watch for uses of variables not known to be defined, and mark
             * them as having possible uses before definitions.  Ignore GETLOCAL
             * followed by a POP, these are generated for, e.g. 'var x;'
             */
            jsbytecode *next = pc + JSOP_GETLOCAL_LENGTH;
            if (JSOp(*next) != JSOP_POP || jumpTarget(next)) {
                uint32_t local = GET_SLOTNO(pc);
                if (local >= script->nfixed) {
                    localsAliasStack_ = true;
                    break;
                }
            }
            break;
          }

          case JSOP_CALLLOCAL:
          case JSOP_INCLOCAL:
          case JSOP_DECLOCAL:
          case JSOP_LOCALINC:
          case JSOP_LOCALDEC:
          case JSOP_SETLOCAL: {
            uint32_t local = GET_SLOTNO(pc);
            if (local >= script->nfixed) {
                localsAliasStack_ = true;
                break;
            }
            break;
          }

          case JSOP_SETARG:
          case JSOP_INCARG:
          case JSOP_DECARG:
          case JSOP_ARGINC:
          case JSOP_ARGDEC:
            modifiesArguments_ = true;
            isInlineable = false;
            break;

          /* Additional opcodes which can be compiled but which can't be inlined. */
          case JSOP_ARGUMENTS:
          case JSOP_THROW:
          case JSOP_EXCEPTION:
          case JSOP_DEBUGGER:
          case JSOP_FUNCALL:
          case JSOP_FUNAPPLY:
            isInlineable = false;
            break;

          /* Additional opcodes which can be both compiled both normally and inline. */
          case JSOP_NOP:
          case JSOP_UNDEFINED:
          case JSOP_GOTO:
          case JSOP_DEFAULT:
          case JSOP_IFEQ:
          case JSOP_IFNE:
          case JSOP_ITERNEXT:
          case JSOP_DUP:
          case JSOP_DUP2:
          case JSOP_SWAP:
          case JSOP_PICK:
          case JSOP_BITOR:
          case JSOP_BITXOR:
          case JSOP_BITAND:
          case JSOP_LT:
          case JSOP_LE:
          case JSOP_GT:
          case JSOP_GE:
          case JSOP_EQ:
          case JSOP_NE:
          case JSOP_LSH:
          case JSOP_RSH:
          case JSOP_URSH:
          case JSOP_ADD:
          case JSOP_SUB:
          case JSOP_MUL:
          case JSOP_DIV:
          case JSOP_MOD:
          case JSOP_NOT:
          case JSOP_BITNOT:
          case JSOP_NEG:
          case JSOP_POS:
          case JSOP_DELPROP:
          case JSOP_DELELEM:
          case JSOP_TYPEOF:
          case JSOP_TYPEOFEXPR:
          case JSOP_VOID:
          case JSOP_GETPROP:
          case JSOP_CALLPROP:
          case JSOP_LENGTH:
          case JSOP_GETELEM:
          case JSOP_CALLELEM:
          case JSOP_TOID:
          case JSOP_SETELEM:
          case JSOP_IMPLICITTHIS:
          case JSOP_DOUBLE:
          case JSOP_STRING:
          case JSOP_ZERO:
          case JSOP_ONE:
          case JSOP_NULL:
          case JSOP_FALSE:
          case JSOP_TRUE:
          case JSOP_OR:
          case JSOP_AND:
          case JSOP_CASE:
          case JSOP_STRICTEQ:
          case JSOP_STRICTNE:
          case JSOP_ITER:
          case JSOP_MOREITER:
          case JSOP_ENDITER:
          case JSOP_POP:
          case JSOP_GETARG:
          case JSOP_CALLARG:
          case JSOP_BINDGNAME:
          case JSOP_UINT16:
          case JSOP_NEWINIT:
          case JSOP_NEWARRAY:
          case JSOP_NEWOBJECT:
          case JSOP_ENDINIT:
          case JSOP_INITPROP:
          case JSOP_INITELEM:
          case JSOP_SETPROP:
          case JSOP_IN:
          case JSOP_INSTANCEOF:
          case JSOP_LINENO:
          case JSOP_ENUMELEM:
          case JSOP_CONDSWITCH:
          case JSOP_LABEL:
          case JSOP_RETRVAL:
          case JSOP_GETGNAME:
          case JSOP_CALLGNAME:
          case JSOP_SETGNAME:
          case JSOP_REGEXP:
          case JSOP_OBJECT:
          case JSOP_UINT24:
          case JSOP_GETXPROP:
          case JSOP_INT8:
          case JSOP_INT32:
          case JSOP_HOLE:
          case JSOP_LOOPHEAD:
          case JSOP_LOOPENTRY:
          case JSOP_NOTEARG:
            break;

          default:
            if (!(js_CodeSpec[op].format & JOF_DECOMPOSE))
                isCompileable = isInlineable = false;
            break;
        }

        uint32_t type = JOF_TYPE(js_CodeSpec[op].format);

        /* Check basic jump opcodes, which may or may not have a fallthrough. */
        if (type == JOF_JUMP) {
            /* Some opcodes behave differently on their branching path. */
            unsigned newStackDepth = stackDepth;

            switch (op) {
              case JSOP_CASE:
                /* Case instructions do not push the lvalue back when branching. */
                newStackDepth--;
                break;

              default:;
            }

            unsigned targetOffset = offset + GET_JUMP_OFFSET(pc);
            if (!addJump(cx, targetOffset, &nextOffset, &forwardJump, &forwardLoop, newStackDepth))
                return;
        }

        /* Handle any fallthrough from this opcode. */
        if (!BytecodeNoFallThrough(op)) {
            JS_ASSERT(successorOffset < script->length);

            Bytecode *&nextcode = codeArray[successorOffset];

            if (!nextcode) {
                nextcode = tla.new_<Bytecode>();
                if (!nextcode) {
                    setOOM(cx);
                    return;
                }
                nextcode->stackDepth = stackDepth;
            }
            JS_ASSERT(nextcode->stackDepth == stackDepth);

            if (type == JOF_JUMP)
                nextcode->jumpFallthrough = true;

            /* Treat the fallthrough of a branch instruction as a jump target. */
            if (type == JOF_JUMP)
                nextcode->jumpTarget = true;
            else
                nextcode->fallthrough = true;
        }
    }

    JS_ASSERT(!failed());
    JS_ASSERT(forwardJump == 0 && forwardLoop == 0 && forwardCatch == 0);

    ranBytecode_ = true;

    /*
     * Always ensure that a script's arguments usage has been analyzed before
     * entering the script. This allows the functionPrologue to ensure that
     * arguments are always created eagerly which simplifies interp logic.
     */
    if (!script->analyzedArgsUsage())
        analyzeSSA(cx);
}

/////////////////////////////////////////////////////////////////////
// Lifetime Analysis
/////////////////////////////////////////////////////////////////////

void
ScriptAnalysis::analyzeLifetimes(JSContext *cx)
{
    JS_ASSERT(cx->compartment->activeAnalysis && !ranLifetimes() && !failed());

    if (!ranBytecode()) {
        analyzeBytecode(cx);
        if (failed())
            return;
    }

    LifoAlloc &tla = cx->typeLifoAlloc();

    lifetimes = tla.newArray<LifetimeVariable>(numSlots);
    if (!lifetimes) {
        setOOM(cx);
        return;
    }
    PodZero(lifetimes, numSlots);

    /*
     * Variables which are currently dead. On forward branches to locations
     * where these are live, they need to be marked as live.
     */
    LifetimeVariable **saved = (LifetimeVariable **)
        cx->calloc_(numSlots * sizeof(LifetimeVariable*));
    if (!saved) {
        setOOM(cx);
        return;
    }
    unsigned savedCount = 0;

    LoopAnalysis *loop = NULL;

    uint32_t offset = script->length - 1;
    while (offset < script->length) {
        Bytecode *code = maybeCode(offset);
        if (!code) {
            offset--;
            continue;
        }

        if (loop && code->safePoint)
            loop->hasSafePoints = true;

        jsbytecode *pc = script->code + offset;

        JSOp op = (JSOp) *pc;

        if (op == JSOP_LOOPHEAD && code->loop) {
            /*
             * This is the head of a loop, we need to go and make sure that any
             * variables live at the head are live at the backedge and points prior.
             * For each such variable, look for the last lifetime segment in the body
             * and extend it to the end of the loop.
             */
            JS_ASSERT(loop == code->loop);
            unsigned backedge = code->loop->backedge;
            for (unsigned i = 0; i < numSlots; i++) {
                if (lifetimes[i].lifetime)
                    extendVariable(cx, lifetimes[i], offset, backedge);
            }

            loop = loop->parent;
            JS_ASSERT_IF(loop, loop->head < offset);
        }

        /* Find the last jump target in the loop, other than the initial entry point. */
        if (loop && code->jumpTarget && offset != loop->entry && offset > loop->lastBlock)
            loop->lastBlock = offset;

        if (code->exceptionEntry) {
            DebugOnly<bool> found = false;
            JSTryNote *tn = script->trynotes()->vector;
            JSTryNote *tnlimit = tn + script->trynotes()->length;
            for (; tn < tnlimit; tn++) {
                unsigned startOffset = script->mainOffset + tn->start;
                if (startOffset + tn->length == offset) {
                    /*
                     * Extend all live variables at exception entry to the start of
                     * the try block.
                     */
                    for (unsigned i = 0; i < numSlots; i++) {
                        if (lifetimes[i].lifetime)
                            ensureVariable(lifetimes[i], startOffset - 1);
                    }

                    found = true;
                    break;
                }
            }
            JS_ASSERT(found);
        }

        switch (op) {
          case JSOP_GETARG:
          case JSOP_CALLARG:
          case JSOP_GETLOCAL:
          case JSOP_CALLLOCAL:
          case JSOP_THIS: {
            uint32_t slot = GetBytecodeSlot(script, pc);
            if (!slotEscapes(slot))
                addVariable(cx, lifetimes[slot], offset, saved, savedCount);
            break;
          }

          case JSOP_SETARG:
          case JSOP_SETLOCAL: {
            uint32_t slot = GetBytecodeSlot(script, pc);
            if (!slotEscapes(slot))
                killVariable(cx, lifetimes[slot], offset, saved, savedCount);
            break;
          }

          case JSOP_INCARG:
          case JSOP_DECARG:
          case JSOP_ARGINC:
          case JSOP_ARGDEC:
          case JSOP_INCLOCAL:
          case JSOP_DECLOCAL:
          case JSOP_LOCALINC:
          case JSOP_LOCALDEC: {
            uint32_t slot = GetBytecodeSlot(script, pc);
            if (!slotEscapes(slot)) {
                killVariable(cx, lifetimes[slot], offset, saved, savedCount);
                addVariable(cx, lifetimes[slot], offset, saved, savedCount);
            }
            break;
          }

          case JSOP_LOOKUPSWITCH:
          case JSOP_TABLESWITCH:
            /* Restore all saved variables. :FIXME: maybe do this precisely. */
            for (unsigned i = 0; i < savedCount; i++) {
                LifetimeVariable &var = *saved[i];
                var.lifetime = tla.new_<Lifetime>(offset, var.savedEnd, var.saved);
                if (!var.lifetime) {
                    cx->free_(saved);
                    setOOM(cx);
                    return;
                }
                var.saved = NULL;
                saved[i--] = saved[--savedCount];
            }
            savedCount = 0;
            break;

          case JSOP_TRY:
            for (unsigned i = 0; i < numSlots; i++) {
                LifetimeVariable &var = lifetimes[i];
                if (var.ensured) {
                    JS_ASSERT(var.lifetime);
                    if (var.lifetime->start == offset)
                        var.ensured = false;
                }
            }
            break;

          case JSOP_NEW:
          case JSOP_CALL:
          case JSOP_EVAL:
          case JSOP_FUNAPPLY:
          case JSOP_FUNCALL:
            if (loop)
                loop->hasCallsLoops = true;
            break;

          default:;
        }

        uint32_t type = JOF_TYPE(js_CodeSpec[op].format);
        if (type == JOF_JUMP) {
            /*
             * Forward jumps need to pull in all variables which are live at
             * their target offset --- the variables live before the jump are
             * the union of those live at the fallthrough and at the target.
             */
            uint32_t targetOffset = FollowBranch(cx, script, offset);

            /*
             * Watch for 'continue' statements in the loop body, which are
             * jumps to the entry offset separate from the initial jump.
             */
            if (loop && loop->entry == targetOffset && loop->entry > loop->lastBlock)
                loop->lastBlock = loop->entry;

            if (targetOffset < offset) {
                /* This is a loop back edge, no lifetime to pull in yet. */

#ifdef DEBUG
                JSOp nop = JSOp(script->code[targetOffset]);
                JS_ASSERT(nop == JSOP_LOOPHEAD);
#endif

                /*
                 * If we already have a loop, it is an outer loop and we
                 * need to prune the last block in the loop --- we do not
                 * track 'continue' statements for outer loops.
                 */
                if (loop && loop->entry > loop->lastBlock)
                    loop->lastBlock = loop->entry;

                LoopAnalysis *nloop = tla.new_<LoopAnalysis>();
                if (!nloop) {
                    cx->free_(saved);
                    setOOM(cx);
                    return;
                }
                PodZero(nloop);

                if (loop)
                    loop->hasCallsLoops = true;

                nloop->parent = loop;
                loop = nloop;

                getCode(targetOffset).loop = loop;
                loop->head = targetOffset;
                loop->backedge = offset;
                loop->lastBlock = loop->head;

                /*
                 * Find the entry jump, which will be a GOTO for 'for' or
                 * 'while' loops or a fallthrough for 'do while' loops.
                 */
                uint32_t entry = targetOffset;
                if (entry) {
                    do {
                        entry--;
                    } while (!maybeCode(entry));

                    jsbytecode *entrypc = script->code + entry;

                    if (JSOp(*entrypc) == JSOP_GOTO || JSOp(*entrypc) == JSOP_FILTER)
                        loop->entry = entry + GET_JUMP_OFFSET(entrypc);
                    else
                        loop->entry = targetOffset;
                } else {
                    /* Do-while loop at the start of the script. */
                    loop->entry = targetOffset;
                }
                JS_ASSERT(script->code[loop->entry] == JSOP_LOOPHEAD ||
                          script->code[loop->entry] == JSOP_LOOPENTRY);
            } else {
                for (unsigned i = 0; i < savedCount; i++) {
                    LifetimeVariable &var = *saved[i];
                    JS_ASSERT(!var.lifetime && var.saved);
                    if (var.live(targetOffset)) {
                        /*
                         * Jumping to a place where this variable is live. Make a new
                         * lifetime segment for the variable.
                         */
                        var.lifetime = tla.new_<Lifetime>(offset, var.savedEnd, var.saved);
                        if (!var.lifetime) {
                            cx->free_(saved);
                            setOOM(cx);
                            return;
                        }
                        var.saved = NULL;
                        saved[i--] = saved[--savedCount];
                    } else if (loop && !var.savedEnd) {
                        /*
                         * This jump precedes the basic block which killed the variable,
                         * remember it and use it for the end of the next lifetime
                         * segment should the variable become live again. This is needed
                         * for loops, as if we wrap liveness around the loop the isLive
                         * test below may have given the wrong answer.
                         */
                        var.savedEnd = offset;
                    }
                }
            }
        }

        offset--;
    }

    cx->free_(saved);

    ranLifetimes_ = true;
}

#ifdef DEBUG
void
LifetimeVariable::print() const
{
    Lifetime *segment = lifetime ? lifetime : saved;
    while (segment) {
        printf(" (%u,%u%s)", segment->start, segment->end, segment->loopTail ? ",tail" : "");
        segment = segment->next;
    }
    printf("\n");
}
#endif /* DEBUG */

inline void
ScriptAnalysis::addVariable(JSContext *cx, LifetimeVariable &var, unsigned offset,
                            LifetimeVariable **&saved, unsigned &savedCount)
{
    if (var.lifetime) {
        if (var.ensured)
            return;

        JS_ASSERT(offset < var.lifetime->start);
        var.lifetime->start = offset;
    } else {
        if (var.saved) {
            /* Remove from the list of saved entries. */
            for (unsigned i = 0; i < savedCount; i++) {
                if (saved[i] == &var) {
                    JS_ASSERT(savedCount);
                    saved[i--] = saved[--savedCount];
                    break;
                }
            }
        }
        var.lifetime = cx->typeLifoAlloc().new_<Lifetime>(offset, var.savedEnd, var.saved);
        if (!var.lifetime) {
            setOOM(cx);
            return;
        }
        var.saved = NULL;
    }
}

inline void
ScriptAnalysis::killVariable(JSContext *cx, LifetimeVariable &var, unsigned offset,
                             LifetimeVariable **&saved, unsigned &savedCount)
{
    if (!var.lifetime) {
        /* Make a point lifetime indicating the write. */
        Lifetime *lifetime = cx->typeLifoAlloc().new_<Lifetime>(offset, var.savedEnd, var.saved);
        if (!lifetime) {
            setOOM(cx);
            return;
        }
        if (!var.saved)
            saved[savedCount++] = &var;
        var.saved = lifetime;
        var.saved->write = true;
        var.savedEnd = 0;
        return;
    }

    JS_ASSERT_IF(!var.ensured, offset < var.lifetime->start);
    unsigned start = var.lifetime->start;

    /*
     * The variable is considered to be live at the bytecode which kills it
     * (just not at earlier bytecodes). This behavior is needed by downstream
     * register allocation (see FrameState::bestEvictReg).
     */
    var.lifetime->start = offset;
    var.lifetime->write = true;

    if (var.ensured) {
        /*
         * The variable is live even before the write, due to an enclosing try
         * block. We need to split the lifetime to indicate there was a write.
         * We set the new interval's savedEnd to 0, since it will always be
         * adjacent to the old interval, so it never needs to be extended.
         */
        var.lifetime = cx->typeLifoAlloc().new_<Lifetime>(start, 0, var.lifetime);
        if (!var.lifetime) {
            setOOM(cx);
            return;
        }
        var.lifetime->end = offset;
    } else {
        var.saved = var.lifetime;
        var.savedEnd = 0;
        var.lifetime = NULL;

        saved[savedCount++] = &var;
    }
}

inline void
ScriptAnalysis::extendVariable(JSContext *cx, LifetimeVariable &var,
                               unsigned start, unsigned end)
{
    JS_ASSERT(var.lifetime);
    if (var.ensured) {
        /*
         * If we are still ensured to be live, the try block must scope over
         * the loop, in which case the variable is already guaranteed to be
         * live for the entire loop.
         */
        JS_ASSERT(var.lifetime->start < start);
        return;
    }

    var.lifetime->start = start;

    /*
     * Consider this code:
     *
     *   while (...) { (#1)
     *       use x;    (#2)
     *       ...
     *       x = ...;  (#3)
     *       ...
     *   }             (#4)
     *
     * Just before analyzing the while statement, there would be a live range
     * from #1..#2 and a "point range" at #3. The job of extendVariable is to
     * create a new live range from #3..#4.
     *
     * However, more extensions may be required if the definition of x is
     * conditional. Consider the following.
     *
     *   while (...) {     (#1)
     *       use x;        (#2)
     *       ...
     *       if (...)      (#5)
     *           x = ...;  (#3)
     *       ...
     *   }                 (#4)
     *
     * Assume that x is not used after the loop. Then, before extendVariable is
     * run, the live ranges would be the same as before (#1..#2 and #3..#3). We
     * still need to create a range from #3..#4. But, since the assignment at #3
     * may never run, we also need to create a range from #2..#3. This is done
     * as follows.
     *
     * Each time we create a Lifetime, we store the start of the most recently
     * seen sequence of conditional code in the Lifetime's savedEnd field. So,
     * when creating the Lifetime at #2, we set the Lifetime's savedEnd to
     * #5. (The start of the most recent conditional is cached in each
     * variable's savedEnd field.) Consequently, extendVariable is able to
     * create a new interval from #2..#5 using the savedEnd field of the
     * existing #1..#2 interval.
     */

    Lifetime *segment = var.lifetime;
    while (segment && segment->start < end) {
        uint32_t savedEnd = segment->savedEnd;
        if (!segment->next || segment->next->start >= end) {
            /*
             * savedEnd is only set for variables killed in the middle of the
             * loop. Make a tail segment connecting the last use with the
             * back edge.
             */
            if (segment->end >= end) {
                /* Variable known to be live after the loop finishes. */
                break;
            }
            savedEnd = end;
        }
        JS_ASSERT(savedEnd <= end);
        if (savedEnd > segment->end) {
            Lifetime *tail = cx->typeLifoAlloc().new_<Lifetime>(savedEnd, 0, segment->next);
            if (!tail) {
                setOOM(cx);
                return;
            }
            tail->start = segment->end;
            tail->loopTail = true;

            /*
             * Clear the segment's saved end, but preserve in the tail if this
             * is the last segment in the loop and the variable is killed in an
             * outer loop before the backedge.
             */
            if (segment->savedEnd > end) {
                JS_ASSERT(savedEnd == end);
                tail->savedEnd = segment->savedEnd;
            }
            segment->savedEnd = 0;

            segment->next = tail;
            segment = tail->next;
        } else {
            JS_ASSERT(segment->savedEnd == 0);
            segment = segment->next;
        }
    }
}

inline void
ScriptAnalysis::ensureVariable(LifetimeVariable &var, unsigned until)
{
    JS_ASSERT(var.lifetime);

    /*
     * If we are already ensured, the current range we are trying to ensure
     * should already be included.
     */
    if (var.ensured) {
        JS_ASSERT(var.lifetime->start <= until);
        return;
    }

    JS_ASSERT(until < var.lifetime->start);
    var.lifetime->start = until;
    var.ensured = true;
}

void
ScriptAnalysis::clearAllocations()
{
    /*
     * Clear out storage used for register allocations in a compilation once
     * that compilation has finished. Register allocations are only used for
     * a single compilation.
     */
    for (unsigned i = 0; i < script->length; i++) {
        Bytecode *code = maybeCode(i);
        if (code)
            code->allocation = NULL;
    }
}

/////////////////////////////////////////////////////////////////////
// SSA Analysis
/////////////////////////////////////////////////////////////////////

void
ScriptAnalysis::analyzeSSA(JSContext *cx)
{
    JS_ASSERT(cx->compartment->activeAnalysis && !ranSSA() && !failed());

    if (!ranLifetimes()) {
        analyzeLifetimes(cx);
        if (failed())
            return;
    }

    LifoAlloc &tla = cx->typeLifoAlloc();
    unsigned maxDepth = script->nslots - script->nfixed;

    /*
     * Current value of each variable and stack value. Empty for missing or
     * untracked entries, i.e. escaping locals and arguments.
     */
    SSAValueInfo *values = (SSAValueInfo *)
        cx->calloc_((numSlots + maxDepth) * sizeof(SSAValueInfo));
    if (!values) {
        setOOM(cx);
        return;
    }
    struct FreeSSAValues {
        JSContext *cx;
        SSAValueInfo *values;
        FreeSSAValues(JSContext *cx, SSAValueInfo *values) : cx(cx), values(values) {}
        ~FreeSSAValues() { cx->free_(values); }
    } free(cx, values);

    SSAValueInfo *stack = values + numSlots;
    uint32_t stackDepth = 0;

    for (uint32_t slot = ArgSlot(0); slot < numSlots; slot++) {
        if (trackSlot(slot))
            values[slot].v.initInitial(slot);
    }

    /*
     * All target offsets for forward jumps we have seen (including ones whose
     * target we have advanced past). We lazily add pending entries at these
     * targets for the original value of variables modified before the branch
     * rejoins.
     */
    Vector<uint32_t> branchTargets(cx);

    /*
     * Subset of branchTargets which are exception handlers at future offsets.
     * Any new value of a variable modified before the target is reached is a
     * potential value at that target, along with the lazy original value.
     */
    Vector<uint32_t> exceptionTargets(cx);

    uint32_t offset = 0;
    while (offset < script->length) {
        jsbytecode *pc = script->code + offset;
        JSOp op = (JSOp)*pc;

        uint32_t successorOffset = offset + GetBytecodeLength(pc);

        Bytecode *code = maybeCode(pc);
        if (!code) {
            offset = successorOffset;
            continue;
        }

        if (code->exceptionEntry) {
            /* Remove from exception targets list, which reflects only future targets. */
            for (size_t i = 0; i < exceptionTargets.length(); i++) {
                if (exceptionTargets[i] == offset) {
                    exceptionTargets[i] = exceptionTargets.back();
                    exceptionTargets.popBack();
                    break;
                }
            }
        }

        if (code->stackDepth > stackDepth)
            PodZero(stack + stackDepth, code->stackDepth - stackDepth);
        stackDepth = code->stackDepth;

        if (op == JSOP_LOOPHEAD && code->loop) {
            /*
             * Make sure there is a pending value array for phi nodes at the
             * loop head. We won't be able to clear these until we reach the
             * loop's back edge.
             *
             * We need phi nodes for all variables which might be modified
             * during the loop. This ensures that in the loop body we have
             * already updated state to reflect possible changes that happen
             * before the back edge, and don't need to go back and fix things
             * up when we *do* get to the back edge. This could be made lazier.
             *
             * We don't make phi nodes for values on the stack at the head of
             * the loop. These may be popped during the loop (i.e. for ITER
             * loops), but in such cases the original value is pushed back.
             */
            Vector<SlotValue> *&pending = code->pendingValues;
            if (!pending) {
                pending = cx->new_< Vector<SlotValue> >(cx);
                if (!pending) {
                    setOOM(cx);
                    return;
                }
            }

            /*
             * Make phi nodes and update state for slots which are already in
             * pending from previous branches to the loop head, and which are
             * modified in the body of the loop.
             */
            for (unsigned i = 0; i < pending->length(); i++) {
                SlotValue &v = (*pending)[i];
                if (v.slot < numSlots && liveness(v.slot).firstWrite(code->loop) != UINT32_MAX) {
                    if (v.value.kind() != SSAValue::PHI || v.value.phiOffset() != offset) {
                        JS_ASSERT(v.value.phiOffset() < offset);
                        SSAValue ov = v.value;
                        if (!makePhi(cx, v.slot, offset, &ov))
                            return;
                        insertPhi(cx, ov, v.value);
                        v.value = ov;
                    }
                }
                if (code->fallthrough || code->jumpFallthrough)
                    mergeValue(cx, offset, values[v.slot].v, &v);
                mergeBranchTarget(cx, values[v.slot], v.slot, branchTargets, offset - 1);
                values[v.slot].v = v.value;
            }

            /*
             * Make phi nodes for all other slots which might be modified
             * during the loop. This ensures that in the loop body we have
             * already updated state to reflect possible changes that happen
             * before the back edge, and don't need to go back and fix things
             * up when we *do* get to the back edge. This could be made lazier.
             */
            for (uint32_t slot = ArgSlot(0); slot < numSlots + stackDepth; slot++) {
                if (slot >= numSlots || !trackSlot(slot))
                    continue;
                if (liveness(slot).firstWrite(code->loop) == UINT32_MAX)
                    continue;
                if (values[slot].v.kind() == SSAValue::PHI && values[slot].v.phiOffset() == offset) {
                    /* There is already a pending entry for this slot. */
                    continue;
                }
                SSAValue ov;
                if (!makePhi(cx, slot, offset, &ov))
                    return;
                if (code->fallthrough || code->jumpFallthrough)
                    insertPhi(cx, ov, values[slot].v);
                mergeBranchTarget(cx, values[slot], slot, branchTargets, offset - 1);
                values[slot].v = ov;
                if (!pending->append(SlotValue(slot, ov))) {
                    setOOM(cx);
                    return;
                }
            }
        } else if (code->pendingValues) {
            /*
             * New values at this point from a previous jump to this bytecode.
             * If there is fallthrough from the previous instruction, merge
             * with the current state and create phi nodes where necessary,
             * otherwise replace current values with the new values.
             *
             * Catch blocks are artifically treated as having fallthrough, so
             * that values written inside the block but not subsequently
             * overwritten are picked up.
             */
            bool exception = getCode(offset).exceptionEntry;
            Vector<SlotValue> *pending = code->pendingValues;
            for (unsigned i = 0; i < pending->length(); i++) {
                SlotValue &v = (*pending)[i];
                if (code->fallthrough || code->jumpFallthrough ||
                    (exception && values[v.slot].v.kind() != SSAValue::EMPTY)) {
                    mergeValue(cx, offset, values[v.slot].v, &v);
                }
                mergeBranchTarget(cx, values[v.slot], v.slot, branchTargets, offset);
                values[v.slot].v = v.value;
            }
            freezeNewValues(cx, offset);
        }

        if (js_CodeSpec[op].format & JOF_DECOMPOSE) {
            offset = successorOffset;
            continue;
        }

        unsigned nuses = GetUseCount(script, offset);
        unsigned ndefs = GetDefCount(script, offset);
        JS_ASSERT(stackDepth >= nuses);

        unsigned xuses = ExtendedUse(pc) ? nuses + 1 : nuses;

        if (xuses) {
            code->poppedValues = tla.newArray<SSAValue>(xuses);
            if (!code->poppedValues) {
                setOOM(cx);
                return;
            }
            for (unsigned i = 0; i < nuses; i++) {
                SSAValue &v = stack[stackDepth - 1 - i].v;
                code->poppedValues[i] = v;
                v.clear();
            }
            if (xuses > nuses) {
                /*
                 * For SETLOCAL, INCLOCAL, etc. opcodes, add an extra popped
                 * value holding the value of the local before the op.
                 */
                uint32_t slot = GetBytecodeSlot(script, pc);
                if (trackSlot(slot))
                    code->poppedValues[nuses] = values[slot].v;
                else
                    code->poppedValues[nuses].clear();
            }

            if (xuses) {
                SSAUseChain *useChains = tla.newArray<SSAUseChain>(xuses);
                if (!useChains) {
                    setOOM(cx);
                    return;
                }
                PodZero(useChains, xuses);
                for (unsigned i = 0; i < xuses; i++) {
                    const SSAValue &v = code->poppedValues[i];
                    if (trackUseChain(v)) {
                        SSAUseChain *&uses = useChain(v);
                        useChains[i].popped = true;
                        useChains[i].offset = offset;
                        useChains[i].u.which = i;
                        useChains[i].next = uses;
                        uses = &useChains[i];
                    }
                }
            }
        }

        stackDepth -= nuses;

        for (unsigned i = 0; i < ndefs; i++)
            stack[stackDepth + i].v.initPushed(offset, i);

        unsigned xdefs = ExtendedDef(pc) ? ndefs + 1 : ndefs;
        if (xdefs) {
            code->pushedUses = tla.newArray<SSAUseChain *>(xdefs);
            if (!code->pushedUses) {
                setOOM(cx);
                return;
            }
            PodZero(code->pushedUses, xdefs);
        }

        stackDepth += ndefs;

        if (BytecodeUpdatesSlot(op)) {
            uint32_t slot = GetBytecodeSlot(script, pc);
            if (trackSlot(slot)) {
                mergeBranchTarget(cx, values[slot], slot, branchTargets, offset);
                mergeExceptionTarget(cx, values[slot].v, slot, exceptionTargets);
                values[slot].v.initWritten(slot, offset);
            }
        }

        switch (op) {
          case JSOP_GETARG:
          case JSOP_GETLOCAL: {
            uint32_t slot = GetBytecodeSlot(script, pc);
            if (trackSlot(slot)) {
                /*
                 * Propagate the current value of the local to the pushed value,
                 * and remember it with an extended use on the opcode.
                 */
                stack[stackDepth - 1].v = code->poppedValues[0] = values[slot].v;
            }
            break;
          }

          /* Short circuit ops which push back one of their operands. */

          case JSOP_MOREITER:
            stack[stackDepth - 2].v = code->poppedValues[0];
            break;

          case JSOP_INITPROP:
            stack[stackDepth - 1].v = code->poppedValues[1];
            break;

          case JSOP_INITELEM:
            stack[stackDepth - 1].v = code->poppedValues[2];
            break;

          case JSOP_DUP:
            stack[stackDepth - 1].v = stack[stackDepth - 2].v = code->poppedValues[0];
            break;

          case JSOP_DUP2:
            stack[stackDepth - 1].v = stack[stackDepth - 3].v = code->poppedValues[0];
            stack[stackDepth - 2].v = stack[stackDepth - 4].v = code->poppedValues[1];
            break;

          case JSOP_SWAP:
            /* Swap is like pick 1. */
          case JSOP_PICK: {
            unsigned pickedDepth = (op == JSOP_SWAP ? 1 : pc[1]);
            stack[stackDepth - 1].v = code->poppedValues[pickedDepth];
            for (unsigned i = 0; i < pickedDepth; i++)
                stack[stackDepth - 2 - i].v = code->poppedValues[i];
            break;
          }

          /*
           * Switch and try blocks preserve the stack between the original op
           * and all case statements or exception/finally handlers.
           */

          case JSOP_TABLESWITCH: {
            unsigned defaultOffset = offset + GET_JUMP_OFFSET(pc);
            jsbytecode *pc2 = pc + JUMP_OFFSET_LEN;
            int32_t low = GET_JUMP_OFFSET(pc2);
            pc2 += JUMP_OFFSET_LEN;
            int32_t high = GET_JUMP_OFFSET(pc2);
            pc2 += JUMP_OFFSET_LEN;

            for (int32_t i = low; i <= high; i++) {
                unsigned targetOffset = offset + GET_JUMP_OFFSET(pc2);
                if (targetOffset != offset)
                    checkBranchTarget(cx, targetOffset, branchTargets, values, stackDepth);
                pc2 += JUMP_OFFSET_LEN;
            }

            checkBranchTarget(cx, defaultOffset, branchTargets, values, stackDepth);
            break;
          }

          case JSOP_LOOKUPSWITCH: {
            unsigned defaultOffset = offset + GET_JUMP_OFFSET(pc);
            jsbytecode *pc2 = pc + JUMP_OFFSET_LEN;
            unsigned npairs = GET_UINT16(pc2);
            pc2 += UINT16_LEN;

            while (npairs) {
                pc2 += UINT32_INDEX_LEN;
                unsigned targetOffset = offset + GET_JUMP_OFFSET(pc2);
                checkBranchTarget(cx, targetOffset, branchTargets, values, stackDepth);
                pc2 += JUMP_OFFSET_LEN;
                npairs--;
            }

            checkBranchTarget(cx, defaultOffset, branchTargets, values, stackDepth);
            break;
          }

          case JSOP_TRY: { 
            JSTryNote *tn = script->trynotes()->vector;
            JSTryNote *tnlimit = tn + script->trynotes()->length;
            for (; tn < tnlimit; tn++) {
                unsigned startOffset = script->mainOffset + tn->start;
                if (startOffset == offset + 1) {
                    unsigned catchOffset = startOffset + tn->length;

                    if (tn->kind != JSTRY_ITER) {
                        checkBranchTarget(cx, catchOffset, branchTargets, values, stackDepth);
                        checkExceptionTarget(cx, catchOffset, exceptionTargets);
                    }
                }
            }
            break;
          }

          case JSOP_THROW:
          case JSOP_RETURN:
          case JSOP_STOP:
          case JSOP_RETRVAL:
            mergeAllExceptionTargets(cx, values, exceptionTargets);
            break;

          default:;
        }

        uint32_t type = JOF_TYPE(js_CodeSpec[op].format);
        if (type == JOF_JUMP) {
            unsigned targetOffset = FollowBranch(cx, script, offset);
            checkBranchTarget(cx, targetOffset, branchTargets, values, stackDepth);

            /*
             * If this is a back edge, we're done with the loop and can freeze
             * the phi values at the head now.
             */
            if (targetOffset < offset)
                freezeNewValues(cx, targetOffset);
        }

        offset = successorOffset;
    }

    ranSSA_ = true;

    /*
     * Now that we have full SSA information for the script, analyze whether
     * we can avoid creating the arguments object.
     */
    if (!script->analyzedArgsUsage())
        script->setNeedsArgsObj(needsArgsObj(cx));
}

/* Get a phi node's capacity for a given length. */
static inline unsigned
PhiNodeCapacity(unsigned length)
{
    if (length <= 4)
        return 4;

    unsigned log2;
    JS_FLOOR_LOG2(log2, length - 1);
    return 1 << (log2 + 1);
}

bool
ScriptAnalysis::makePhi(JSContext *cx, uint32_t slot, uint32_t offset, SSAValue *pv)
{
    SSAPhiNode *node = cx->typeLifoAlloc().new_<SSAPhiNode>();
    SSAValue *options = cx->typeLifoAlloc().newArray<SSAValue>(PhiNodeCapacity(0));
    if (!node || !options) {
        setOOM(cx);
        return false;
    }
    node->slot = slot;
    node->options = options;
    pv->initPhi(offset, node);
    return true;
}

void
ScriptAnalysis::insertPhi(JSContext *cx, SSAValue &phi, const SSAValue &v)
{
    JS_ASSERT(phi.kind() == SSAValue::PHI);
    SSAPhiNode *node = phi.phiNode();

    /*
     * Filter dupes inserted into small nodes to keep things clean and avoid
     * extra type constraints, but don't bother on large phi nodes to avoid
     * quadratic behavior.
     */
    if (node->length <= 8) {
        for (unsigned i = 0; i < node->length; i++) {
            if (v == node->options[i])
                return;
        }
    }

    if (trackUseChain(v)) {
        SSAUseChain *&uses = useChain(v);

        SSAUseChain *use = cx->typeLifoAlloc().new_<SSAUseChain>();
        if (!use) {
            setOOM(cx);
            return;
        }

        use->popped = false;
        use->offset = phi.phiOffset();
        use->u.phi = node;
        use->next = uses;
        uses = use;
    }

    if (node->length < PhiNodeCapacity(node->length)) {
        node->options[node->length++] = v;
        return;
    }

    SSAValue *newOptions =
        cx->typeLifoAlloc().newArray<SSAValue>(PhiNodeCapacity(node->length + 1));
    if (!newOptions) {
        setOOM(cx);
        return;
    }

    PodCopy(newOptions, node->options, node->length);
    node->options = newOptions;
    node->options[node->length++] = v;
}

inline void
ScriptAnalysis::mergeValue(JSContext *cx, uint32_t offset, const SSAValue &v, SlotValue *pv)
{
    /* Make sure that v is accounted for in the pending value or phi value at pv. */
    JS_ASSERT(v.kind() != SSAValue::EMPTY && pv->value.kind() != SSAValue::EMPTY);

    if (v == pv->value)
        return;

    if (pv->value.kind() != SSAValue::PHI || pv->value.phiOffset() < offset) {
        SSAValue ov = pv->value;
        if (makePhi(cx, pv->slot, offset, &pv->value)) {
            insertPhi(cx, pv->value, v);
            insertPhi(cx, pv->value, ov);
        }
        return;
    }

    JS_ASSERT(pv->value.phiOffset() == offset);
    insertPhi(cx, pv->value, v);
}

void
ScriptAnalysis::checkPendingValue(JSContext *cx, const SSAValue &v, uint32_t slot,
                                  Vector<SlotValue> *pending)
{
    JS_ASSERT(v.kind() != SSAValue::EMPTY);

    for (unsigned i = 0; i < pending->length(); i++) {
        if ((*pending)[i].slot == slot)
            return;
    }

    if (!pending->append(SlotValue(slot, v)))
        setOOM(cx);
}

void
ScriptAnalysis::checkBranchTarget(JSContext *cx, uint32_t targetOffset,
                                  Vector<uint32_t> &branchTargets,
                                  SSAValueInfo *values, uint32_t stackDepth)
{
    unsigned targetDepth = getCode(targetOffset).stackDepth;
    JS_ASSERT(targetDepth <= stackDepth);

    /*
     * If there is already an active branch to target, make sure its pending
     * values reflect any changes made since the first branch. Otherwise, add a
     * new pending branch and determine its pending values lazily.
     */
    Vector<SlotValue> *&pending = getCode(targetOffset).pendingValues;
    if (pending) {
        for (unsigned i = 0; i < pending->length(); i++) {
            SlotValue &v = (*pending)[i];
            mergeValue(cx, targetOffset, values[v.slot].v, &v);
        }
    } else {
        pending = cx->new_< Vector<SlotValue> >(cx);
        if (!pending || !branchTargets.append(targetOffset)) {
            setOOM(cx);
            return;
        }
    }

    /*
     * Make sure there is a pending entry for each value on the stack.
     * The number of stack entries at join points is usually zero, and
     * we don't want to look at the active branches while popping and
     * pushing values in each opcode.
     */
    for (unsigned i = 0; i < targetDepth; i++) {
        uint32_t slot = StackSlot(script, i);
        checkPendingValue(cx, values[slot].v, slot, pending);
    }
}

void
ScriptAnalysis::checkExceptionTarget(JSContext *cx, uint32_t catchOffset,
                                     Vector<uint32_t> &exceptionTargets)
{
    JS_ASSERT(getCode(catchOffset).exceptionEntry);

    /*
     * The catch offset will already be in the branch targets, just check
     * whether this is already a known exception target.
     */
    for (unsigned i = 0; i < exceptionTargets.length(); i++) {
        if (exceptionTargets[i] == catchOffset)
            return;
    }
    if (!exceptionTargets.append(catchOffset))
        setOOM(cx);
}

void
ScriptAnalysis::mergeBranchTarget(JSContext *cx, SSAValueInfo &value, uint32_t slot,
                                  const Vector<uint32_t> &branchTargets, uint32_t currentOffset)
{
    if (slot >= numSlots) {
        /*
         * There is no need to lazily check that there are pending values at
         * branch targets for slots on the stack, these are added to pending
         * eagerly.
         */
        return;
    }

    JS_ASSERT(trackSlot(slot));

    /*
     * Before changing the value of a variable, make sure the old value is
     * marked at the target of any branches jumping over the current opcode.
     * Only look at new branch targets which have appeared since the last time
     * the variable was written.
     */
    for (int i = branchTargets.length() - 1; i >= value.branchSize; i--) {
        if (branchTargets[i] <= currentOffset)
            continue;

        const Bytecode &code = getCode(branchTargets[i]);

        Vector<SlotValue> *pending = code.pendingValues;
        checkPendingValue(cx, value.v, slot, pending);
    }

    value.branchSize = branchTargets.length();
}

void
ScriptAnalysis::mergeExceptionTarget(JSContext *cx, const SSAValue &value, uint32_t slot,
                                     const Vector<uint32_t> &exceptionTargets)
{
    JS_ASSERT(trackSlot(slot));

    /*
     * Update the value at exception targets with the value of a variable
     * before it is overwritten. Unlike mergeBranchTarget, this is done whether
     * or not the overwritten value is the value of the variable at the
     * original branch. Values for a variable which are written after the
     * try block starts and overwritten before it is finished can still be
     * seen at exception handlers via exception paths.
     */
    for (unsigned i = 0; i < exceptionTargets.length(); i++) {
        unsigned offset = exceptionTargets[i];
        Vector<SlotValue> *pending = getCode(offset).pendingValues;

        bool duplicate = false;
        for (unsigned i = 0; i < pending->length(); i++) {
            if ((*pending)[i].slot == slot) {
                duplicate = true;
                SlotValue &v = (*pending)[i];
                mergeValue(cx, offset, value, &v);
                break;
            }
        }

        if (!duplicate && !pending->append(SlotValue(slot, value)))
            setOOM(cx);
    }
}

void
ScriptAnalysis::mergeAllExceptionTargets(JSContext *cx, SSAValueInfo *values,
                                         const Vector<uint32_t> &exceptionTargets)
{
    for (unsigned i = 0; i < exceptionTargets.length(); i++) {
        Vector<SlotValue> *pending = getCode(exceptionTargets[i]).pendingValues;
        for (unsigned i = 0; i < pending->length(); i++) {
            const SlotValue &v = (*pending)[i];
            if (trackSlot(v.slot))
                mergeExceptionTarget(cx, values[v.slot].v, v.slot, exceptionTargets);
        }
    }
}

void
ScriptAnalysis::freezeNewValues(JSContext *cx, uint32_t offset)
{
    Bytecode &code = getCode(offset);

    Vector<SlotValue> *pending = code.pendingValues;
    code.pendingValues = NULL;

    unsigned count = pending->length();
    if (count == 0) {
        cx->delete_(pending);
        return;
    }

    code.newValues = cx->typeLifoAlloc().newArray<SlotValue>(count + 1);
    if (!code.newValues) {
        setOOM(cx);
        return;
    }

    for (unsigned i = 0; i < count; i++)
        code.newValues[i] = (*pending)[i];
    code.newValues[count].slot = 0;
    code.newValues[count].value.clear();

    cx->delete_(pending);
}

struct NeedsArgsObjState
{
    JSContext *cx;
    Vector<SSAValue, 16> seen;
    bool canOptimizeApply;
    bool haveOptimizedApply;
    NeedsArgsObjState(JSContext *cx)
      : cx(cx), seen(cx), canOptimizeApply(true), haveOptimizedApply(false) {}
};

bool
ScriptAnalysis::needsArgsObj(NeedsArgsObjState &state, const SSAValue &v)
{
    /*
     * trackUseChain is false for initial values of variables, which
     * cannot hold the script's arguments object.
     */
    if (!trackUseChain(v))
        return false;

    for (unsigned i = 0; i < state.seen.length(); i++) {
        if (v == state.seen[i])
            return false;
    }
    if (!state.seen.append(v)) {
        state.cx->compartment->types.setPendingNukeTypes(state.cx);
        return true;
    }

    SSAUseChain *use = useChain(v);
    while (use) {
        if (needsArgsObj(state, use))
            return true;
        use = use->next;
    }

    return false;
}

bool
ScriptAnalysis::needsArgsObj(NeedsArgsObjState &state, SSAUseChain *use)
{
    if (!use->popped)
        return needsArgsObj(state, SSAValue::PhiValue(use->offset, use->u.phi));

    jsbytecode *pc = script->code + use->offset;
    JSOp op = JSOp(*pc);

    if (op == JSOP_POP || op == JSOP_POPN)
        return false;

#ifdef JS_METHODJIT
    /* SplatApplyArgs can read fp->canonicalActualArg(i) directly. */
    if (state.canOptimizeApply && op == JSOP_FUNAPPLY && GET_ARGC(pc) == 2 && use->u.which == 0) {
        JS_ASSERT(mjit::IsLowerableFunCallOrApply(pc));
        state.haveOptimizedApply = true;
        state.canOptimizeApply = false;
        return false;
    }
#endif

    /* arguments[i] can read fp->canonicalActualArg(i) directly. */
    if (!state.haveOptimizedApply && op == JSOP_GETELEM && use->u.which == 1) {
        state.canOptimizeApply = false;
        return false;
    }

    /* arguments.length length can read fp->numActualArgs() directly. */
    if (!state.haveOptimizedApply && op == JSOP_LENGTH) {
        state.canOptimizeApply = false;
        return false;
    }

    /* Allow assignments to non-closed locals (but not arguments). */

    if (op == JSOP_SETLOCAL) {
        uint32_t slot = GetBytecodeSlot(script, pc);
        if (!trackSlot(slot))
            return true;
        return needsArgsObj(state, SSAValue::PushedValue(use->offset, 0)) ||
               needsArgsObj(state, SSAValue::WrittenVar(slot, use->offset));
    }

    if (op == JSOP_GETLOCAL)
        return needsArgsObj(state, SSAValue::PushedValue(use->offset, 0));

    return true;
}

bool
ScriptAnalysis::needsArgsObj(JSContext *cx)
{
    JS_ASSERT(script->argumentsHasLocalBinding());

    /*
     * Since let variables and dynamic name access are not tracked, we cannot
     * soundly perform this analysis in their presence. Also, debuggers may
     * want to see 'arguments', so assume every arguments object escapes.
     */
    if (script->bindingsAccessedDynamically || localsAliasStack() || cx->compartment->debugMode())
        return true;

    unsigned pcOff = script->argumentsBytecode() - script->code;

    NeedsArgsObjState state(cx);
    return needsArgsObj(state, SSAValue::PushedValue(pcOff, 0));
}

CrossSSAValue
CrossScriptSSA::foldValue(const CrossSSAValue &cv)
{
    const Frame &frame = getFrame(cv.frame);
    const SSAValue &v = cv.v;

    JSScript *parentScript = NULL;
    ScriptAnalysis *parentAnalysis = NULL;
    if (frame.parent != INVALID_FRAME) {
        parentScript = getFrame(frame.parent).script;
        parentAnalysis = parentScript->analysis();
    }

    if (v.kind() == SSAValue::VAR && v.varInitial() && parentScript) {
        uint32_t slot = v.varSlot();
        if (slot >= ArgSlot(0) && slot < LocalSlot(frame.script, 0)) {
            uint32_t argc = GET_ARGC(frame.parentpc);
            SSAValue argv = parentAnalysis->poppedValue(frame.parentpc, argc - 1 - (slot - ArgSlot(0)));
            return foldValue(CrossSSAValue(frame.parent, argv));
        }
    }

    if (v.kind() == SSAValue::PUSHED) {
        jsbytecode *pc = frame.script->code + v.pushedOffset();

        switch (JSOp(*pc)) {
          case JSOP_THIS:
            if (parentScript) {
                uint32_t argc = GET_ARGC(frame.parentpc);
                SSAValue thisv = parentAnalysis->poppedValue(frame.parentpc, argc);
                return foldValue(CrossSSAValue(frame.parent, thisv));
            }
            break;

          case JSOP_CALL: {
            /*
             * If there is a single inline callee with a single return site,
             * propagate back to that.
             */
            JSScript *callee = NULL;
            uint32_t calleeFrame = INVALID_FRAME;
            for (unsigned i = 0; i < numFrames(); i++) {
                if (iterFrame(i).parent == cv.frame && iterFrame(i).parentpc == pc) {
                    if (callee)
                        return cv;  /* Multiple callees */
                    callee = iterFrame(i).script;
                    calleeFrame = iterFrame(i).index;
                }
            }
            if (callee && callee->analysis()->numReturnSites() == 1) {
                ScriptAnalysis *analysis = callee->analysis();
                uint32_t offset = 0;
                while (offset < callee->length) {
                    jsbytecode *pc = callee->code + offset;
                    if (analysis->maybeCode(pc) && JSOp(*pc) == JSOP_RETURN)
                        return foldValue(CrossSSAValue(calleeFrame, analysis->poppedValue(pc, 0)));
                    offset += GetBytecodeLength(pc);
                }
            }
            break;
          }

          case JSOP_TOID: {
            /*
             * TOID acts as identity for integers, so to get better precision
             * we should propagate its popped values forward if it acted as
             * identity.
             */
            ScriptAnalysis *analysis = frame.script->analysis();
            SSAValue toidv = analysis->poppedValue(pc, 0);
            if (analysis->getValueTypes(toidv)->getKnownTypeTag(cx) == JSVAL_TYPE_INT32)
                return foldValue(CrossSSAValue(cv.frame, toidv));
            break;
          }

          default:;
        }
    }

    return cv;
}

#ifdef DEBUG

void
ScriptAnalysis::printSSA(JSContext *cx)
{
    AutoEnterAnalysis enter(cx);

    printf("\n");

    for (unsigned offset = 0; offset < script->length; offset++) {
        Bytecode *code = maybeCode(offset);
        if (!code)
            continue;

        jsbytecode *pc = script->code + offset;

        PrintBytecode(cx, script, pc);

        SlotValue *newv = code->newValues;
        if (newv) {
            while (newv->slot) {
                if (newv->value.kind() != SSAValue::PHI || newv->value.phiOffset() != offset) {
                    newv++;
                    continue;
                }
                printf("  phi ");
                newv->value.print();
                printf(" [");
                for (unsigned i = 0; i < newv->value.phiLength(); i++) {
                    if (i)
                        printf(",");
                    newv->value.phiValue(i).print();
                }
                printf("]\n");
                newv++;
            }
        }

        unsigned nuses = GetUseCount(script, offset);
        unsigned xuses = ExtendedUse(pc) ? nuses + 1 : nuses;

        for (unsigned i = 0; i < xuses; i++) {
            printf("  popped%d: ", i);
            code->poppedValues[i].print();
            printf("\n");
        }
    }

    printf("\n"); 
}

void
SSAValue::print() const
{
    switch (kind()) {

      case EMPTY:
        printf("empty");
        break;

      case PUSHED:
        printf("pushed:%05u#%u", pushedOffset(), pushedIndex());
        break;

      case VAR:
        if (varInitial())
            printf("initial:%u", varSlot());
        else
            printf("write:%05u", varOffset());
        break;

      case PHI:
        printf("phi:%05u#%u", phiOffset(), phiSlot());
        break;

      default:
        JS_NOT_REACHED("Bad kind");
    }
}

void
ScriptAnalysis::assertMatchingDebugMode()
{
    JS_ASSERT(!!script->compartment()->debugMode() == !!originalDebugMode_);
}

#endif  /* DEBUG */

} /* namespace analyze */
} /* namespace js */<|MERGE_RESOLUTION|>--- conflicted
+++ resolved
@@ -349,12 +349,12 @@
             usesScopeChain_ = true;
             isInlineable = false;
             break;
-
-<<<<<<< HEAD
+			
           case JSOP_LAMBDA:
             usesScopeChain_ = true;
             isInlineable = false;
-=======
+            break;	
+
           case JSOP_GETALIASEDVAR:
           case JSOP_CALLALIASEDVAR:
           case JSOP_SETALIASEDVAR:
@@ -363,7 +363,6 @@
             /* XXX: this can be removed after bug 659577. */
             if (ScopeCoordinate(pc).binding >= script->nfixed)
                 localsAliasStack_ = true;
->>>>>>> 466981fb
             break;
 
           case JSOP_DEFFUN:
