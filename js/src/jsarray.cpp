/* -*- Mode: C++; tab-width: 8; indent-tabs-mode: nil; c-basic-offset: 4 -*-
 * vim: set sw=4 ts=8 et tw=78:
 *
 * ***** BEGIN LICENSE BLOCK *****
 * Version: MPL 1.1/GPL 2.0/LGPL 2.1
 *
 * The contents of this file are subject to the Mozilla Public License Version
 * 1.1 (the "License"); you may not use this file except in compliance with
 * the License. You may obtain a copy of the License at
 * http://www.mozilla.org/MPL/
 *
 * Software distributed under the License is distributed on an "AS IS" basis,
 * WITHOUT WARRANTY OF ANY KIND, either express or implied. See the License
 * for the specific language governing rights and limitations under the
 * License.
 *
 * The Original Code is Mozilla Communicator client code, released
 * March 31, 1998.
 *
 * The Initial Developer of the Original Code is
 * Netscape Communications Corporation.
 * Portions created by the Initial Developer are Copyright (C) 1998
 * the Initial Developer. All Rights Reserved.
 *
 * Contributor(s):
 *
 * Alternatively, the contents of this file may be used under the terms of
 * either of the GNU General Public License Version 2 or later (the "GPL"),
 * or the GNU Lesser General Public License Version 2.1 or later (the "LGPL"),
 * in which case the provisions of the GPL or the LGPL are applicable instead
 * of those above. If you wish to allow use of your version of this file only
 * under the terms of either the GPL or the LGPL, and not to allow others to
 * use your version of this file under the terms of the MPL, indicate your
 * decision by deleting the provisions above and replace them with the notice
 * and other provisions required by the GPL or the LGPL. If you do not delete
 * the provisions above, a recipient may use your version of this file under
 * the terms of any one of the MPL, the GPL or the LGPL.
 *
 * ***** END LICENSE BLOCK ***** */

#define __STDC_LIMIT_MACROS

/*
 * JS array class.
 *
 * Array objects begin as "dense" arrays, optimized for index-only property
 * access over a vector of slots with high load factor.  Array methods
 * optimize for denseness by testing that the object's class is
 * &js_ArrayClass, and can then directly manipulate the slots for efficiency.
 *
 * We track these pieces of metadata for arrays in dense mode:
 *  - The array's length property as a uint32, accessible with
 *    getArrayLength(), setDenseArrayLength().
 *  - The number of indices that are filled (non-holes), accessible with
 *    {get,set}DenseArrayCount().
 *  - The number of element slots (capacity), gettable with
 *    getDenseArrayCapacity().
 *  - The minimum of length and capacity (minLenCap).  There are no explicit
 *    setters, it's updated automatically by setDenseArrayLength() and
 *    setDenseArrayCapacity().  There are also no explicit getters, the only
 *    user is TraceRecorder which can access it directly because it's a
 *    friend.  The function isDenseArrayMinLenCapOk() checks that it is set
 *    correctly;  a call to it should be put in an assertion at use points.
 *
 * In dense mode, holes in the array are represented by (JS_ARRAY_HOLE) invalid
 * values.  The final slot in fslots is unused.
 *
 * NB: the capacity and length of a dense array are entirely unrelated!  The
 * length may be greater than, less than, or equal to the capacity.  See
 * array_length_setter for an explanation of how the first, most surprising
 * case may occur.
 *
 * Arrays are converted to use js_SlowArrayClass when any of these conditions
 * are met:
 *  - the load factor (COUNT / capacity) is less than 0.25, and there are
 *    more than MIN_SPARSE_INDEX slots total
 *  - a property is set that is not indexed (and not "length"); or
 *  - a property is defined that has non-default property attributes.
 *
 * Dense arrays do not track property creation order, so unlike other native
 * objects and slow arrays, enumerating an array does not necessarily visit the
 * properties in the order they were created.  We could instead maintain the
 * scope to track property enumeration order, but still use the fast slot
 * access.  That would have the same memory cost as just using a
 * js_SlowArrayClass, but have the same performance characteristics as a dense
 * array for slot accesses, at some cost in code complexity.
 */
#include <stdlib.h>
#include <string.h>
#include "jstypes.h"
#include "jsstdint.h"
#include "jsutil.h" /* Added by JSIFY */
#include "jsapi.h"
#include "jsarray.h"
#include "jsatom.h"
#include "jsbit.h"
#include "jsbool.h"
#include "jstracer.h"
#include "jsbuiltins.h"
#include "jscntxt.h"
#include "jsversion.h"
#include "jsdbgapi.h" /* for js_TraceWatchPoints */
#include "jsdtoa.h"
#include "jsfun.h"
#include "jsgc.h"
#include "jsinterp.h"
#include "jsiter.h"
#include "jslock.h"
#include "jsnum.h"
#include "jsobj.h"
#include "jsscope.h"
#include "jsstr.h"
#include "jsstaticcheck.h"
#include "jsvector.h"

#include "jsatominlines.h"
#include "jsobjinlines.h"
#include "jscntxtinlines.h"

using namespace js;

/* 2^32 - 1 as a number and a string */
#define MAXINDEX 4294967295u
#define MAXSTR   "4294967295"

/* Small arrays are dense, no matter what. */
#define MIN_SPARSE_INDEX 256

/* Iteration depends on all indexes of a dense array to fit into a JSVAL-sized int. */
static inline bool
INDEX_TOO_BIG(jsuint index)
{
    return index > JS_BIT(29) - 1;
}

#define INDEX_TOO_SPARSE(array, index)                                           \
    (INDEX_TOO_BIG(index) ||                                                     \
     ((index) > array->getDenseArrayCapacity() && (index) >= MIN_SPARSE_INDEX && \
      (index) > ((array)->getDenseArrayCount() + 1) * 4))

#define ENSURE_SLOW_ARRAY(cx, obj)                                             \
    (obj->getClass() == &js_SlowArrayClass || obj->makeDenseArraySlow(cx))

/*
 * Determine if the id represents an array index or an XML property index.
 *
 * An id is an array index according to ECMA by (15.4):
 *
 * "Array objects give special treatment to a certain class of property names.
 * A property name P (in the form of a string value) is an array index if and
 * only if ToString(ToUint32(P)) is equal to P and ToUint32(P) is not equal
 * to 2^32-1."
 *
 * In our implementation, it would be sufficient to check for JSVAL_IS_INT(id)
 * except that by using signed 31-bit integers we miss the top half of the
 * valid range. This function checks the string representation itself; note
 * that calling a standard conversion routine might allow strings such as
 * "08" or "4.0" as array indices, which they are not.
 *
 * 'id' is passed as a jsboxedword since the given id need not necessarily hold
 * an atomized string.
 */
JSBool
js_IdIsIndex(jsid id, jsuint *indexp)
{
    if (JSID_IS_INT(id)) {
        jsint i;
        i = JSID_TO_INT(id);
        if (i < 0)
            return JS_FALSE;
        *indexp = (jsuint)i;
        return JS_TRUE;
    }

    /* NB: id should be a string, but jsxml.c may call us with an object id. */
    if (!JSID_IS_ATOM(id))
        return JS_FALSE;

    JSString *str = JSID_TO_STRING(id);
    jschar *cp = str->chars();
    if (JS7_ISDEC(*cp) && str->length() < sizeof(MAXSTR)) {
        jsuint index = JS7_UNDEC(*cp++);
        jsuint oldIndex = 0;
        jsuint c = 0;
        if (index != 0) {
            while (JS7_ISDEC(*cp)) {
                oldIndex = index;
                c = JS7_UNDEC(*cp);
                index = 10*index + c;
                cp++;
            }
        }

        /* Ensure that all characters were consumed and we didn't overflow. */
        if (*cp == 0 &&
             (oldIndex < (MAXINDEX / 10) ||
              (oldIndex == (MAXINDEX / 10) && c < (MAXINDEX % 10))))
        {
            *indexp = index;
            return JS_TRUE;
        }
    }
    return JS_FALSE;
}

static jsuint
ValueIsLength(JSContext *cx, Value* vp)
{
    if (vp->isInt32()) {
        int32_t i = vp->asInt32();
        if (i < 0)
            goto error;
        return (jsuint) i;
    }

    jsdouble d;
    if (!ValueToNumber(cx, *vp, &d))
        goto error;

    if (JSDOUBLE_IS_NaN(d))
        goto error;
    jsuint length;
    length = (jsuint) d;
    if (d != (jsdouble) length)
        goto error;
    return length;

  error:
    JS_ReportErrorNumber(cx, js_GetErrorMessage, NULL,
                         JSMSG_BAD_ARRAY_LENGTH);
    vp->setNull();
    return 0;
}

JSBool
js_GetLengthProperty(JSContext *cx, JSObject *obj, jsuint *lengthp)
{
    if (obj->isArray()) {
        *lengthp = obj->getArrayLength();
        return true;
    }

    if (obj->isArguments() && !obj->isArgsLengthOverridden()) {
        *lengthp = obj->getArgsLength();
        return true;
    }

    AutoValueRooter tvr(cx);
    if (!obj->getProperty(cx, ATOM_TO_JSID(cx->runtime->atomState.lengthAtom), tvr.addr()))
        return false;

    if (tvr.value().isInt32()) {
        *lengthp = jsuint(jsint(tvr.value().asInt32())); /* jsuint cast does ToUint32 */
        return true;
    }

    JS_STATIC_ASSERT(sizeof(jsuint) == sizeof(uint32_t));
    return ValueToECMAUint32(cx, tvr.value(), (uint32_t *)lengthp);
}

static inline void
IndexToValue(JSContext *cx, jsdouble index, Value *vp)
{
    int32_t i;
    if (JSDOUBLE_IS_INT32(index, i))
        vp->setInt32(i);
    else
        vp->setDouble(index);
}

JSBool JS_FASTCALL
js_IndexToId(JSContext *cx, jsuint index, jsid *idp)
{
    JSString *str;

    if (index <= JSVAL_INT_MAX) {
        *idp = INT_TO_JSID(index);
        return JS_TRUE;
    }
    str = js_NumberToString(cx, index);
    if (!str)
        return JS_FALSE;
    return js_ValueToStringId(cx, StringTag(str), idp);
}

static JSBool
BigIndexToId(JSContext *cx, JSObject *obj, jsuint index, JSBool createAtom,
             jsid *idp)
{
    jschar buf[10], *start;
    Class *clasp;
    JSAtom *atom;
    JS_STATIC_ASSERT((jsuint)-1 == 4294967295U);

    JS_ASSERT(index > JSVAL_INT_MAX);

    start = JS_ARRAY_END(buf);
    do {
        --start;
        *start = (jschar)('0' + index % 10);
        index /= 10;
    } while (index != 0);

    /*
     * Skip the atomization if the class is known to store atoms corresponding
     * to big indexes together with elements. In such case we know that the
     * array does not have an element at the given index if its atom does not
     * exist.  Fast arrays (clasp == &js_ArrayClass) don't use atoms for
     * any indexes, though it would be rare to see them have a big index
     * in any case.
     */
    if (!createAtom &&
        ((clasp = obj->getClass()) == &js_SlowArrayClass ||
         clasp == &js_ArgumentsClass ||
         clasp == &js_ObjectClass)) {
        atom = js_GetExistingStringAtom(cx, start, JS_ARRAY_END(buf) - start);
        if (!atom) {
            *idp = JSVAL_VOID;
            return JS_TRUE;
        }
    } else {
        atom = js_AtomizeChars(cx, start, JS_ARRAY_END(buf) - start, 0);
        if (!atom)
            return JS_FALSE;
    }

    *idp = ATOM_TO_JSID(atom);
    return JS_TRUE;
}

bool
JSObject::resizeDenseArrayElements(JSContext *cx, uint32 oldcap, uint32 newcap,
                                   bool initializeAllSlots)
{
    JS_ASSERT(isDenseArray());

    if (newcap == 0) {
        freeDenseArrayElements(cx);
        return JS_TRUE;
    }

    if (newcap > MAX_DSLOTS_LENGTH) {
        js_ReportAllocationOverflow(cx);
        return JS_FALSE;
    }

    Value *slots = dslots ? dslots - 1 : NULL;
    Value *newslots = (Value *) cx->realloc(slots, (size_t(newcap) + 1) * sizeof(Value));
    if (!newslots)
        return false;

    dslots = newslots + 1;
    setDenseArrayCapacity(newcap);

    if (initializeAllSlots) {
        for (uint32 i = oldcap; i < newcap; i++)
            setDenseArrayElement(i, JS_ARRAY_HOLE);
    }

    return true;
}

bool
JSObject::ensureDenseArrayElements(JSContext *cx, uint32 newcap, bool initializeAllSlots)
{
    /*
     * When a dense array with CAPACITY_DOUBLING_MAX or fewer slots needs to
     * grow, double its capacity, to push() N elements in amortized O(N) time.
     *
     * Above this limit, grow by 12.5% each time. Speed is still amortized
     * O(N), with a higher constant factor, and we waste less space.
     */
    static const size_t CAPACITY_DOUBLING_MAX = 1024 * 1024;

    /*
     * Round up all large allocations to a multiple of this (1MB), so as not
     * to waste space if malloc gives us 1MB-sized chunks (as jemalloc does).
     */
    static const size_t CAPACITY_CHUNK = 1024 * 1024 / sizeof(Value);

    uint32 oldcap = getDenseArrayCapacity();

    if (newcap > oldcap) {
        /*
         * If this overflows uint32, newcap is very large. nextsize will end
         * up being less than newcap, the code below will thus disregard it,
         * and resizeDenseArrayElements() will fail.
         *
         * The way we use dslots[-1] forces a few +1s and -1s here. For
         * example, (oldcap * 2 + 1) produces the sequence 7, 15, 31, 63, ...
         * which makes the total allocation size (with dslots[-1]) a power
         * of two.
         */
        uint32 nextsize = (oldcap <= CAPACITY_DOUBLING_MAX)
                          ? oldcap * 2 + 1
                          : oldcap + (oldcap >> 3);

        uint32 actualCapacity = JS_MAX(newcap, nextsize);
        if (actualCapacity >= CAPACITY_CHUNK)
            actualCapacity = JS_ROUNDUP(actualCapacity + 1, CAPACITY_CHUNK) - 1; /* -1 for dslots[-1] */
        else if (actualCapacity < ARRAY_CAPACITY_MIN)
            actualCapacity = ARRAY_CAPACITY_MIN;

        if (!resizeDenseArrayElements(cx, oldcap, actualCapacity, initializeAllSlots))
            return false;

        if (!initializeAllSlots) {
            /*
             * Initialize the slots caller didn't actually ask for.
             */
            for (uint32 i = newcap; i < actualCapacity; i++) {
                setDenseArrayElement(i, JS_ARRAY_HOLE);
            }
        }
    }
    return true;
}

static bool
ReallyBigIndexToId(JSContext* cx, jsdouble index, jsid* idp)
{
    return js_ValueToStringId(cx, DoubleTag(index), idp);
}

static bool
IndexToId(JSContext* cx, JSObject* obj, jsdouble index, JSBool* hole, jsid* idp,
          JSBool createAtom = JS_FALSE)
{
    if (index <= JSVAL_INT_MAX) {
        *idp = INT_TO_JSID(int(index));
        return JS_TRUE;
    }

    if (index <= jsuint(-1)) {
        if (!BigIndexToId(cx, obj, jsuint(index), createAtom, idp))
            return JS_FALSE;
        if (hole && JSVAL_IS_VOID(*idp))
            *hole = JS_TRUE;
        return JS_TRUE;
    }

    return ReallyBigIndexToId(cx, index, idp);
}

/*
 * If the property at the given index exists, get its value into location
 * pointed by vp and set *hole to false. Otherwise set *hole to true and *vp
 * to JSVAL_VOID. This function assumes that the location pointed by vp is
 * properly rooted and can be used as GC-protected storage for temporaries.
 */
static JSBool
GetArrayElement(JSContext *cx, JSObject *obj, jsdouble index, JSBool *hole,
                Value *vp)
{
    JS_ASSERT(index >= 0);
    if (obj->isDenseArray() && index < obj->getDenseArrayCapacity() &&
        !(*vp = obj->getDenseArrayElement(uint32(index))).isMagic(JS_ARRAY_HOLE)) {
        *hole = JS_FALSE;
        return JS_TRUE;
    }

    AutoIdRooter idr(cx);

    *hole = JS_FALSE;
    if (!IndexToId(cx, obj, index, hole, idr.addr()))
        return JS_FALSE;
    if (*hole) {
        vp->setUndefined();
        return JS_TRUE;
    }

    JSObject *obj2;
    JSProperty *prop;
    if (!obj->lookupProperty(cx, idr.id(), &obj2, &prop))
        return JS_FALSE;
    if (!prop) {
        *hole = JS_TRUE;
        vp->setUndefined();
    } else {
        obj2->dropProperty(cx, prop);
        if (!obj->getProperty(cx, idr.id(), vp))
            return JS_FALSE;
        *hole = JS_FALSE;
    }
    return JS_TRUE;
}

/*
 * Set the value of the property at the given index to v assuming v is rooted.
 */
static JSBool
SetArrayElement(JSContext *cx, JSObject *obj, jsdouble index, const Value &v)
{
    JS_ASSERT(index >= 0);

    if (obj->isDenseArray()) {
        /* Predicted/prefetched code should favor the remains-dense case. */
        if (index <= jsuint(-1)) {
            jsuint idx = jsuint(index);
            if (!INDEX_TOO_SPARSE(obj, idx)) {
                JS_ASSERT(idx + 1 > idx);
                if (!obj->ensureDenseArrayElements(cx, idx + 1))
                    return JS_FALSE;
                if (idx >= obj->getArrayLength())
                    obj->setDenseArrayLength(idx + 1);
                if (obj->getDenseArrayElement(idx).isMagic(JS_ARRAY_HOLE))
                    obj->incDenseArrayCountBy(1);
                obj->setDenseArrayElement(idx, v);
                return JS_TRUE;
            }
        }

        if (!obj->makeDenseArraySlow(cx))
            return JS_FALSE;
    }

    AutoIdRooter idr(cx);

    if (!IndexToId(cx, obj, index, NULL, idr.addr(), JS_TRUE))
        return JS_FALSE;
    JS_ASSERT(!JSVAL_IS_VOID(idr.id()));

    Value tmp = v;
    return obj->setProperty(cx, idr.id(), &tmp);
}

static JSBool
DeleteArrayElement(JSContext *cx, JSObject *obj, jsdouble index)
{
    JS_ASSERT(index >= 0);
    if (obj->isDenseArray()) {
        if (index <= jsuint(-1)) {
            jsuint idx = jsuint(index);
            if (!INDEX_TOO_SPARSE(obj, idx) && idx < obj->getDenseArrayCapacity()) {
                if (!obj->getDenseArrayElement(idx).isMagic(JS_ARRAY_HOLE))
                    obj->decDenseArrayCountBy(1);
                obj->setDenseArrayElement(idx, JS_ARRAY_HOLE);
                return JS_TRUE;
            }
        }
        return JS_TRUE;
    }

    AutoIdRooter idr(cx);

    if (!IndexToId(cx, obj, index, NULL, idr.addr()))
        return JS_FALSE;
    if (JSVAL_IS_VOID(idr.id()))
        return JS_TRUE;

    Value junk;
    return obj->deleteProperty(cx, idr.id(), &junk);
}

/*
 * When hole is true, delete the property at the given index. Otherwise set
 * its value to v assuming v is rooted.
 */
static JSBool
SetOrDeleteArrayElement(JSContext *cx, JSObject *obj, jsdouble index,
                        JSBool hole, const Value &v)
{
    if (hole) {
        JS_ASSERT(v.isUndefined());
        return DeleteArrayElement(cx, obj, index);
    }
    return SetArrayElement(cx, obj, index, v);
}

JSBool
js_SetLengthProperty(JSContext *cx, JSObject *obj, jsdouble length)
{
    Value v;
    jsid id;

    IndexToValue(cx, length, &v);
    id = ATOM_TO_JSID(cx->runtime->atomState.lengthAtom);
    return obj->setProperty(cx, id, &v);
}

JSBool
js_HasLengthProperty(JSContext *cx, JSObject *obj, jsuint *lengthp)
{
    JSErrorReporter older = JS_SetErrorReporter(cx, NULL);
    AutoValueRooter tvr(cx);
    jsid id = ATOM_TO_JSID(cx->runtime->atomState.lengthAtom);
    JSBool ok = obj->getProperty(cx, id, tvr.addr());
    JS_SetErrorReporter(cx, older);
    if (!ok)
        return false;

    *lengthp = ValueIsLength(cx, tvr.addr());
    return !tvr.value().isNull();
}

JSBool
js_IsArrayLike(JSContext *cx, JSObject *obj, JSBool *answerp, jsuint *lengthp)
{
    JSObject *wrappedObj = obj->wrappedObject(cx);

    *answerp = wrappedObj->isArguments() || wrappedObj->isArray();
    if (!*answerp) {
        *lengthp = 0;
        return JS_TRUE;
    }
    return js_GetLengthProperty(cx, obj, lengthp);
}

/*
 * Since SpiderMonkey supports cross-class prototype-based delegation, we have
 * to be careful about the length getter and setter being called on an object
 * not of Array class. For the getter, we search obj's prototype chain for the
 * array that caused this getter to be invoked. In the setter case to overcome
 * the JSPROP_SHARED attribute, we must define a shadowing length property.
 */
static JSBool
array_length_getter(JSContext *cx, JSObject *obj, jsid id, Value *vp)
{
    do {
        if (obj->isArray()) {
            IndexToValue(cx, obj->getArrayLength(), vp);
            return JS_TRUE;
        }
    } while ((obj = obj->getProto()) != NULL);
    return JS_TRUE;
}

static JSBool
array_length_setter(JSContext *cx, JSObject *obj, jsid id, Value *vp)
{
    jsuint newlen, oldlen, gap, index;
    Value junk;

    if (!obj->isArray()) {
        jsid lengthId = ATOM_TO_JSID(cx->runtime->atomState.lengthAtom);

        return obj->defineProperty(cx, lengthId, *vp, NULL, NULL, JSPROP_ENUMERATE);
    }

    newlen = ValueIsLength(cx, vp);
    if (vp->isNull())
        return false;
    oldlen = obj->getArrayLength();

    if (oldlen == newlen)
        return true;

    IndexToValue(cx, newlen, vp);
    if (oldlen < newlen) {
        if (obj->isDenseArray())
            obj->setDenseArrayLength(newlen);
        else
            obj->setSlowArrayLength(newlen);
        return true;
    }

    if (obj->isDenseArray()) {
        /* Don't reallocate if we're not actually shrinking our slots. */
        jsuint capacity = obj->getDenseArrayCapacity();
        if (capacity > newlen && !obj->resizeDenseArrayElements(cx, capacity, newlen))
            return false;
        obj->setDenseArrayLength(newlen);
    } else if (oldlen - newlen < (1 << 24)) {
        do {
            --oldlen;
            if (!JS_CHECK_OPERATION_LIMIT(cx) || !DeleteArrayElement(cx, obj, oldlen))
                return false;
        } while (oldlen != newlen);
        obj->setSlowArrayLength(newlen);
    } else {
        /*
         * We are going to remove a lot of indexes in a presumably sparse
         * array. So instead of looping through indexes between newlen and
         * oldlen, we iterate through all properties and remove those that
         * correspond to indexes in the half-open range [newlen, oldlen).  See
         * bug 322135.
         */
        JSObject *iter = JS_NewPropertyIterator(cx, obj);
        if (!iter)
            return false;

        /* Protect iter against GC under JSObject::deleteProperty. */
        AutoObjectRooter tvr(cx, iter);

        gap = oldlen - newlen;
        for (;;) {
            if (!JS_CHECK_OPERATION_LIMIT(cx) || !JS_NextProperty(cx, iter, &id))
                return false;
            if (JSVAL_IS_VOID(id))
                break;
            if (js_IdIsIndex(id, &index) && index - newlen < gap &&
                !obj->deleteProperty(cx, id, &junk)) {
                return false;
            }
        }
        obj->setSlowArrayLength(newlen);
    }

    return true;
}

/*
 * We have only indexed properties up to capacity (excepting holes), plus the
 * length property. For all else, we delegate to the prototype.
 */
static inline bool
IsDenseArrayId(JSContext *cx, JSObject *obj, jsid id)
{
    JS_ASSERT(obj->isDenseArray());

    uint32 i;
    return id == ATOM_TO_JSID(cx->runtime->atomState.lengthAtom) ||
           (js_IdIsIndex(id, &i) &&
            obj->getArrayLength() != 0 &&
            i < obj->getDenseArrayCapacity() &&
            !obj->getDenseArrayElement(i).isMagic(JS_ARRAY_HOLE));
}

static JSBool
array_lookupProperty(JSContext *cx, JSObject *obj, jsid id, JSObject **objp,
                     JSProperty **propp)
{
    if (!obj->isDenseArray())
        return js_LookupProperty(cx, obj, id, objp, propp);

    if (IsDenseArrayId(cx, obj, id)) {
        *propp = (JSProperty *) 1;  /* non-null to indicate found */
        *objp = obj;
        return JS_TRUE;
    }

    JSObject *proto = obj->getProto();
    if (!proto) {
        *objp = NULL;
        *propp = NULL;
        return JS_TRUE;
    }
    return proto->lookupProperty(cx, id, objp, propp);
}

<<<<<<< HEAD
static void
array_dropProperty(JSContext *cx, JSObject *obj, JSProperty *prop)
{
    JS_ASSERT(obj->isDenseArray());
}

=======
>>>>>>> ae45c482
JSBool
js_GetDenseArrayElementValue(JSContext *cx, JSObject *obj, jsid id, Value *vp)
{
    JS_ASSERT(obj->isDenseArray());

    uint32 i;
    if (!js_IdIsIndex(id, &i)) {
        JS_ASSERT(id == ATOM_TO_JSID(cx->runtime->atomState.lengthAtom));
        IndexToValue(cx, obj->getArrayLength(), vp);
        return JS_TRUE;
    }
    *vp = obj->getDenseArrayElement(i);
    return JS_TRUE;
}

static JSBool
array_getProperty(JSContext *cx, JSObject *obj, jsid id, Value *vp)
{
    uint32 i;

    if (id == ATOM_TO_JSID(cx->runtime->atomState.lengthAtom)) {
        IndexToValue(cx, obj->getArrayLength(), vp);
        return JS_TRUE;
    }

    if (id == ATOM_TO_JSID(cx->runtime->atomState.protoAtom)) {
        *vp = obj->getProtoValue();
        return JS_TRUE;
    }

    if (!obj->isDenseArray())
        return js_GetProperty(cx, obj, id, vp);

    if (!js_IdIsIndex(id, &i) || i >= obj->getDenseArrayCapacity() ||
        obj->getDenseArrayElement(i).isMagic(JS_ARRAY_HOLE)) {
        JSObject *obj2;
        JSProperty *prop;
        JSScopeProperty *sprop;

        JSObject *proto = obj->getProto();
        if (!proto) {
            vp->setUndefined();
            return JS_TRUE;
        }

        vp->setUndefined();
        if (js_LookupPropertyWithFlags(cx, proto, id, cx->resolveFlags,
                                       &obj2, &prop) < 0)
            return JS_FALSE;

        if (prop && obj2->isNative()) {
            sprop = (JSScopeProperty *) prop;
            if (!js_NativeGet(cx, obj, obj2, sprop, JSGET_METHOD_BARRIER, vp))
                return JS_FALSE;
            JS_UNLOCK_OBJ(cx, obj2);
        }
        return JS_TRUE;
    }

    *vp = obj->getDenseArrayElement(i);
    return JS_TRUE;
}

static JSBool
slowarray_addProperty(JSContext *cx, JSObject *obj, jsid id, Value *vp)
{
    jsuint index, length;

    if (!js_IdIsIndex(id, &index))
        return JS_TRUE;
    length = obj->getArrayLength();
    if (index >= length)
        obj->setSlowArrayLength(index + 1);
    return JS_TRUE;
}

static JSType
array_typeOf(JSContext *cx, JSObject *obj)
{
    return JSTYPE_OBJECT;
}

/* The same as js_ObjectOps except for the .enumerate and .call hooks. */
static JSObjectOps js_SlowArrayObjectOps = {
    NULL,
    js_LookupProperty,
    js_DefineProperty,
    js_GetProperty,
    js_SetProperty,
    js_GetAttributes,
    js_SetAttributes,
    js_DeleteProperty,
    js_DefaultValue,
    js_Enumerate,
    js_CheckAccess,
    array_typeOf,
    js_TraceObject,
    NULL,   /* thisObject */
    NULL,   /* call */
    js_Construct,
    js_HasInstance,
    js_Clear
};

static JSObjectOps *
slowarray_getObjectOps(JSContext *cx, Class *clasp)
{
    return &js_SlowArrayObjectOps;
}

static JSBool
array_setProperty(JSContext *cx, JSObject *obj, jsid id, Value *vp)
{
    uint32 i;

    if (id == ATOM_TO_JSID(cx->runtime->atomState.lengthAtom))
        return array_length_setter(cx, obj, id, vp);

    if (!obj->isDenseArray())
        return js_SetProperty(cx, obj, id, vp);

    if (!js_IdIsIndex(id, &i) || INDEX_TOO_SPARSE(obj, i)) {
        if (!obj->makeDenseArraySlow(cx))
            return JS_FALSE;
        return js_SetProperty(cx, obj, id, vp);
    }

    if (!obj->ensureDenseArrayElements(cx, i + 1))
        return JS_FALSE;

    if (i >= obj->getArrayLength())
        obj->setDenseArrayLength(i + 1);
    if (obj->getDenseArrayElement(i).isMagic(JS_ARRAY_HOLE))
        obj->incDenseArrayCountBy(1);
    obj->setDenseArrayElement(i, *vp);
    return JS_TRUE;
}

JSBool
js_PrototypeHasIndexedProperties(JSContext *cx, JSObject *obj)
{
    /*
     * Walk up the prototype chain and see if this indexed element already
     * exists. If we hit the end of the prototype chain, it's safe to set the
     * element on the original object.
     */
    while ((obj = obj->getProto()) != NULL) {
        /*
         * If the prototype is a non-native object (possibly a dense array), or
         * a native object (possibly a slow array) that has indexed properties,
         * return true.
         */
        if (!obj->isNative())
            return JS_TRUE;
        if (obj->scope()->hadIndexedProperties())
            return JS_TRUE;
    }
    return JS_FALSE;
}

#ifdef JS_TRACER

static inline JSBool FASTCALL
dense_grow(JSContext* cx, JSObject* obj, jsint i, const jsval &v)
{
    /*
     * Let the interpreter worry about negative array indexes.
     */
    JS_ASSERT((MAX_DSLOTS_LENGTH > MAX_DSLOTS_LENGTH32) == (sizeof(Value) != sizeof(uint32)));
    if (MAX_DSLOTS_LENGTH > MAX_DSLOTS_LENGTH32) {
        /*
         * Have to check for negative values bleeding through on 64-bit machines only,
         * since we can't allocate large enough arrays for this on 32-bit machines.
         */
        if (i < 0)
            return JS_FALSE;
    }

    /*
     * If needed, grow the array as long it remains dense, otherwise fall off trace.
     */
    jsuint u = jsuint(i);
    jsuint capacity = obj->getDenseArrayCapacity();
    if ((u >= capacity) && (INDEX_TOO_SPARSE(obj, u) || !obj->ensureDenseArrayElements(cx, u + 1)))
        return JS_FALSE;

    if (obj->getDenseArrayElement(u) == JSVAL_HOLE) {
        if (js_PrototypeHasIndexedProperties(cx, obj))
            return JS_FALSE;

        if (u >= obj->getArrayLength())
            obj->setDenseArrayLength(u + 1);
        obj->incDenseArrayCountBy(1);
    }

    obj->setDenseArrayElement(u, v);
    return JS_TRUE;
}


JSBool FASTCALL
js_Array_dense_setelem(JSContext* cx, JSObject* obj, jsint i, const jsval &v)
{
    JS_ASSERT(obj->isDenseArray());
    return dense_grow(cx, obj, i, v);
}
JS_DEFINE_CALLINFO_4(extern, BOOL, js_Array_dense_setelem, CONTEXT, OBJECT, INT32, JSVAL, 0,
                     nanojit::ACC_STORE_ANY)

JSBool FASTCALL
js_Array_dense_setelem_int(JSContext* cx, JSObject* obj, jsint i, int32 j)
{
    JS_ASSERT(obj->isDenseArray());

    jsval v;
    if (JS_LIKELY(INT_FITS_IN_JSVAL(j))) {
        v = INT_TO_JSVAL(j);
    } else {
        jsdouble d = (jsdouble)j;
        if (!js_NewDoubleInRootedValue(cx, d, &v))
            return JS_FALSE;
    }

    return dense_grow(cx, obj, i, v);
}
JS_DEFINE_CALLINFO_4(extern, BOOL, js_Array_dense_setelem_int, CONTEXT, OBJECT, INT32, INT32, 0,
                     nanojit::ACC_STORE_ANY)

JSBool FASTCALL
js_Array_dense_setelem_double(JSContext* cx, JSObject* obj, jsint i, jsdouble d)
{
    JS_ASSERT(obj->isDenseArray());

    jsval v;
    jsint j;

    if (JS_LIKELY(JSDOUBLE_IS_INT(d, j) && INT_FITS_IN_JSVAL(j))) {
        v = INT_TO_JSVAL(j);
    } else {
        if (!js_NewDoubleInRootedValue(cx, d, &v))
            return JS_FALSE;
    }

    return dense_grow(cx, obj, i, v);
}
JS_DEFINE_CALLINFO_4(extern, BOOL, js_Array_dense_setelem_double, CONTEXT, OBJECT, INT32, DOUBLE,
                     0, nanojit::ACC_STORE_ANY)
#endif

static JSBool
array_defineProperty(JSContext *cx, JSObject *obj, jsid id, const Value *value,
                     PropertyOp getter, PropertyOp setter, uintN attrs)
{
    uint32 i = 0;       // init to shut GCC up
    JSBool isIndex;

    if (id == ATOM_TO_JSID(cx->runtime->atomState.lengthAtom))
        return JS_TRUE;

    isIndex = js_IdIsIndex(id, &i);
    if (!isIndex || attrs != JSPROP_ENUMERATE || !obj->isDenseArray() || INDEX_TOO_SPARSE(obj, i)) {
        if (!ENSURE_SLOW_ARRAY(cx, obj))
            return JS_FALSE;
        return js_DefineProperty(cx, obj, id, value, getter, setter, attrs);
    }

    Value tmp = *value;
    return array_setProperty(cx, obj, id, &tmp);
}

static JSBool
array_getAttributes(JSContext *cx, JSObject *obj, jsid id, uintN *attrsp)
{
    *attrsp = id == ATOM_TO_JSID(cx->runtime->atomState.lengthAtom)
        ? JSPROP_PERMANENT : JSPROP_ENUMERATE;
    return JS_TRUE;
}

static JSBool
array_setAttributes(JSContext *cx, JSObject *obj, jsid id, uintN *attrsp)
{
    JS_ReportErrorNumber(cx, js_GetErrorMessage, NULL,
                         JSMSG_CANT_SET_ARRAY_ATTRS);
    return JS_FALSE;
}

static JSBool
array_deleteProperty(JSContext *cx, JSObject *obj, jsid id, Value *rval)
{
    uint32 i;

    if (!obj->isDenseArray())
        return js_DeleteProperty(cx, obj, id, rval);

    if (id == ATOM_TO_JSID(cx->runtime->atomState.lengthAtom)) {
        rval->setBoolean(false);
        return JS_TRUE;
    }

    if (js_IdIsIndex(id, &i) && i < obj->getDenseArrayCapacity() &&
        !obj->getDenseArrayElement(i).isMagic(JS_ARRAY_HOLE)) {
        obj->decDenseArrayCountBy(1);
        obj->setDenseArrayElement(i, JS_ARRAY_HOLE);
    }

<<<<<<< HEAD
    rval->setBoolean(true);
=======
    if (!js_SuppressDeletedProperty(cx, obj, id))
        return false;

    *rval = JSVAL_TRUE;
>>>>>>> ae45c482
    return JS_TRUE;
}

static void
array_finalize(JSContext *cx, JSObject *obj)
{
    obj->freeDenseArrayElements(cx);
}

static void
array_trace(JSTracer *trc, JSObject *obj)
{
    JS_ASSERT(obj->isDenseArray());
    obj->traceProtoAndParent(trc);

    uint32 capacity = obj->getDenseArrayCapacity();
    for (uint32 i = 0; i < capacity; i++)
        MarkValue(trc, obj->getDenseArrayElement(i), "dense_array_elems");
}

extern JSObjectOps js_ArrayObjectOps;

static const JSObjectMap SharedArrayMap(&js_ArrayObjectOps, JSObjectMap::SHAPELESS);

JSObjectOps js_ArrayObjectOps = {
    &SharedArrayMap,
    array_lookupProperty,
    array_defineProperty,
    array_getProperty,
    array_setProperty,
    array_getAttributes,
    array_setAttributes,
    array_deleteProperty,
    js_DefaultValue,
    js_Enumerate,
    js_CheckAccess,
    array_typeOf,
    array_trace,
    NULL,   /* thisObject */
    NULL,   /* call */
    NULL,   /* construct */
    js_HasInstance,
    NULL
};

static JSObjectOps *
array_getObjectOps(JSContext *cx, Class *clasp)
{
    return &js_ArrayObjectOps;
}

Class js_ArrayClass = {
    "Array",
    JSCLASS_HAS_RESERVED_SLOTS(2) |
    JSCLASS_HAS_CACHED_PROTO(JSProto_Array),
    PropertyStub,       PropertyStub,    PropertyStub,         PropertyStub,
    EnumerateStub,      ResolveStub,     js_TryValueOf,        array_finalize,
    array_getObjectOps, NULL,            NULL,                 NULL,
    NULL,               NULL,            NULL,                 NULL
};

Class js_SlowArrayClass = {
    "Array",
    JSCLASS_HAS_PRIVATE |
    JSCLASS_HAS_CACHED_PROTO(JSProto_Array),
    slowarray_addProperty,  PropertyStub,   PropertyStub,      PropertyStub,
    EnumerateStub,          ResolveStub,    js_TryValueOf,     NULL,
    slowarray_getObjectOps, NULL,           NULL,              NULL,
    NULL,                   NULL,           NULL,              NULL
};

/*
 * Convert an array object from fast-and-dense to slow-and-flexible.
 */
JSBool
JSObject::makeDenseArraySlow(JSContext *cx)
{
    JS_ASSERT(isDenseArray());

    /*
     * Create a native scope. All slow arrays other than Array.prototype get
     * the same initial shape.
     */
    uint32 emptyShape;
    JSObject *obj = this;
    JSObject *arrayProto = obj->getProto();
    if (arrayProto->getClass() == &js_ObjectClass) {
        /* obj is Array.prototype. */
        emptyShape = js_GenerateShape(cx, false);
    } else {
        /* arrayProto is Array.prototype. */
        JS_ASSERT(arrayProto->getClass() == &js_SlowArrayClass);
        emptyShape = arrayProto->scope()->emptyScope->shape;
    }
    JSScope *scope = JSScope::create(cx, &js_SlowArrayObjectOps, &js_SlowArrayClass, obj,
                                     emptyShape);
    if (!scope)
        return JS_FALSE;

    uint32 capacity = obj->getDenseArrayCapacity();
    if (capacity) {
        scope->freeslot = obj->numSlots() + JS_INITIAL_NSLOTS;
        // XXX: changing the capacity like this is awful.  Bug 558263 will remove
        // the need for this.
        obj->setDenseArrayCapacity(JS_INITIAL_NSLOTS + capacity);
    } else {
        scope->freeslot = obj->numSlots();
    }

    /* Begin with the length property to share more of the property tree. */
    if (!scope->addProperty(cx, ATOM_TO_JSID(cx->runtime->atomState.lengthAtom),
                            array_length_getter, array_length_setter,
                            JSSLOT_ARRAY_LENGTH, JSPROP_PERMANENT | JSPROP_SHARED, 0, 0)) {
        goto out_bad;
    }

    /* Create new properties pointing to existing elements. */
    for (uint32 i = 0; i < capacity; i++) {
        jsid id;
<<<<<<< HEAD
        JSScopeProperty *sprop;

        if (!ValueToId(cx, Int32Tag(i), &id))
=======
        if (!JS_ValueToId(cx, INT_TO_JSVAL(i), &id))
>>>>>>> ae45c482
            goto out_bad;

        if (obj->getDenseArrayElement(i).isMagic(JS_ARRAY_HOLE)) {
            obj->setDenseArrayElement(i, UndefinedTag());
            continue;
        }

        if (!scope->addDataProperty(cx, id, JS_INITIAL_NSLOTS + i, JSPROP_ENUMERATE))
            goto out_bad;
    }

    /*
     * Render our formerly-reserved non-private properties GC-safe.  We do not
     * need to make the length slot GC-safe because it is the private slot
     * (this is statically asserted within JSObject) where the implementation
     * can store an arbitrary value.
     */
    JS_ASSERT(js_SlowArrayClass.flags & JSCLASS_HAS_PRIVATE);
    obj->voidDenseOnlyArraySlots();
    obj->clasp = &js_SlowArrayClass;
    obj->map = scope;
    return JS_TRUE;

  out_bad:
    scope->destroy(cx);
    return JS_FALSE;
}

/* Transfer ownership of buffer to returned string. */
static inline JSBool
BufferToString(JSContext *cx, JSCharBuffer &cb, Value *rval)
{
    JSString *str = js_NewStringFromCharBuffer(cx, cb);
    if (!str)
        return false;
    rval->setString(str);
    return true;
}

#if JS_HAS_TOSOURCE
static JSBool
array_toSource(JSContext *cx, uintN argc, Value *vp)
{
    JS_CHECK_RECURSION(cx, return false);

    JSObject *obj = ComputeThisObjectFromVp(cx, vp);
    if (!obj ||
        (obj->getClass() != &js_SlowArrayClass &&
         !InstanceOf(cx, obj, &js_ArrayClass, vp + 2))) {
        return false;
    }

    /* Find joins or cycles in the reachable object graph. */
    jschar *sharpchars;
    JSHashEntry *he = js_EnterSharpObject(cx, obj, NULL, &sharpchars);
    if (!he)
        return false;
    bool initiallySharp = IS_SHARP(he);

    /* After this point, all paths exit through the 'out' label. */
    MUST_FLOW_THROUGH("out");
    bool ok = false;

    /*
     * This object will take responsibility for the jschar buffer until the
     * buffer is transferred to the returned JSString.
     */
    JSCharBuffer cb(cx);

    /* Cycles/joins are indicated by sharp objects. */
#if JS_HAS_SHARP_VARS
    if (IS_SHARP(he)) {
        JS_ASSERT(sharpchars != 0);
        cb.replaceRawBuffer(sharpchars, js_strlen(sharpchars));
        goto make_string;
    } else if (sharpchars) {
        MAKE_SHARP(he);
        cb.replaceRawBuffer(sharpchars, js_strlen(sharpchars));
    }
#else
    if (IS_SHARP(he)) {
        if (!js_AppendLiteral(cb, "[]"))
            goto out;
        cx->free(sharpchars);
        goto make_string;
    }
#endif

    if (!cb.append('['))
        goto out;

    jsuint length;
    if (!js_GetLengthProperty(cx, obj, &length))
        goto out;

    for (jsuint index = 0; index < length; index++) {
        /* Use vp to locally root each element value. */
        JSBool hole;
        if (!JS_CHECK_OPERATION_LIMIT(cx) ||
            !GetArrayElement(cx, obj, index, &hole, vp)) {
            goto out;
        }

        /* Get element's character string. */
        JSString *str;
        if (hole) {
            str = cx->runtime->emptyString;
        } else {
            str = js_ValueToSource(cx, *vp);
            if (!str)
                goto out;
        }
        vp->setString(str);
        const jschar *chars;
        size_t charlen;
        str->getCharsAndLength(chars, charlen);

        /* Append element to buffer. */
        if (!cb.append(chars, charlen))
            goto out;
        if (index + 1 != length) {
            if (!js_AppendLiteral(cb, ", "))
                goto out;
        } else if (hole) {
            if (!cb.append(','))
                goto out;
        }
    }

    /* Finalize the buffer. */
    if (!cb.append(']'))
        goto out;

  make_string:
    if (!BufferToString(cx, cb, vp))
        goto out;

    ok = true;

  out:
    if (!initiallySharp)
        js_LeaveSharpObject(cx, NULL);
    return ok;
}
#endif

static JSBool
array_toString_sub(JSContext *cx, JSObject *obj, JSBool locale,
                   JSString *sepstr, Value *rval)
{
    JS_CHECK_RECURSION(cx, return false);

    /*
     * Use HashTable entry as the cycle indicator. On first visit, create the
     * entry, and, when leaving, remove the entry.
     */
    typedef js::HashSet<JSObject *> ObjSet;
    ObjSet::AddPtr hashp = cx->busyArrays.lookupForAdd(obj);
    uint32 genBefore;
    if (!hashp) {
        /* Not in hash table, so not a cycle. */
        if (!cx->busyArrays.add(hashp, obj)) {
            JS_ReportOutOfMemory(cx);
            return false;
        }
        genBefore = cx->busyArrays.generation();
    } else {
        /* Cycle, so return empty string. */
        rval->setString(ATOM_TO_STRING(cx->runtime->atomState.emptyAtom));
        return true;
    }

    AutoObjectRooter tvr(cx, obj);

    /* After this point, all paths exit through the 'out' label. */
    MUST_FLOW_THROUGH("out");
    bool ok = false;

    /* Get characters to use for the separator. */
    static const jschar comma = ',';
    const jschar *sep;
    size_t seplen;
    if (sepstr) {
        sepstr->getCharsAndLength(sep, seplen);
    } else {
        sep = &comma;
        seplen = 1;
    }

    /*
     * This object will take responsibility for the jschar buffer until the
     * buffer is transferred to the returned JSString.
     */
    JSCharBuffer cb(cx);

    jsuint length;
    if (!js_GetLengthProperty(cx, obj, &length))
        goto out;

    for (jsuint index = 0; index < length; index++) {
        /* Use rval to locally root each element value. */
        JSBool hole;
        if (!JS_CHECK_OPERATION_LIMIT(cx) ||
            !GetArrayElement(cx, obj, index, &hole, rval)) {
            goto out;
        }

        /* Get element's character string. */
        if (!(hole || rval->isNullOrUndefined())) {
            if (locale) {
                /* Work on obj.toLocalString() instead. */
                if (!js_ValueToObjectOrNull(cx, *rval, rval))
                    goto out;
                JSAtom *atom = cx->runtime->atomState.toLocaleStringAtom;
                if (!js_TryMethod(cx, rval->asObjectOrNull(), atom, 0, NULL, rval))
                    goto out;
            }

            if (!js_ValueToCharBuffer(cx, *rval, cb))
                goto out;
        }

        /* Append the separator. */
        if (index + 1 != length) {
            if (!cb.append(sep, seplen))
                goto out;
        }
    }

    /* Finalize the buffer. */
    if (!BufferToString(cx, cb, rval))
        goto out;

    ok = true;

  out:
    if (genBefore == cx->busyArrays.generation())
        cx->busyArrays.remove(hashp);
    else
        cx->busyArrays.remove(obj);
    return ok;
}

static JSBool
array_toString(JSContext *cx, uintN argc, Value *vp)
{
    JSObject *obj = ComputeThisObjectFromVp(cx, vp);
    if (!obj ||
        (obj->getClass() != &js_SlowArrayClass &&
         !InstanceOf(cx, obj, &js_ArrayClass, vp + 2))) {
        return JS_FALSE;
    }

    return array_toString_sub(cx, obj, JS_FALSE, NULL, vp);
}

static JSBool
array_toLocaleString(JSContext *cx, uintN argc, Value *vp)
{
    JSObject *obj = ComputeThisObjectFromVp(cx, vp);
    if (!obj ||
        (obj->getClass() != &js_SlowArrayClass &&
         !InstanceOf(cx, obj, &js_ArrayClass, vp + 2))) {
        return JS_FALSE;
    }

    /*
     *  Passing comma here as the separator. Need a way to get a
     *  locale-specific version.
     */
    return array_toString_sub(cx, obj, JS_TRUE, NULL, vp);
}

enum TargetElementsType {
    TargetElementsAllHoles,
    TargetElementsMayContainValues
};

enum SourceVectorType {
    SourceVectorAllValues,
    SourceVectorMayContainHoles
};

static JSBool
InitArrayElements(JSContext *cx, JSObject *obj, jsuint start, jsuint count, Value *vector,
                  TargetElementsType targetType, SourceVectorType vectorType)
{
    JS_ASSERT(count < MAXINDEX);

    /*
     * Optimize for dense arrays so long as adding the given set of elements
     * wouldn't otherwise make the array slow.
     */
    if (obj->isDenseArray() && !js_PrototypeHasIndexedProperties(cx, obj) &&
        start <= MAXINDEX - count && !INDEX_TOO_BIG(start + count)) {

#ifdef DEBUG_jwalden
        {
            /* Verify that overwriteType and writeType were accurate. */
            AutoIdRooter idr(cx);
            for (jsuint i = 0; i < count; i++) {
                JS_ASSERT_IF(vectorType == SourceVectorAllValues, vector[i] != JSVAL_HOLE);

                jsdouble index = jsdouble(start) + i;
                if (targetType == TargetElementsAllHoles && index < jsuint(-1)) {
                    JS_ASSERT(ReallyBigIndexToId(cx, index, idr.addr()));
                    JSObject* obj2;
                    JSProperty* prop;
                    JS_ASSERT(obj->lookupProperty(cx, idr.id(), &obj2, &prop));
                    JS_ASSERT(!prop);
                }
            }
        }
#endif

        jsuint newlen = start + count;
        JS_ASSERT(jsdouble(start) + count == jsdouble(newlen));
        if (!obj->ensureDenseArrayElements(cx, newlen))
            return JS_FALSE;

        if (newlen > obj->getArrayLength())
            obj->setDenseArrayLength(newlen);

        JS_ASSERT(count < size_t(-1) / sizeof(Value));
        if (targetType == TargetElementsMayContainValues) {
            jsuint valueCount = 0;
            for (jsuint i = 0; i < count; i++) {
                 if (!obj->getDenseArrayElement(start + i).isMagic(JS_ARRAY_HOLE))
                     valueCount++;
            }
            JS_ASSERT(obj->getDenseArrayCount() >= valueCount);
            obj->decDenseArrayCountBy(valueCount);
        }
        memcpy(obj->getDenseArrayElements() + start, vector, sizeof(jsval) * count);
        if (vectorType == SourceVectorAllValues) {
            obj->incDenseArrayCountBy(count);
        } else {
            jsuint valueCount = 0;
            for (jsuint i = 0; i < count; i++) {
                 if (!obj->getDenseArrayElement(start + i).isMagic(JS_ARRAY_HOLE))
                     valueCount++;
            }
            obj->incDenseArrayCountBy(valueCount);
        }
        JS_ASSERT_IF(count != 0, !obj->getDenseArrayElement(newlen - 1).isMagic(JS_ARRAY_HOLE));
        return JS_TRUE;
    }

    Value* end = vector + count;
    while (vector != end && start < MAXINDEX) {
        if (!JS_CHECK_OPERATION_LIMIT(cx) ||
            !SetArrayElement(cx, obj, start++, *vector++)) {
            return JS_FALSE;
        }
    }

    if (vector == end)
        return JS_TRUE;

    /* Finish out any remaining elements past the max array index. */
    if (obj->isDenseArray() && !ENSURE_SLOW_ARRAY(cx, obj))
        return JS_FALSE;

    JS_ASSERT(start == MAXINDEX);
    AutoValueRooter tvr(cx);
    AutoIdRooter idr(cx);
    Value idval(DoubleTag(MAXINDEX));
    do {
        *tvr.addr() = *vector++;
        if (!js_ValueToStringId(cx, idval, idr.addr()) ||
            !obj->setProperty(cx, idr.id(), tvr.addr())) {
            return JS_FALSE;
        }
        idval.asDoubleRef() += 1;
    } while (vector != end);

    return JS_TRUE;
}

static JSBool
InitArrayObject(JSContext *cx, JSObject *obj, jsuint length, const Value *vector,
                bool holey = false)
{
    JS_ASSERT(obj->isArray());

    if (vector) {
        JS_ASSERT(obj->isDenseArray());
        obj->setDenseArrayLength(length);
        if (!obj->ensureDenseArrayElements(cx, length))
            return JS_FALSE;

        jsuint count = length;
        if (!holey) {
            memcpy(obj->getDenseArrayElements(), vector, length * sizeof(Value));
        } else {
            for (jsuint i = 0; i < length; i++) {
                if (vector[i].isMagic(JS_ARRAY_HOLE))
                    --count;
                obj->setDenseArrayElement(i, vector[i]);
            }
        }
        obj->setDenseArrayCount(count);
    } else {
        if (obj->isDenseArray()) {
            obj->setDenseArrayLength(length);
            obj->setDenseArrayCount(0);
        } else {
            obj->setSlowArrayLength(length);
        }
    }
    return JS_TRUE;
}

/*
 * Perl-inspired join, reverse, and sort.
 */
static JSBool
array_join(JSContext *cx, uintN argc, Value *vp)
{
    JSString *str;
    if (argc == 0 || vp[2].isUndefined()) {
        str = NULL;
    } else {
        str = js_ValueToString(cx, vp[2]);
        if (!str)
            return JS_FALSE;
        vp[2].setString(str);
    }
    JSObject *obj = ComputeThisObjectFromVp(cx, vp);
    return obj && array_toString_sub(cx, obj, JS_FALSE, str, vp);
}

static JSBool
array_reverse(JSContext *cx, uintN argc, Value *vp)
{
    jsuint len;
    JSObject *obj = ComputeThisObjectFromVp(cx, vp);
    if (!obj || !js_GetLengthProperty(cx, obj, &len))
        return JS_FALSE;
    vp->setObject(*obj);

    if (obj->isDenseArray() && !js_PrototypeHasIndexedProperties(cx, obj)) {
        /* An empty array or an array with no elements is already reversed. */
        if (len == 0 || obj->getDenseArrayCapacity() == 0)
            return JS_TRUE;

        /*
         * It's actually surprisingly complicated to reverse an array due to the
         * orthogonality of array length and array capacity while handling
         * leading and trailing holes correctly.  Reversing seems less likely to
         * be a common operation than other array mass-mutation methods, so for
         * now just take a probably-small memory hit (in the absence of too many
         * holes in the array at its start) and ensure that the capacity is
         * sufficient to hold all the elements in the array if it were full.
         */
        if (!obj->ensureDenseArrayElements(cx, len))
            return JS_FALSE;

        uint32 lo = 0, hi = len - 1;
        for (; lo < hi; lo++, hi--) {
            Value tmp = obj->getDenseArrayElement(lo);
            obj->setDenseArrayElement(lo, obj->getDenseArrayElement(hi));
            obj->setDenseArrayElement(hi, tmp);
        }

        /*
         * Per ECMA-262, don't update the length of the array, even if the new
         * array has trailing holes (and thus the original array began with
         * holes).
         */
        return JS_TRUE;
    }

    AutoValueRooter tvr(cx);
    for (jsuint i = 0, half = len / 2; i < half; i++) {
        JSBool hole, hole2;
        if (!JS_CHECK_OPERATION_LIMIT(cx) ||
            !GetArrayElement(cx, obj, i, &hole, tvr.addr()) ||
            !GetArrayElement(cx, obj, len - i - 1, &hole2, vp) ||
            !SetOrDeleteArrayElement(cx, obj, len - i - 1, hole, tvr.value()) ||
            !SetOrDeleteArrayElement(cx, obj, i, hole2, *vp)) {
            return false;
        }
    }
    vp->setObject(*obj);
    return true;
}

typedef struct MSortArgs {
    size_t       elsize;
    JSComparator cmp;
    void         *arg;
    JSBool       isValue;
} MSortArgs;

/* Helper function for js_MergeSort. */
static JSBool
MergeArrays(MSortArgs *msa, void *src, void *dest, size_t run1, size_t run2)
{
    void *arg, *a, *b, *c;
    size_t elsize, runtotal;
    int cmp_result;
    JSComparator cmp;
    JSBool isValue;

    runtotal = run1 + run2;

    elsize = msa->elsize;
    cmp = msa->cmp;
    arg = msa->arg;
    isValue = msa->isValue;

#define CALL_CMP(a, b) \
    if (!cmp(arg, (a), (b), &cmp_result)) return JS_FALSE;

    /* Copy runs already in sorted order. */
    b = (char *)src + run1 * elsize;
    a = (char *)b - elsize;
    CALL_CMP(a, b);
    if (cmp_result <= 0) {
        memcpy(dest, src, runtotal * elsize);
        return JS_TRUE;
    }

#define COPY_ONE(p,q,n) \
    (isValue ? (void)(*(Value*)p = *(Value*)q) : (void)memcpy(p, q, n))

    a = src;
    c = dest;
    for (; runtotal != 0; runtotal--) {
        JSBool from_a = run2 == 0;
        if (!from_a && run1 != 0) {
            CALL_CMP(a,b);
            from_a = cmp_result <= 0;
        }

        if (from_a) {
            COPY_ONE(c, a, elsize);
            run1--;
            a = (char *)a + elsize;
        } else {
            COPY_ONE(c, b, elsize);
            run2--;
            b = (char *)b + elsize;
        }
        c = (char *)c + elsize;
    }
#undef COPY_ONE
#undef CALL_CMP

    return JS_TRUE;
}

/*
 * This sort is stable, i.e. sequence of equal elements is preserved.
 * See also bug #224128.
 */
bool
js_MergeSort(void *src, size_t nel, size_t elsize,
             JSComparator cmp, void *arg, void *tmp,
             JSMergeSortElemType elemType)
{
    void *swap, *vec1, *vec2;
    MSortArgs msa;
    size_t i, j, lo, hi, run;
    int cmp_result;

    JS_ASSERT_IF(JS_SORTING_VALUES, elsize == sizeof(Value));
    bool isValue = elemType == JS_SORTING_VALUES;

    /* Avoid memcpy overhead for word-sized and word-aligned elements. */
#define COPY_ONE(p,q,n) \
    (isValue ? (void)(*(Value*)p = *(Value*)q) : (void)memcpy(p, q, n))
#define CALL_CMP(a, b) \
    if (!cmp(arg, (a), (b), &cmp_result)) return JS_FALSE;
#define INS_SORT_INT 4

    /*
     * Apply insertion sort to small chunks to reduce the number of merge
     * passes needed.
     */
    for (lo = 0; lo < nel; lo += INS_SORT_INT) {
        hi = lo + INS_SORT_INT;
        if (hi >= nel)
            hi = nel;
        for (i = lo + 1; i < hi; i++) {
            vec1 = (char *)src + i * elsize;
            vec2 = (char *)vec1 - elsize;
            for (j = i; j > lo; j--) {
                CALL_CMP(vec2, vec1);
                /* "<=" instead of "<" insures the sort is stable */
                if (cmp_result <= 0) {
                    break;
                }

                /* Swap elements, using "tmp" as tmp storage */
                COPY_ONE(tmp, vec2, elsize);
                COPY_ONE(vec2, vec1, elsize);
                COPY_ONE(vec1, tmp, elsize);
                vec1 = vec2;
                vec2 = (char *)vec1 - elsize;
            }
        }
    }
#undef CALL_CMP
#undef COPY_ONE

    msa.elsize = elsize;
    msa.cmp = cmp;
    msa.arg = arg;
    msa.isValue = isValue;

    vec1 = src;
    vec2 = tmp;
    for (run = INS_SORT_INT; run < nel; run *= 2) {
        for (lo = 0; lo < nel; lo += 2 * run) {
            hi = lo + run;
            if (hi >= nel) {
                memcpy((char *)vec2 + lo * elsize, (char *)vec1 + lo * elsize,
                       (nel - lo) * elsize);
                break;
            }
            if (!MergeArrays(&msa, (char *)vec1 + lo * elsize,
                             (char *)vec2 + lo * elsize, run,
                             hi + run > nel ? nel - hi : run)) {
                return JS_FALSE;
            }
        }
        swap = vec1;
        vec1 = vec2;
        vec2 = swap;
    }
    if (src != vec1)
        memcpy(src, tmp, nel * elsize);

    return JS_TRUE;
}

struct CompareArgs
{
    JSContext       *context;
<<<<<<< HEAD
    Value           fval;
    InvokeArgsGuard args;

    CompareArgs(JSContext *cx, const Value &fval)
=======
    jsval           fval;
    InvokeArgsGuard args;

    CompareArgs(JSContext *cx, jsval fval)
>>>>>>> ae45c482
      : context(cx), fval(fval)
    {}
};

static JS_REQUIRES_STACK JSBool
sort_compare(void *arg, const void *a, const void *b, int *result)
{
    const Value *av = (const Value *)a, *bv = (const Value *)b;
    CompareArgs *ca = (CompareArgs *) arg;
    JSContext *cx = ca->context;

    /*
     * array_sort deals with holes and undefs on its own and they should not
     * come here.
     */
    JS_ASSERT(!av->isMagic() && !av->isUndefined());
    JS_ASSERT(!av->isMagic() && !bv->isUndefined());

    if (!JS_CHECK_OPERATION_LIMIT(cx))
        return JS_FALSE;

<<<<<<< HEAD
    Value *invokevp = ca->args.getvp();
    Value *sp = invokevp;
=======
    jsval *invokevp = ca->args.getvp();
    jsval *sp = invokevp;
>>>>>>> ae45c482
    *sp++ = ca->fval;
    sp++->setNull();
    *sp++ = *av;
    *sp++ = *bv;

<<<<<<< HEAD
    if (!Invoke(cx, ca->args, 0))
=======
    if (!js_Invoke(cx, ca->args, 0))
>>>>>>> ae45c482
        return JS_FALSE;

    jsdouble cmp;
    if (!ValueToNumber(cx, *invokevp, &cmp))
        return JS_FALSE;

    /* Clamp cmp to -1, 0, 1. */
    *result = 0;
    if (!JSDOUBLE_IS_NaN(cmp) && cmp != 0)
        *result = cmp > 0 ? 1 : -1;

    /*
     * XXX else report some kind of error here?  ECMA talks about 'consistent
     * compare functions' that don't return NaN, but is silent about what the
     * result should be.  So we currently ignore it.
     */

    return JS_TRUE;
}

typedef JSBool (JS_REQUIRES_STACK *JSRedComparator)(void*, const void*,
                                                    const void*, int *);

static inline JS_IGNORE_STACK JSComparator
comparator_stack_cast(JSRedComparator func)
{
    return func;
}

static int
sort_compare_strings(void *arg, const void *a, const void *b, int *result)
{
    const Value *av = (const Value *)a, *bv = (const Value *)b;

    JS_ASSERT(av->isString());
    JS_ASSERT(bv->isString());
    if (!JS_CHECK_OPERATION_LIMIT((JSContext *)arg))
        return JS_FALSE;

    *result = (int) js_CompareStrings(av->asString(), bv->asString());
    return JS_TRUE;
}

static JSBool
array_sort(JSContext *cx, uintN argc, Value *vp)
{
    jsuint len, newlen, i, undefs;
    size_t elemsize;
    JSString *str;

    Value *argv = JS_ARGV(cx, vp);
    Value fval;
    if (argc > 0) {
        if (argv[0].isPrimitive()) {
            JS_ReportErrorNumber(cx, js_GetErrorMessage, NULL, JSMSG_BAD_SORT_ARG);
            return false;
        }
        fval = argv[0];     /* non-default compare function */
    } else {
        fval.setNull();
    }

    JSObject *obj = ComputeThisObjectFromVp(cx, vp);
    if (!obj || !js_GetLengthProperty(cx, obj, &len))
        return false;
    if (len == 0) {
        vp->setObject(*obj);
        return true;
    }

    /*
     * We need a temporary array of 2 * len Value to hold the array elements
     * and the scratch space for merge sort. Check that its size does not
     * overflow size_t, which would allow for indexing beyond the end of the
     * malloc'd vector.
     */
#if JS_BITS_PER_WORD == 32
    if (size_t(len) > size_t(-1) / (2 * sizeof(Value))) {
        js_ReportAllocationOverflow(cx);
        return false;
    }
#endif

    /*
     * Initialize vec as a root. We will clear elements of vec one by
     * one while increasing the rooted amount of vec when we know that the
     * property at the corresponding index exists and its value must be rooted.
     *
     * In this way when sorting a huge mostly sparse array we will not
     * access the tail of vec corresponding to properties that do not
     * exist, allowing OS to avoiding committing RAM. See bug 330812.
     */
    {
        Value *vec = (Value *) cx->malloc(2 * size_t(len) * sizeof(Value));
        if (!vec)
            return false;

        DEFINE_LOCAL_CLASS_OF_STATIC_FUNCTION(AutoFreeVector) {
            JSContext *const cx;
            Value *&vec;
           public:
            AutoFreeVector(JSContext *cx, Value *&vec) : cx(cx), vec(vec) { }
            ~AutoFreeVector() {
                cx->free(vec);
            }
        } free(cx, vec);

        AutoArrayRooter tvr(cx, 0, vec);

        /*
         * By ECMA 262, 15.4.4.11, a property that does not exist (which we
         * call a "hole") is always greater than an existing property with
         * value undefined and that is always greater than any other property.
         * Thus to sort holes and undefs we simply count them, sort the rest
         * of elements, append undefs after them and then make holes after
         * undefs.
         */
        undefs = 0;
        newlen = 0;
        bool allStrings = true;
        for (i = 0; i < len; i++) {
            if (!JS_CHECK_OPERATION_LIMIT(cx))
                return false;

            /* Clear vec[newlen] before including it in the rooted set. */
            JSBool hole;
            vec[newlen].setNull();
            tvr.changeLength(newlen + 1);
            if (!GetArrayElement(cx, obj, i, &hole, &vec[newlen]))
                return false;

            if (hole)
                continue;

            if (vec[newlen].isUndefined()) {
                ++undefs;
                continue;
            }

            allStrings = allStrings && vec[newlen].isString();

            ++newlen;
        }

        if (newlen == 0)
            return true; /* The array has only holes and undefs. */

        /*
         * The first newlen elements of vec are copied from the array object
         * (above). The remaining newlen positions are used as GC-rooted scratch
         * space for mergesort. We must clear the space before including it to
         * the root set covered by tvr.count.
         */
        Value *mergesort_tmp = vec + newlen;
        MakeValueRangeGCSafe(mergesort_tmp, newlen);
        tvr.changeLength(newlen * 2);

        /* Here len == 2 * (newlen + undefs + number_of_holes). */
        if (fval.isNull()) {
            /*
             * Sort using the default comparator converting all elements to
             * strings.
             */
            if (allStrings) {
                elemsize = sizeof(Value);
            } else {
                /*
                 * To avoid string conversion on each compare we do it only once
                 * prior to sorting. But we also need the space for the original
                 * values to recover the sorting result. To reuse
                 * sort_compare_strings we move the original values to the odd
                 * indexes in vec, put the string conversion results in the even
                 * indexes and pass 2 * sizeof(Value) as an element size to the
                 * sorting function. In this way sort_compare_strings will only
                 * see the string values when it casts the compare arguments as
                 * pointers to Value.
                 *
                 * This requires doubling the temporary storage including the
                 * scratch space for the merge sort. Since vec already contains
                 * the rooted scratch space for newlen elements at the tail, we
                 * can use it to rearrange and convert to strings first and try
                 * realloc only when we know that we successfully converted all
                 * the elements.
                 */
#if JS_BITS_PER_WORD == 32
                if (size_t(newlen) > size_t(-1) / (4 * sizeof(Value))) {
                    js_ReportAllocationOverflow(cx);
                    return false;
                }
#endif

                /*
                 * Rearrange and string-convert the elements of the vector from
                 * the tail here and, after sorting, move the results back
                 * starting from the start to prevent overwrite the existing
                 * elements.
                 */
                i = newlen;
                do {
                    --i;
                    if (!JS_CHECK_OPERATION_LIMIT(cx))
                        return false;
                    const Value &v = vec[i];
                    str = js_ValueToString(cx, v);
                    if (!str)
                        return false;
                    // Copying v must come first, because the following line overwrites v
                    // when i == 0.
                    vec[2 * i + 1] = v;
                    vec[2 * i].setString(str);
                } while (i != 0);

                JS_ASSERT(tvr.array == vec);
                vec = (Value *) cx->realloc(vec, 4 * size_t(newlen) * sizeof(Value));
                if (!vec) {
                    vec = tvr.array;  /* N.B. AutoFreeVector */
                    return false;
                }
                mergesort_tmp = vec + 2 * newlen;
                MakeValueRangeGCSafe(mergesort_tmp, 2 * newlen);
                tvr.changeArray(vec, newlen * 4);
                elemsize = 2 * sizeof(Value);
            }
            if (!js_MergeSort(vec, size_t(newlen), elemsize,
                              sort_compare_strings, cx, mergesort_tmp,
                              JS_SORTING_GENERIC)) {
                return false;
            }
            if (!allStrings) {
                /*
                 * We want to make the following loop fast and to unroot the
                 * cached results of toString invocations before the operation
                 * callback has a chance to run the GC. For this reason we do
                 * not call JS_CHECK_OPERATION_LIMIT in the loop.
                 */
                i = 0;
                do {
                    vec[i] = vec[2 * i + 1];
                } while (++i != newlen);
            }
        } else {
            LeaveTrace(cx);

            CompareArgs ca(cx, fval);
            if (!cx->stack().pushInvokeArgs(cx, 2, ca.args))
                return false;

<<<<<<< HEAD
            if (!js_MergeSort(vec, size_t(newlen), sizeof(Value),
                              comparator_stack_cast(sort_compare),
                              &ca, mergesort_tmp,
                              JS_SORTING_VALUES)) {
=======
            if (!js_MergeSort(vec, size_t(newlen), sizeof(jsval),
                              comparator_stack_cast(sort_compare),
                              &ca, mergesort_tmp)) {
>>>>>>> ae45c482
                return false;
            }
        }

        /*
         * We no longer need to root the scratch space for the merge sort, so
         * unroot it now to make the job of a potential GC under
         * InitArrayElements easier.
         */
        tvr.changeLength(newlen);
        if (!InitArrayElements(cx, obj, 0, newlen, vec, TargetElementsMayContainValues,
                               SourceVectorAllValues)) {
            return false;
        }
    }

    /* Set undefs that sorted after the rest of elements. */
    while (undefs != 0) {
        --undefs;
        if (!JS_CHECK_OPERATION_LIMIT(cx) ||
            !SetArrayElement(cx, obj, newlen++, Value(UndefinedTag()))) {
            return false;
        }
    }

    /* Re-create any holes that sorted to the end of the array. */
    while (len > newlen) {
        if (!JS_CHECK_OPERATION_LIMIT(cx) || !DeleteArrayElement(cx, obj, --len))
            return JS_FALSE;
    }
    vp->setObject(*obj);
    return true;
}

/*
 * Perl-inspired push, pop, shift, unshift, and splice methods.
 */
static JSBool
array_push_slowly(JSContext *cx, JSObject *obj, uintN argc, Value *argv, Value *rval)
{
    jsuint length;

    if (!js_GetLengthProperty(cx, obj, &length))
        return JS_FALSE;
    if (!InitArrayElements(cx, obj, length, argc, argv, TargetElementsMayContainValues,
                           SourceVectorAllValues)) {
        return JS_FALSE;
    }

    /* Per ECMA-262, return the new array length. */
    jsdouble newlength = length + jsdouble(argc);
    IndexToValue(cx, newlength, rval);
    return js_SetLengthProperty(cx, obj, newlength);
}

static JSBool
array_push1_dense(JSContext* cx, JSObject* obj, const Value &v, Value *rval)
{
    uint32 length = obj->getArrayLength();
    if (INDEX_TOO_SPARSE(obj, length)) {
        if (!obj->makeDenseArraySlow(cx))
            return JS_FALSE;
        Value tmp = v;
        return array_push_slowly(cx, obj, 1, &tmp, rval);
    }

    if (!obj->ensureDenseArrayElements(cx, length + 1))
        return JS_FALSE;
    obj->setDenseArrayLength(length + 1);

    JS_ASSERT(obj->getDenseArrayElement(length).isMagic(JS_ARRAY_HOLE));
    obj->incDenseArrayCountBy(1);
    obj->setDenseArrayElement(length, v);
    IndexToValue(cx, obj->getArrayLength(), rval);
    return JS_TRUE;
}

JSBool JS_FASTCALL
js_ArrayCompPush(JSContext *cx, JSObject *obj, const Value &v)
{
    JS_ASSERT(obj->isDenseArray());
    uint32_t length = obj->getArrayLength();
    JS_ASSERT(length <= obj->getDenseArrayCapacity());

    if (length == obj->getDenseArrayCapacity()) {
        if (length > JS_ARGS_LENGTH_MAX) {
            JS_ReportErrorNumberUC(cx, js_GetErrorMessage, NULL,
                                   JSMSG_ARRAY_INIT_TOO_BIG);
            return JS_FALSE;
        }

        if (!obj->ensureDenseArrayElements(cx, length + 1))
            return JS_FALSE;
    }
    obj->setDenseArrayLength(length + 1);
    obj->incDenseArrayCountBy(1);
    obj->setDenseArrayElement(length, v);
    return JS_TRUE;
}
JS_DEFINE_CALLINFO_3(extern, BOOL, js_ArrayCompPush, CONTEXT, OBJECT, JSVAL, 0,
                     nanojit::ACC_STORE_ANY)

static JSBool
array_push(JSContext *cx, uintN argc, Value *vp)
{
    /* Insist on one argument and obj of the expected class. */
    JSObject *obj = ComputeThisObjectFromVp(cx, vp);
    if (!obj)
        return JS_FALSE;
    if (argc != 1 || !obj->isDenseArray())
        return array_push_slowly(cx, obj, argc, vp + 2, vp);

    return array_push1_dense(cx, obj, vp[2], vp);
}

static JSBool
array_pop_slowly(JSContext *cx, JSObject* obj, Value *vp)
{
    jsuint index;
    JSBool hole;

    if (!js_GetLengthProperty(cx, obj, &index))
        return JS_FALSE;
    if (index == 0) {
        vp->setUndefined();
    } else {
        index--;

        /* Get the to-be-deleted property's value into vp. */
        if (!GetArrayElement(cx, obj, index, &hole, vp))
            return JS_FALSE;
        if (!hole && !DeleteArrayElement(cx, obj, index))
            return JS_FALSE;
    }
    return js_SetLengthProperty(cx, obj, index);
}

static JSBool
array_pop_dense(JSContext *cx, JSObject* obj, Value *vp)
{
    jsuint index;
    JSBool hole;

    index = obj->getArrayLength();
    if (index == 0) {
        vp->setUndefined();
        return JS_TRUE;
    }
    index--;
    if (!GetArrayElement(cx, obj, index, &hole, vp))
        return JS_FALSE;
    if (!hole && !DeleteArrayElement(cx, obj, index))
        return JS_FALSE;
    obj->setDenseArrayLength(index);
    return JS_TRUE;
}

static JSBool
array_pop(JSContext *cx, uintN argc, Value *vp)
{
    JSObject *obj = ComputeThisObjectFromVp(cx, vp);
    if (!obj)
        return JS_FALSE;
    if (obj->isDenseArray())
        return array_pop_dense(cx, obj, vp);
    return array_pop_slowly(cx, obj, vp);
}

static JSBool
array_shift(JSContext *cx, uintN argc, Value *vp)
{
    jsuint length, i;
    JSBool hole;

    JSObject *obj = ComputeThisObjectFromVp(cx, vp);
    if (!obj || !js_GetLengthProperty(cx, obj, &length))
        return JS_FALSE;

    if (length == 0) {
        vp->setUndefined();
    } else {
        length--;

        if (obj->isDenseArray() && !js_PrototypeHasIndexedProperties(cx, obj) &&
            length < obj->getDenseArrayCapacity()) {
            *vp = obj->getDenseArrayElement(0);
            if (vp->isMagic(JS_ARRAY_HOLE))
                vp->setUndefined();
            else
                obj->decDenseArrayCountBy(1);
            Value *elems = obj->getDenseArrayElements();
            memmove(elems, elems + 1, length * sizeof(jsval));
            obj->setDenseArrayElement(length, JS_ARRAY_HOLE);
            obj->setDenseArrayLength(length);
            return JS_TRUE;
        }

        /* Get the to-be-deleted property's value into vp ASAP. */
        if (!GetArrayElement(cx, obj, 0, &hole, vp))
            return JS_FALSE;

        /* Slide down the array above the first element. */
        AutoValueRooter tvr(cx);
        for (i = 0; i != length; i++) {
            if (!JS_CHECK_OPERATION_LIMIT(cx) ||
                !GetArrayElement(cx, obj, i + 1, &hole, tvr.addr()) ||
                !SetOrDeleteArrayElement(cx, obj, i, hole, tvr.value())) {
                return JS_FALSE;
            }
        }

        /* Delete the only or last element when it exists. */
        if (!hole && !DeleteArrayElement(cx, obj, length))
            return JS_FALSE;
    }
    return js_SetLengthProperty(cx, obj, length);
}

static JSBool
array_unshift(JSContext *cx, uintN argc, Value *vp)
{
    Value *argv;
    jsuint length;
    JSBool hole;
    jsdouble last, newlen;

    JSObject *obj = ComputeThisObjectFromVp(cx, vp);
    if (!obj || !js_GetLengthProperty(cx, obj, &length))
        return JS_FALSE;
    newlen = length;
    if (argc > 0) {
        /* Slide up the array to make room for argc at the bottom. */
        argv = JS_ARGV(cx, vp);
        if (length > 0) {
            if (obj->isDenseArray() && !js_PrototypeHasIndexedProperties(cx, obj) &&
                !INDEX_TOO_SPARSE(obj, unsigned(newlen + argc))) {
                JS_ASSERT(newlen + argc == length + argc);
                if (!obj->ensureDenseArrayElements(cx, length + argc))
                    return JS_FALSE;
                Value *elems = obj->getDenseArrayElements();
                memmove(elems + argc, elems, length * sizeof(jsval));
                for (uint32 i = 0; i < argc; i++)
                    obj->setDenseArrayElement(i, JS_ARRAY_HOLE);
            } else {
                last = length;
                jsdouble upperIndex = last + argc;
                AutoValueRooter tvr(cx);
                do {
                    --last, --upperIndex;
                    if (!JS_CHECK_OPERATION_LIMIT(cx) ||
                        !GetArrayElement(cx, obj, last, &hole, tvr.addr()) ||
                        !SetOrDeleteArrayElement(cx, obj, upperIndex, hole, tvr.value())) {
                        return JS_FALSE;
                    }
                } while (last != 0);
            }
        }

        /* Copy from argv to the bottom of the array. */
        if (!InitArrayElements(cx, obj, 0, argc, argv, TargetElementsAllHoles, SourceVectorAllValues))
            return JS_FALSE;

        newlen += argc;
        if (!js_SetLengthProperty(cx, obj, newlen))
            return JS_FALSE;
    }

    /* Follow Perl by returning the new array length. */
    IndexToValue(cx, newlen, vp);
    return JS_TRUE;
}

static JSBool
array_splice(JSContext *cx, uintN argc, Value *vp)
{
    jsuint length, begin, end, count, delta, last;
    JSBool hole;

    /*
     * Create a new array value to return.  Our ECMA v2 proposal specs
     * that splice always returns an array value, even when given no
     * arguments.  We think this is best because it eliminates the need
     * for callers to do an extra test to handle the empty splice case.
     */
    JSObject *obj2 = js_NewArrayObject(cx, 0, NULL);
    if (!obj2)
        return JS_FALSE;
    vp->setNonFunObj(*obj2);

    /* Nothing to do if no args.  Otherwise get length. */
    if (argc == 0)
        return JS_TRUE;
    Value *argv = JS_ARGV(cx, vp);
    JSObject *obj = ComputeThisObjectFromVp(cx, vp);
    if (!obj || !js_GetLengthProperty(cx, obj, &length))
        return JS_FALSE;

    /* Convert the first argument into a starting index. */
    jsdouble d;
    if (!ValueToNumber(cx, *argv, &d))
        return JS_FALSE;
    d = js_DoubleToInteger(d);
    if (d < 0) {
        d += length;
        if (d < 0)
            d = 0;
    } else if (d > length) {
        d = length;
    }
    begin = (jsuint)d; /* d has been clamped to uint32 */
    argc--;
    argv++;

    /* Convert the second argument from a count into a fencepost index. */
    delta = length - begin;
    if (argc == 0) {
        count = delta;
        end = length;
    } else {
        if (!ValueToNumber(cx, *argv, &d))
            return JS_FALSE;
        d = js_DoubleToInteger(d);
        if (d < 0)
            d = 0;
        else if (d > delta)
            d = delta;
        count = (jsuint)d;
        end = begin + count;
        argc--;
        argv++;
    }

    AutoValueRooter tvr(cx);

    /* If there are elements to remove, put them into the return value. */
    if (count > 0) {
        if (obj->isDenseArray() && !js_PrototypeHasIndexedProperties(cx, obj) &&
            !js_PrototypeHasIndexedProperties(cx, obj2) &&
            end <= obj->getDenseArrayCapacity()) {
            if (!InitArrayObject(cx, obj2, count, obj->getDenseArrayElements() + begin,
                                 obj->getDenseArrayCount() != obj->getArrayLength())) {
                return JS_FALSE;
            }
        } else {
            for (last = begin; last < end; last++) {
                if (!JS_CHECK_OPERATION_LIMIT(cx) ||
                    !GetArrayElement(cx, obj, last, &hole, tvr.addr())) {
                    return JS_FALSE;
                }

                /* Copy tvr.value() to the new array unless it's a hole. */
                if (!hole && !SetArrayElement(cx, obj2, last - begin, tvr.value()))
                    return JS_FALSE;
            }

            if (!js_SetLengthProperty(cx, obj2, count))
                return JS_FALSE;
        }
    }

    /* Find the direction (up or down) to copy and make way for argv. */
    if (argc > count) {
        delta = (jsuint)argc - count;
        last = length;
        if (obj->isDenseArray() && !js_PrototypeHasIndexedProperties(cx, obj) &&
            length <= obj->getDenseArrayCapacity() &&
            (length == 0 || !obj->getDenseArrayElement(length - 1).isMagic(JS_ARRAY_HOLE))) {
            if (!obj->ensureDenseArrayElements(cx, length + delta))
                return JS_FALSE;
            /* (uint) end could be 0, so we can't use a vanilla >= test. */
            while (last-- > end) {
                const Value &srcval = obj->getDenseArrayElement(last);
                const Value &dest = obj->getDenseArrayElement(last + delta);
                if (dest.isMagic(JS_ARRAY_HOLE) && !srcval.isMagic(JS_ARRAY_HOLE))
                    obj->incDenseArrayCountBy(1);
                obj->setDenseArrayElement(last + delta, srcval);
            }
            obj->setDenseArrayLength(obj->getArrayLength() + delta);
        } else {
            /* (uint) end could be 0, so we can't use a vanilla >= test. */
            while (last-- > end) {
                if (!JS_CHECK_OPERATION_LIMIT(cx) ||
                    !GetArrayElement(cx, obj, last, &hole, tvr.addr()) ||
                    !SetOrDeleteArrayElement(cx, obj, last + delta, hole, tvr.value())) {
                    return JS_FALSE;
                }
            }
        }
        length += delta;
    } else if (argc < count) {
        delta = count - (jsuint)argc;
        if (obj->isDenseArray() && !js_PrototypeHasIndexedProperties(cx, obj) &&
            length <= obj->getDenseArrayCapacity()) {
            /* (uint) end could be 0, so we can't use a vanilla >= test. */
            for (last = end; last < length; last++) {
                const Value &srcval = obj->getDenseArrayElement(last);
                const Value &dest = obj->getDenseArrayElement(last - delta);
                if (dest.isMagic(JS_ARRAY_HOLE) && !srcval.isMagic(JS_ARRAY_HOLE))
                    obj->incDenseArrayCountBy(1);
                obj->setDenseArrayElement(last - delta, srcval);
            }
        } else {
            for (last = end; last < length; last++) {
                if (!JS_CHECK_OPERATION_LIMIT(cx) ||
                    !GetArrayElement(cx, obj, last, &hole, tvr.addr()) ||
                    !SetOrDeleteArrayElement(cx, obj, last - delta, hole, tvr.value())) {
                    return JS_FALSE;
                }
            }
        }
        length -= delta;
    }

    /*
     * Copy from argv into the hole to complete the splice, and update length in
     * case we deleted elements from the end.
     */
    return InitArrayElements(cx, obj, begin, argc, argv, TargetElementsMayContainValues,
                             SourceVectorAllValues) &&
           js_SetLengthProperty(cx, obj, length);
}

/*
 * Python-esque sequence operations.
 */
static JSBool
array_concat(JSContext *cx, uintN argc, Value *vp)
{
    /* Treat our |this| object as the first argument; see ECMA 15.4.4.4. */
    Value *p = JS_ARGV(cx, vp) - 1;

    /* Create a new Array object and root it using *vp. */
    JSObject *aobj = ComputeThisObjectFromVp(cx, vp);
    JSObject *nobj;
    jsuint length;
    if (aobj->isDenseArray()) {
        /*
         * Clone aobj but pass the minimum of its length and capacity, to
         * handle a = [1,2,3]; a.length = 10000 "dense" cases efficiently. In
         * such a case we'll pass 8 (not 3) due to ARRAY_CAPACITY_MIN, which
         * will cause nobj to be over-allocated to 16. But in the normal case
         * where length is <= capacity, nobj and aobj will have the same
         * capacity.
         */
        length = aobj->getArrayLength();
        jsuint capacity = aobj->getDenseArrayCapacity();
        nobj = js_NewArrayObject(cx, JS_MIN(length, capacity), aobj->getDenseArrayElements(),
                                 aobj->getDenseArrayCount() != length);
        if (!nobj)
            return JS_FALSE;
        nobj->setDenseArrayLength(length);
        vp->setNonFunObj(*nobj);
        if (argc == 0)
            return JS_TRUE;
        argc--;
        p++;
    } else {
        nobj = js_NewArrayObject(cx, 0, NULL);
        if (!nobj)
            return JS_FALSE;
        vp->setNonFunObj(*nobj);
        length = 0;
    }

    AutoValueRooter tvr(cx);

    /* Loop over [0, argc] to concat args into nobj, expanding all Arrays. */
    for (uintN i = 0; i <= argc; i++) {
        if (!JS_CHECK_OPERATION_LIMIT(cx))
            return false;
        const Value &v = p[i];
        if (v.isObject()) {
            JSObject *wobj;

<<<<<<< HEAD
            aobj = &v.asObject();
            wobj = js_GetWrappedObject(cx, aobj);
=======
            aobj = JSVAL_TO_OBJECT(v);
            wobj = aobj->wrappedObject(cx);
>>>>>>> ae45c482
            if (wobj->isArray()) {
                jsid id = ATOM_TO_JSID(cx->runtime->atomState.lengthAtom);
                if (!aobj->getProperty(cx, id, tvr.addr()))
                    return false;
                jsuint alength = ValueIsLength(cx, tvr.addr());
                if (tvr.value().isNull())
                    return false;
                for (jsuint slot = 0; slot < alength; slot++) {
                    JSBool hole;
                    if (!JS_CHECK_OPERATION_LIMIT(cx) ||
                        !GetArrayElement(cx, aobj, slot, &hole, tvr.addr())) {
                        return false;
                    }

                    /*
                     * Per ECMA 262, 15.4.4.4, step 9, ignore nonexistent
                     * properties.
                     */
                    if (!hole &&
                        !SetArrayElement(cx, nobj, length+slot, tvr.value())) {
                        return false;
                    }
                }
                length += alength;
                continue;
            }
        }

        if (!SetArrayElement(cx, nobj, length, v))
            return false;
        length++;
    }

    return js_SetLengthProperty(cx, nobj, length);
}

static JSBool
array_slice(JSContext *cx, uintN argc, Value *vp)
{
    Value *argv;
    JSObject *nobj;
    jsuint length, begin, end, slot;
    JSBool hole;

    argv = JS_ARGV(cx, vp);

    JSObject *obj = ComputeThisObjectFromVp(cx, vp);
    if (!obj || !js_GetLengthProperty(cx, obj, &length))
        return JS_FALSE;
    begin = 0;
    end = length;

    if (argc > 0) {
        jsdouble d;
        if (!ValueToNumber(cx, argv[0], &d))
            return JS_FALSE;
        d = js_DoubleToInteger(d);
        if (d < 0) {
            d += length;
            if (d < 0)
                d = 0;
        } else if (d > length) {
            d = length;
        }
        begin = (jsuint)d;

        if (argc > 1) {
            if (!ValueToNumber(cx, argv[1], &d))
                return JS_FALSE;
            d = js_DoubleToInteger(d);
            if (d < 0) {
                d += length;
                if (d < 0)
                    d = 0;
            } else if (d > length) {
                d = length;
            }
            end = (jsuint)d;
        }
    }

    if (begin > end)
        begin = end;

    if (obj->isDenseArray() && end <= obj->getDenseArrayCapacity() &&
        !js_PrototypeHasIndexedProperties(cx, obj)) {
        nobj = js_NewArrayObject(cx, end - begin, obj->getDenseArrayElements() + begin,
                                 obj->getDenseArrayCount() != obj->getArrayLength());
        if (!nobj)
            return JS_FALSE;
        vp->setNonFunObj(*nobj);
        return JS_TRUE;
    }

    /* Create a new Array object and root it using *vp. */
    nobj = js_NewArrayObject(cx, 0, NULL);
    if (!nobj)
        return JS_FALSE;
    vp->setNonFunObj(*nobj);

    AutoValueRooter tvr(cx);
    for (slot = begin; slot < end; slot++) {
        if (!JS_CHECK_OPERATION_LIMIT(cx) ||
            !GetArrayElement(cx, obj, slot, &hole, tvr.addr())) {
            return JS_FALSE;
        }
        if (!hole && !SetArrayElement(cx, nobj, slot - begin, tvr.value()))
            return JS_FALSE;
    }

    return js_SetLengthProperty(cx, nobj, end - begin);
}

#if JS_HAS_ARRAY_EXTRAS

static JSBool
array_indexOfHelper(JSContext *cx, JSBool isLast, uintN argc, Value *vp)
{
    jsuint length, i, stop;
    Value tosearch;
    jsint direction;
    JSBool hole;

    JSObject *obj = ComputeThisObjectFromVp(cx, vp);
    if (!obj || !js_GetLengthProperty(cx, obj, &length))
        return JS_FALSE;
    if (length == 0)
        goto not_found;

    if (argc <= 1) {
        i = isLast ? length - 1 : 0;
        tosearch = (argc != 0) ? vp[2] : Value(UndefinedTag());
    } else {
        jsdouble start;

        tosearch = vp[2];
        if (!ValueToNumber(cx, vp[3], &start))
            return JS_FALSE;
        start = js_DoubleToInteger(start);
        if (start < 0) {
            start += length;
            if (start < 0) {
                if (isLast)
                    goto not_found;
                i = 0;
            } else {
                i = (jsuint)start;
            }
        } else if (start >= length) {
            if (!isLast)
                goto not_found;
            i = length - 1;
        } else {
            i = (jsuint)start;
        }
    }

    if (isLast) {
        stop = 0;
        direction = -1;
    } else {
        stop = length - 1;
        direction = 1;
    }

    for (;;) {
        if (!JS_CHECK_OPERATION_LIMIT(cx) ||
            !GetArrayElement(cx, obj, (jsuint)i, &hole, vp)) {
            return JS_FALSE;
        }
        if (!hole && StrictlyEqual(cx, *vp, tosearch)) {
			vp->setNumber(i);
            return JS_TRUE;
        }
        if (i == stop)
            goto not_found;
        i += direction;
    }

  not_found:
    vp->setInt32(-1);
    return JS_TRUE;
}

static JSBool
array_indexOf(JSContext *cx, uintN argc, Value *vp)
{
    return array_indexOfHelper(cx, JS_FALSE, argc, vp);
}

static JSBool
array_lastIndexOf(JSContext *cx, uintN argc, Value *vp)
{
    return array_indexOfHelper(cx, JS_TRUE, argc, vp);
}

/* Order is important; extras that take a predicate funarg must follow MAP. */
typedef enum ArrayExtraMode {
    FOREACH,
    REDUCE,
    REDUCE_RIGHT,
    MAP,
    FILTER,
    SOME,
    EVERY
} ArrayExtraMode;

#define REDUCE_MODE(mode) ((mode) == REDUCE || (mode) == REDUCE_RIGHT)

static JSBool
array_extra(JSContext *cx, ArrayExtraMode mode, uintN argc, Value *vp)
{
<<<<<<< HEAD
    JSObject *obj = ComputeThisObjectFromVp(cx, vp);
=======
    JSObject *obj = JS_THIS_OBJECT(cx, vp);
>>>>>>> ae45c482
    jsuint length;
    if (!obj || !js_GetLengthProperty(cx, obj, &length))
        return JS_FALSE;

    /*
     * First, get or compute our callee, so that we error out consistently
     * when passed a non-callable object.
     */
    if (argc == 0) {
        js_ReportMissingArg(cx, *vp, 0);
        return JS_FALSE;
    }
<<<<<<< HEAD
    Value *argv = vp + 2;
=======
    jsval *argv = vp + 2;
>>>>>>> ae45c482
    JSObject *callable = js_ValueToCallableObject(cx, &argv[0], JSV2F_SEARCH_STACK);
    if (!callable)
        return JS_FALSE;

    /*
     * Set our initial return condition, used for zero-length array cases
     * (and pre-size our map return to match our known length, for all cases).
     */
    jsuint newlen;
    JSObject *newarr;
#ifdef __GNUC__ /* quell GCC overwarning */
    newlen = 0;
    newarr = NULL;
#endif
    jsint start = 0, end = length, step = 1;

    switch (mode) {
      case REDUCE_RIGHT:
        start = length - 1, end = -1, step = -1;
        /* FALL THROUGH */
      case REDUCE:
        if (length == 0 && argc == 1) {
            JS_ReportErrorNumber(cx, js_GetErrorMessage, NULL,
                                 JSMSG_EMPTY_ARRAY_REDUCE);
            return JS_FALSE;
        }
        if (argc >= 2) {
            *vp = argv[1];
        } else {
            JSBool hole;
            do {
                if (!GetArrayElement(cx, obj, start, &hole, vp))
                    return JS_FALSE;
                start += step;
            } while (hole && start != end);

            if (hole && start == end) {
                JS_ReportErrorNumber(cx, js_GetErrorMessage, NULL,
                                     JSMSG_EMPTY_ARRAY_REDUCE);
                return JS_FALSE;
            }
        }
        break;
      case MAP:
      case FILTER:
        newlen = (mode == MAP) ? length : 0;
        newarr = js_NewArrayObject(cx, newlen, NULL);
        if (!newarr)
            return JS_FALSE;
        vp->setNonFunObj(*newarr);
        break;
      case SOME:
        vp->setBoolean(false);
        break;
      case EVERY:
        vp->setBoolean(true);
        break;
      case FOREACH:
        vp->setUndefined();
        break;
    }

    if (length == 0)
        return JS_TRUE;

    JSObject *thisp;
    if (argc > 1 && !REDUCE_MODE(mode)) {
        if (!js_ValueToObjectOrNull(cx, argv[1], &argv[1]))
            return JS_FALSE;
        thisp = argv[1].asObjectOrNull();
    } else {
        thisp = NULL;
    }

    /*
     * For all but REDUCE, we call with 3 args (value, index, array). REDUCE
     * requires 4 args (accum, value, index, array).
     */
    LeaveTrace(cx);
    argc = 3 + REDUCE_MODE(mode);

    InvokeArgsGuard args;
    if (!cx->stack().pushInvokeArgs(cx, argc, args))
        return JS_FALSE;

    MUST_FLOW_THROUGH("out");
    JSBool ok = JS_TRUE;
    JSBool cond;
<<<<<<< HEAD
    Value *invokevp = args.getvp();

    Value calleev, thisv, objv;
    calleev.setObject(*callable);
    thisv.setObjectOrNull(thisp);
    objv.setObject(*obj);
=======
    jsval *invokevp = args.getvp();

>>>>>>> ae45c482
    AutoValueRooter tvr(cx);
    for (jsint i = start; i != end; i += step) {
        JSBool hole;
        ok = JS_CHECK_OPERATION_LIMIT(cx) &&
             GetArrayElement(cx, obj, i, &hole, tvr.addr());
        if (!ok)
            goto out;
        if (hole)
            continue;

        /*
         * Push callable and 'this', then args. We must do this for every
         * iteration around the loop since js_Invoke uses invokevp[0] for return
         * value storage, while some native functions use invokevp[1] for local
         * rooting.
         */
<<<<<<< HEAD
        Value *sp = invokevp;
        *sp++ = calleev;
        *sp++ = thisv;
        if (REDUCE_MODE(mode))
            *sp++ = *vp;
        *sp++ = tvr.value();
        sp++->setInt32(i);
        *sp++ = objv;

        /* Do the call. */
        ok = Invoke(cx, args, 0);
=======
        jsval *sp = invokevp;
        *sp++ = OBJECT_TO_JSVAL(callable);
        *sp++ = OBJECT_TO_JSVAL(thisp);
        if (REDUCE_MODE(mode))
            *sp++ = *vp;
        *sp++ = tvr.value();
        *sp++ = INT_TO_JSVAL(i);
        *sp++ = OBJECT_TO_JSVAL(obj);

        /* Do the call. */
        ok = js_Invoke(cx, args, 0);
>>>>>>> ae45c482
        if (!ok)
            break;

        if (mode > MAP)
            cond = js_ValueToBoolean(*invokevp);
#ifdef __GNUC__ /* quell GCC overwarning */
        else
            cond = JS_FALSE;
#endif

        switch (mode) {
          case FOREACH:
            break;
          case REDUCE:
          case REDUCE_RIGHT:
            *vp = *invokevp;
            break;
          case MAP:
            ok = SetArrayElement(cx, newarr, i, *invokevp);
            if (!ok)
                goto out;
            break;
          case FILTER:
            if (!cond)
                break;
            /* The element passed the filter, so push it onto our result. */
            ok = SetArrayElement(cx, newarr, newlen++, tvr.value());
            if (!ok)
                goto out;
            break;
          case SOME:
            if (cond) {
                vp->setBoolean(true);
                goto out;
            }
            break;
          case EVERY:
            if (!cond) {
                vp->setBoolean(false);
                goto out;
            }
            break;
        }
    }

  out:
    if (ok && mode == FILTER)
        ok = js_SetLengthProperty(cx, newarr, newlen);
    return ok;
}

static JSBool
array_forEach(JSContext *cx, uintN argc, Value *vp)
{
    return array_extra(cx, FOREACH, argc, vp);
}

static JSBool
array_map(JSContext *cx, uintN argc, Value *vp)
{
    return array_extra(cx, MAP, argc, vp);
}

static JSBool
array_reduce(JSContext *cx, uintN argc, Value *vp)
{
    return array_extra(cx, REDUCE, argc, vp);
}

static JSBool
array_reduceRight(JSContext *cx, uintN argc, Value *vp)
{
    return array_extra(cx, REDUCE_RIGHT, argc, vp);
}

static JSBool
array_filter(JSContext *cx, uintN argc, Value *vp)
{
    return array_extra(cx, FILTER, argc, vp);
}

static JSBool
array_some(JSContext *cx, uintN argc, Value *vp)
{
    return array_extra(cx, SOME, argc, vp);
}

static JSBool
array_every(JSContext *cx, uintN argc, Value *vp)
{
    return array_extra(cx, EVERY, argc, vp);
}
#endif

static JSBool
array_isArray(JSContext *cx, uintN argc, Value *vp)
{
<<<<<<< HEAD
    vp->setBoolean(argc > 0 &&
                   vp[2].isObject() &&
                   js_GetWrappedObject(cx, &vp[2].asObject())->isArray());
    return JS_TRUE;
}

static JSPropertySpec array_props[] = {
    {js_length_str,   -1,   JSPROP_SHARED | JSPROP_PERMANENT,
     Jsvalify(array_length_getter), Jsvalify(array_length_setter)},
    {0,0,0,0,0}
};

=======
    *vp = BOOLEAN_TO_JSVAL(argc > 0 &&
                           !JSVAL_IS_PRIMITIVE(vp[2]) &&
                           JSVAL_TO_OBJECT(vp[2])->wrappedObject(cx)->isArray());
    return JS_TRUE;
}

>>>>>>> ae45c482
static JSFunctionSpec array_methods[] = {
#if JS_HAS_TOSOURCE
    JS_FN(js_toSource_str,      array_toSource,     0,0),
#endif
    JS_FN(js_toString_str,      array_toString,     0,0),
    JS_FN(js_toLocaleString_str,array_toLocaleString,0,0),

    /* Perl-ish methods. */
    JS_FN("join",               array_join,         1,JSFUN_GENERIC_NATIVE),
    JS_FN("reverse",            array_reverse,      0,JSFUN_GENERIC_NATIVE),
    JS_FN("sort",               array_sort,         1,JSFUN_GENERIC_NATIVE),
    JS_FN("push",               array_push,         1,JSFUN_GENERIC_NATIVE),
    JS_FN("pop",                array_pop,          0,JSFUN_GENERIC_NATIVE),
    JS_FN("shift",              array_shift,        0,JSFUN_GENERIC_NATIVE),
    JS_FN("unshift",            array_unshift,      1,JSFUN_GENERIC_NATIVE),
    JS_FN("splice",             array_splice,       2,JSFUN_GENERIC_NATIVE),

    /* Pythonic sequence methods. */
    JS_FN("concat",             array_concat,       1,JSFUN_GENERIC_NATIVE),
    JS_FN("slice",              array_slice,        2,JSFUN_GENERIC_NATIVE),

#if JS_HAS_ARRAY_EXTRAS
    JS_FN("indexOf",            array_indexOf,      1,JSFUN_GENERIC_NATIVE),
    JS_FN("lastIndexOf",        array_lastIndexOf,  1,JSFUN_GENERIC_NATIVE),
    JS_FN("forEach",            array_forEach,      1,JSFUN_GENERIC_NATIVE),
    JS_FN("map",                array_map,          1,JSFUN_GENERIC_NATIVE),
    JS_FN("reduce",             array_reduce,       1,JSFUN_GENERIC_NATIVE),
    JS_FN("reduceRight",        array_reduceRight,  1,JSFUN_GENERIC_NATIVE),
    JS_FN("filter",             array_filter,       1,JSFUN_GENERIC_NATIVE),
    JS_FN("some",               array_some,         1,JSFUN_GENERIC_NATIVE),
    JS_FN("every",              array_every,        1,JSFUN_GENERIC_NATIVE),
#endif

    JS_FS_END
};

static JSFunctionSpec array_static_methods[] = {
    JS_FN("isArray",            array_isArray,      1,0),
    JS_FS_END
};

JSBool
js_Array(JSContext *cx, JSObject *obj, uintN argc, Value *argv, Value *rval)
{
    jsuint length;
    const Value *vector;

    /* If called without new, replace obj with a new Array object. */
    if (!JS_IsConstructing(cx)) {
        obj = NewObject(cx, &js_ArrayClass, NULL, NULL);
        if (!obj)
            return JS_FALSE;
        rval->setNonFunObj(*obj);
    }

    if (argc == 0) {
        length = 0;
        vector = NULL;
    } else if (argc > 1) {
        length = (jsuint) argc;
        vector = argv;
    } else if (!argv[0].isNumber()) {
        length = 1;
        vector = argv;
    } else {
        length = ValueIsLength(cx, &argv[0]);
        if (argv[0].isNull())
            return JS_FALSE;
        vector = NULL;
    }
    return InitArrayObject(cx, obj, length, vector);
}

JSObject* JS_FASTCALL
js_NewEmptyArray(JSContext* cx, JSObject* proto)
{
    JS_ASSERT(proto->isArray());

    JSObject* obj = js_NewGCObject(cx);
    if (!obj)
        return NULL;

    /* Initialize all fields of JSObject. */
    obj->map = const_cast<JSObjectMap *>(&SharedArrayMap);

    obj->init(&js_ArrayClass, NonFunObjTag(*proto), proto->getParentValue(), NullTag());
    obj->setDenseArrayLength(0);
    obj->setDenseArrayCount(0);
    return obj;
}
#ifdef JS_TRACER
JS_DEFINE_CALLINFO_2(extern, OBJECT, js_NewEmptyArray, CONTEXT, OBJECT, 0, nanojit::ACC_STORE_ANY)
#endif

JSObject* JS_FASTCALL
js_NewEmptyArrayWithLength(JSContext* cx, JSObject* proto, int32 len)
{
    if (len < 0)
        return NULL;
    JSObject *obj = js_NewEmptyArray(cx, proto);
    if (!obj)
        return NULL;
    obj->setDenseArrayLength(len);
    return obj;
}
#ifdef JS_TRACER
JS_DEFINE_CALLINFO_3(extern, OBJECT, js_NewEmptyArrayWithLength, CONTEXT, OBJECT, INT32, 0,
                     nanojit::ACC_STORE_ANY)
#endif

JSObject* JS_FASTCALL
js_NewArrayWithSlots(JSContext* cx, JSObject* proto, uint32 len)
{
    JSObject* obj = js_NewEmptyArray(cx, proto);
    if (!obj)
        return NULL;
    obj->setDenseArrayLength(len);
    if (!obj->resizeDenseArrayElements(cx, 0, JS_MAX(len, ARRAY_CAPACITY_MIN)))
        return NULL;
    return obj;
}
#ifdef JS_TRACER
JS_DEFINE_CALLINFO_3(extern, OBJECT, js_NewArrayWithSlots, CONTEXT, OBJECT, UINT32, 0,
                     nanojit::ACC_STORE_ANY)
#endif

JSObject *
js_InitArrayClass(JSContext *cx, JSObject *obj)
{
<<<<<<< HEAD
    JSObject *proto = js_InitClass(cx, obj, NULL, &js_ArrayClass, js_Array, 1,
                                   array_props, array_methods, NULL, array_static_methods);
=======
    JSObject *proto = JS_InitClass(cx, obj, NULL, &js_ArrayClass, js_Array, 1,
                                   NULL, array_methods, NULL, array_static_methods);
>>>>>>> ae45c482

    /* Initialize the Array prototype object so it gets a length property. */
    if (!proto || !InitArrayObject(cx, proto, 0, NULL))
        return NULL;
    return proto;
}

JSObject *
js_NewArrayObject(JSContext *cx, jsuint length, const Value *vector, bool holey)
{
    JSObject *obj = NewObject(cx, &js_ArrayClass, NULL, NULL);
    if (!obj)
        return NULL;

    /*
     * If this fails, the global object was not initialized and its class does
     * not have JSCLASS_IS_GLOBAL.
     */
    JS_ASSERT(obj->getProto());

    {
        AutoObjectRooter tvr(cx, obj);
        if (!InitArrayObject(cx, obj, length, vector, holey))
            obj = NULL;
    }

    /* Set/clear newborn root, in case we lost it.  */
    cx->weakRoots.finalizableNewborns[FINALIZE_OBJECT] = obj;
    return obj;
}

JSObject *
js_NewSlowArrayObject(JSContext *cx)
{
    JSObject *obj = NewObject(cx, &js_SlowArrayClass, NULL, NULL);
    if (obj)
        obj->setSlowArrayLength(0);
    return obj;
}

#ifdef DEBUG_ARRAYS
JSBool
js_ArrayInfo(JSContext *cx, JSObject *obj, uintN argc, Value *argv, Value *rval)
{
    uintN i;
    JSObject *array;

    for (i = 0; i < argc; i++) {
        char *bytes;

        bytes = js_DecompileValueGenerator(cx, JSDVG_SEARCH_STACK, argv[i],
                                           NULL);
        if (!bytes)
            return JS_FALSE;
        if (JSVAL_IS_PRIMITIVE(argv[i]) ||
            !(array = JSVAL_TO_OBJECT(argv[i]))->isArray()) {
            fprintf(stderr, "%s: not array\n", bytes);
            cx->free(bytes);
            continue;
        }
        fprintf(stderr, "%s: %s (len %lu", bytes,
                array->isDenseArray()) ? "dense" : "sparse",
                array->getArrayLength());
        if (array->isDenseArray()) {
            fprintf(stderr, ", count %lu, capacity %lu",
                    array->getDenseArrayCount(),
                    array->getDenseArrayCapacity());
        }
        fputs(")\n", stderr);
        cx->free(bytes);
    }
    return JS_TRUE;
}
#endif

JS_FRIEND_API(JSBool)
js_CoerceArrayToCanvasImageData(JSObject *obj, jsuint offset, jsuint count,
                                JSUint8 *dest)
{
    uint32 length;

    if (!obj || !obj->isDenseArray())
        return JS_FALSE;

    length = obj->getArrayLength();
    if (length < offset + count)
        return JS_FALSE;

    JSUint8 *dp = dest;
    for (uintN i = offset; i < offset+count; i++) {
        const Value &v = obj->getDenseArrayElement(i);
        if (v.isInt32()) {
            jsint vi = v.asInt32();
            if (jsuint(vi) > 255)
                vi = (vi < 0) ? 0 : 255;
            *dp++ = JSUint8(vi);
        } else if (v.isDouble()) {
            jsdouble vd = v.asDouble();
            if (!(vd >= 0)) /* Not < so that NaN coerces to 0 */
                *dp++ = 0;
            else if (vd > 255)
                *dp++ = 255;
            else {
                jsdouble toTruncate = vd + 0.5;
                JSUint8 val = JSUint8(toTruncate);

                /*
                 * now val is rounded to nearest, ties rounded up.  We want
                 * rounded to nearest ties to even, so check whether we had a
                 * tie.
                 */
                if (val == toTruncate) {
                  /*
                   * It was a tie (since adding 0.5 gave us the exact integer
                   * we want).  Since we rounded up, we either already have an
                   * even number or we have an odd number but the number we
                   * want is one less.  So just unconditionally masking out the
                   * ones bit should do the trick to get us the value we
                   * want.
                   */
                  *dp++ = (val & ~1);
                } else {
                  *dp++ = val;
                }
            }
        } else {
            return JS_FALSE;
        }
    }

    return JS_TRUE;
}

JS_FRIEND_API(JSObject *)
js_NewArrayObjectWithCapacity(JSContext *cx, jsuint capacity, Value **vector)
{
    JSObject *obj = js_NewArrayObject(cx, capacity, NULL);
    if (!obj)
        return NULL;

    AutoObjectRooter tvr(cx, obj);
    if (!obj->ensureDenseArrayElements(cx, capacity, JS_FALSE))
        obj = NULL;

    /* Set/clear newborn root, in case we lost it.  */
    cx->weakRoots.finalizableNewborns[FINALIZE_OBJECT] = obj;
    if (!obj)
        return NULL;

    obj->setDenseArrayCount(capacity);
    *vector = obj->getDenseArrayElements();
    return obj;
}

JS_FRIEND_API(JSBool)
js_IsDensePrimitiveArray(JSObject *obj)
{
    if (!obj || !obj->isDenseArray())
        return JS_FALSE;

    jsuint length = obj->getArrayLength();
    for (jsuint i = 0; i < length; i++) {
        if (obj->dslots[i].isObject())
            return JS_FALSE;
    }

    return JS_TRUE;
}

JS_FRIEND_API(JSBool)
js_CloneDensePrimitiveArray(JSContext *cx, JSObject *obj, JSObject **clone)
{
    JS_ASSERT(obj);
    if (!obj->isDenseArray()) {
        /*
         * This wasn't a dense array. Return JS_TRUE but a NULL clone to signal
         * that no exception was encountered.
         */
        *clone = NULL;
        return JS_TRUE;
    }

    jsuint length = obj->getArrayLength();

    /*
     * Must use the minimum of original array's length and capacity, to handle
     * |a = [1,2,3]; a.length = 10000| "dense" cases efficiently. In such a case
     * we would use ARRAY_CAPACITY_MIN (not 3), which will cause the clone to be
     * over-allocated. In the normal case where length is <= capacity the
     * clone and original array will have the same capacity.
     */
    jsuint jsvalCount = JS_MIN(obj->getDenseArrayCapacity(), length);

    js::AutoValueVector vector(cx);
    if (!vector.reserve(jsvalCount))
        return JS_FALSE;

    jsuint holeCount = 0;

    for (jsuint i = 0; i < jsvalCount; i++) {
        const Value &val = obj->dslots[i];

        if (val.isString()) {
            // Strings must be made immutable before being copied to a clone.
            if (!js_MakeStringImmutable(cx, val.asString()))
                return JS_FALSE;
        } else if (val.isMagic(JS_ARRAY_HOLE)) {
            holeCount++;
        } else if (val.isObject()) {
            /*
             * This wasn't an array of primitives. Return JS_TRUE but a null
             * clone to signal that no exception was encountered.
             */
            *clone = NULL;
            return JS_TRUE;
        }

        vector.append(val);
    }

    Value *buffer;
    *clone = js_NewArrayObjectWithCapacity(cx, jsvalCount, &buffer);
    if (!*clone)
        return JS_FALSE;

    AutoObjectRooter cloneRoot(cx, *clone);

    memcpy(buffer, vector.begin(), jsvalCount * sizeof (jsval));
    (*clone)->setDenseArrayLength(length);
    (*clone)->setDenseArrayCount(length - holeCount);

    return JS_TRUE;
}<|MERGE_RESOLUTION|>--- conflicted
+++ resolved
@@ -738,15 +738,6 @@
     return proto->lookupProperty(cx, id, objp, propp);
 }
 
-<<<<<<< HEAD
-static void
-array_dropProperty(JSContext *cx, JSObject *obj, JSProperty *prop)
-{
-    JS_ASSERT(obj->isDenseArray());
-}
-
-=======
->>>>>>> ae45c482
 JSBool
 js_GetDenseArrayElementValue(JSContext *cx, JSObject *obj, jsid id, Value *vp)
 {
@@ -1052,14 +1043,10 @@
         obj->setDenseArrayElement(i, JS_ARRAY_HOLE);
     }
 
-<<<<<<< HEAD
-    rval->setBoolean(true);
-=======
     if (!js_SuppressDeletedProperty(cx, obj, id))
         return false;
 
-    *rval = JSVAL_TRUE;
->>>>>>> ae45c482
+    rval->setBoolean(true);
     return JS_TRUE;
 }
 
@@ -1179,13 +1166,7 @@
     /* Create new properties pointing to existing elements. */
     for (uint32 i = 0; i < capacity; i++) {
         jsid id;
-<<<<<<< HEAD
-        JSScopeProperty *sprop;
-
         if (!ValueToId(cx, Int32Tag(i), &id))
-=======
-        if (!JS_ValueToId(cx, INT_TO_JSVAL(i), &id))
->>>>>>> ae45c482
             goto out_bad;
 
         if (obj->getDenseArrayElement(i).isMagic(JS_ARRAY_HOLE)) {
@@ -1827,17 +1808,10 @@
 struct CompareArgs
 {
     JSContext       *context;
-<<<<<<< HEAD
     Value           fval;
     InvokeArgsGuard args;
 
     CompareArgs(JSContext *cx, const Value &fval)
-=======
-    jsval           fval;
-    InvokeArgsGuard args;
-
-    CompareArgs(JSContext *cx, jsval fval)
->>>>>>> ae45c482
       : context(cx), fval(fval)
     {}
 };
@@ -1859,23 +1833,14 @@
     if (!JS_CHECK_OPERATION_LIMIT(cx))
         return JS_FALSE;
 
-<<<<<<< HEAD
     Value *invokevp = ca->args.getvp();
     Value *sp = invokevp;
-=======
-    jsval *invokevp = ca->args.getvp();
-    jsval *sp = invokevp;
->>>>>>> ae45c482
     *sp++ = ca->fval;
     sp++->setNull();
     *sp++ = *av;
     *sp++ = *bv;
 
-<<<<<<< HEAD
     if (!Invoke(cx, ca->args, 0))
-=======
-    if (!js_Invoke(cx, ca->args, 0))
->>>>>>> ae45c482
         return JS_FALSE;
 
     jsdouble cmp;
@@ -2123,16 +2088,10 @@
             if (!cx->stack().pushInvokeArgs(cx, 2, ca.args))
                 return false;
 
-<<<<<<< HEAD
             if (!js_MergeSort(vec, size_t(newlen), sizeof(Value),
                               comparator_stack_cast(sort_compare),
                               &ca, mergesort_tmp,
                               JS_SORTING_VALUES)) {
-=======
-            if (!js_MergeSort(vec, size_t(newlen), sizeof(jsval),
-                              comparator_stack_cast(sort_compare),
-                              &ca, mergesort_tmp)) {
->>>>>>> ae45c482
                 return false;
             }
         }
@@ -2607,13 +2566,8 @@
         if (v.isObject()) {
             JSObject *wobj;
 
-<<<<<<< HEAD
             aobj = &v.asObject();
-            wobj = js_GetWrappedObject(cx, aobj);
-=======
-            aobj = JSVAL_TO_OBJECT(v);
             wobj = aobj->wrappedObject(cx);
->>>>>>> ae45c482
             if (wobj->isArray()) {
                 jsid id = ATOM_TO_JSID(cx->runtime->atomState.lengthAtom);
                 if (!aobj->getProperty(cx, id, tvr.addr()))
@@ -2826,11 +2780,7 @@
 static JSBool
 array_extra(JSContext *cx, ArrayExtraMode mode, uintN argc, Value *vp)
 {
-<<<<<<< HEAD
     JSObject *obj = ComputeThisObjectFromVp(cx, vp);
-=======
-    JSObject *obj = JS_THIS_OBJECT(cx, vp);
->>>>>>> ae45c482
     jsuint length;
     if (!obj || !js_GetLengthProperty(cx, obj, &length))
         return JS_FALSE;
@@ -2843,11 +2793,7 @@
         js_ReportMissingArg(cx, *vp, 0);
         return JS_FALSE;
     }
-<<<<<<< HEAD
     Value *argv = vp + 2;
-=======
-    jsval *argv = vp + 2;
->>>>>>> ae45c482
     JSObject *callable = js_ValueToCallableObject(cx, &argv[0], JSV2F_SEARCH_STACK);
     if (!callable)
         return JS_FALSE;
@@ -2936,17 +2882,12 @@
     MUST_FLOW_THROUGH("out");
     JSBool ok = JS_TRUE;
     JSBool cond;
-<<<<<<< HEAD
     Value *invokevp = args.getvp();
 
     Value calleev, thisv, objv;
     calleev.setObject(*callable);
     thisv.setObjectOrNull(thisp);
     objv.setObject(*obj);
-=======
-    jsval *invokevp = args.getvp();
-
->>>>>>> ae45c482
     AutoValueRooter tvr(cx);
     for (jsint i = start; i != end; i += step) {
         JSBool hole;
@@ -2963,7 +2904,6 @@
          * value storage, while some native functions use invokevp[1] for local
          * rooting.
          */
-<<<<<<< HEAD
         Value *sp = invokevp;
         *sp++ = calleev;
         *sp++ = thisv;
@@ -2975,19 +2915,6 @@
 
         /* Do the call. */
         ok = Invoke(cx, args, 0);
-=======
-        jsval *sp = invokevp;
-        *sp++ = OBJECT_TO_JSVAL(callable);
-        *sp++ = OBJECT_TO_JSVAL(thisp);
-        if (REDUCE_MODE(mode))
-            *sp++ = *vp;
-        *sp++ = tvr.value();
-        *sp++ = INT_TO_JSVAL(i);
-        *sp++ = OBJECT_TO_JSVAL(obj);
-
-        /* Do the call. */
-        ok = js_Invoke(cx, args, 0);
->>>>>>> ae45c482
         if (!ok)
             break;
 
@@ -3083,29 +3010,14 @@
 #endif
 
 static JSBool
-array_isArray(JSContext *cx, uintN argc, Value *vp)
-{
-<<<<<<< HEAD
-    vp->setBoolean(argc > 0 &&
-                   vp[2].isObject() &&
-                   js_GetWrappedObject(cx, &vp[2].asObject())->isArray());
-    return JS_TRUE;
-}
-
-static JSPropertySpec array_props[] = {
-    {js_length_str,   -1,   JSPROP_SHARED | JSPROP_PERMANENT,
-     Jsvalify(array_length_getter), Jsvalify(array_length_setter)},
-    {0,0,0,0,0}
-};
-
-=======
+array_isArray(JSContext *cx, uintN argc, jsval *vp)
+{
     *vp = BOOLEAN_TO_JSVAL(argc > 0 &&
                            !JSVAL_IS_PRIMITIVE(vp[2]) &&
                            JSVAL_TO_OBJECT(vp[2])->wrappedObject(cx)->isArray());
     return JS_TRUE;
 }
 
->>>>>>> ae45c482
 static JSFunctionSpec array_methods[] = {
 #if JS_HAS_TOSOURCE
     JS_FN(js_toSource_str,      array_toSource,     0,0),
@@ -3235,13 +3147,8 @@
 JSObject *
 js_InitArrayClass(JSContext *cx, JSObject *obj)
 {
-<<<<<<< HEAD
     JSObject *proto = js_InitClass(cx, obj, NULL, &js_ArrayClass, js_Array, 1,
-                                   array_props, array_methods, NULL, array_static_methods);
-=======
-    JSObject *proto = JS_InitClass(cx, obj, NULL, &js_ArrayClass, js_Array, 1,
                                    NULL, array_methods, NULL, array_static_methods);
->>>>>>> ae45c482
 
     /* Initialize the Array prototype object so it gets a length property. */
     if (!proto || !InitArrayObject(cx, proto, 0, NULL))
