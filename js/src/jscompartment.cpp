/* -*- Mode: C++; tab-width: 4; indent-tabs-mode: nil; c-basic-offset: 4 -*-
 * vim: set ts=4 sw=4 et tw=99:
 *
 * ***** BEGIN LICENSE BLOCK *****
 * Version: MPL 1.1/GPL 2.0/LGPL 2.1
 *
 * The contents of this file are subject to the Mozilla Public License Version
 * 1.1 (the "License"); you may not use this file except in compliance with
 * the License. You may obtain a copy of the License at
 * http://www.mozilla.org/MPL/
 *
 * Software distributed under the License is distributed on an "AS IS" basis,
 * WITHOUT WARRANTY OF ANY KIND, either express or implied. See the License
 * for the specific language governing rights and limitations under the
 * License.
 *
 * The Original Code is Mozilla SpiderMonkey JavaScript 1.9 code, released
 * May 28, 2008.
 *
 * The Initial Developer of the Original Code is
 *   Mozilla Foundation
 * Portions created by the Initial Developer are Copyright (C) 2010
 * the Initial Developer. All Rights Reserved.
 *
 * Contributor(s):
 *
 * Alternatively, the contents of this file may be used under the terms of
 * either of the GNU General Public License Version 2 or later (the "GPL"),
 * or the GNU Lesser General Public License Version 2.1 or later (the "LGPL"),
 * in which case the provisions of the GPL or the LGPL are applicable instead
 * of those above. If you wish to allow use of your version of this file only
 * under the terms of either the GPL or the LGPL, and not to allow others to
 * use your version of this file under the terms of the MPL, indicate your
 * decision by deleting the provisions above and replace them with the notice
 * and other provisions required by the GPL or the LGPL. If you do not delete
 * the provisions above, a recipient may use your version of this file under
 * the terms of any one of the MPL, the GPL or the LGPL.
 *
 * ***** END LICENSE BLOCK ***** */

#include "jscntxt.h"
#include "jscompartment.h"
#include "jsgc.h"
#include "jsgcmark.h"
#include "jsiter.h"
#include "jsmath.h"
#include "jsproxy.h"
#include "jsscope.h"
#include "jstracer.h"
#include "jswatchpoint.h"
#include "jswrapper.h"
#include "assembler/wtf/Platform.h"
#include "assembler/jit/ExecutableAllocator.h"
#include "yarr/BumpPointerAllocator.h"
#include "methodjit/MethodJIT.h"
#include "methodjit/PolyIC.h"
#include "methodjit/MonoIC.h"
#include "vm/Debugger.h"

#include "jsgcinlines.h"
#include "jsobjinlines.h"
#include "jsscopeinlines.h"

#if ENABLE_YARR_JIT
#include "assembler/jit/ExecutableAllocator.h"
#endif

using namespace mozilla;
using namespace js;
using namespace js::gc;

JSCompartment::JSCompartment(JSRuntime *rt)
  : rt(rt),
    principals(NULL),
    needsBarrier_(false),
    gcIncrementalTracer(NULL),
    gcBytes(0),
    gcTriggerBytes(0),
    gcLastBytes(0),
    hold(false),
    typeLifoAlloc(TYPE_LIFO_ALLOC_PRIMARY_CHUNK_SIZE),
#ifdef JS_TRACER
    traceMonitor_(NULL),
#endif
    data(NULL),
    active(false),
    hasDebugModeCodeToDrop(false),
#ifdef JS_METHODJIT
    jaegerCompartment_(NULL),
#endif
#if ENABLE_YARR_JIT
    regExpAllocator(NULL),
#endif
    propertyTree(thisForCtor()),
    emptyTypeObject(NULL),
    debugModeBits(rt->debugMode ? DebugFromC : 0),
    mathCache(NULL),
    breakpointSites(rt),
    watchpointMap(NULL)
{
    PodArrayZero(evalCache);
}

JSCompartment::~JSCompartment()
{
#if ENABLE_YARR_JIT
    Foreground::delete_(regExpAllocator);
#endif

#ifdef JS_METHODJIT
    Foreground::delete_(jaegerCompartment_);
#endif

#ifdef JS_TRACER
    Foreground::delete_(traceMonitor_);
#endif

    Foreground::delete_(mathCache);
    Foreground::delete_(watchpointMap);

#ifdef DEBUG
    for (size_t i = 0; i < ArrayLength(evalCache); ++i)
        JS_ASSERT(!evalCache[i]);
#endif
}

bool
JSCompartment::init(JSContext *cx)
{
    activeAnalysis = activeInference = false;
    types.init(cx);

    newObjectCache.reset();

    if (!crossCompartmentWrappers.init())
        return false;

    if (!scriptFilenameTable.init())
        return false;

    regExpAllocator = rt->new_<WTF::BumpPointerAllocator>();
    if (!regExpAllocator)
        return false;

    if (!backEdgeTable.init())
        return false;

    return debuggees.init() && breakpointSites.init();
}

#ifdef JS_METHODJIT
bool
JSCompartment::ensureJaegerCompartmentExists(JSContext *cx)
{
    if (jaegerCompartment_)
        return true;

    mjit::JaegerCompartment *jc = cx->new_<mjit::JaegerCompartment>();
    if (!jc)
        return false;
    if (!jc->Initialize()) {
        cx->delete_(jc);
        return false;
    }
    jaegerCompartment_ = jc;
    return true;
}

void
JSCompartment::getMjitCodeStats(size_t& method, size_t& regexp, size_t& unused) const
{
    if (jaegerCompartment_) {
        jaegerCompartment_->execAlloc()->getCodeStats(method, regexp, unused);
    } else {
        method = 0;
        regexp = 0;
        unused = 0;
    }
}
#endif

bool
JSCompartment::wrap(JSContext *cx, Value *vp)
{
    JS_ASSERT(cx->compartment == this);

    uintN flags = 0;

    JS_CHECK_RECURSION(cx, return false);

    /* Only GC things have to be wrapped or copied. */
    if (!vp->isMarkable())
        return true;

    if (vp->isString()) {
        JSString *str = vp->toString();

        /* If the string is already in this compartment, we are done. */
        if (str->compartment() == this)
            return true;

        /* If the string is an atom, we don't have to copy. */
        if (str->isAtom()) {
            JS_ASSERT(str->compartment() == cx->runtime->atomsCompartment);
            return true;
        }
    }

    /*
     * Wrappers should really be parented to the wrapped parent of the wrapped
     * object, but in that case a wrapped global object would have a NULL
     * parent without being a proper global object (JSCLASS_IS_GLOBAL). Instead,
     * we parent all wrappers to the global object in their home compartment.
     * This loses us some transparency, and is generally very cheesy.
     */
    JSObject *global;
    if (cx->hasfp()) {
        global = cx->fp()->scopeChain().getGlobal();
    } else {
        global = JS_ObjectToInnerObject(cx, cx->globalObject);
        if (!global)
            return false;
    }

    /* Unwrap incoming objects. */
    if (vp->isObject()) {
        JSObject *obj = &vp->toObject();

        /* If the object is already in this compartment, we are done. */
        if (obj->compartment() == this)
            return true;

        /* Translate StopIteration singleton. */
        if (obj->isStopIteration())
            return js_FindClassObject(cx, NULL, JSProto_StopIteration, vp);

        /* Don't unwrap an outer window proxy. */
        if (!obj->getClass()->ext.innerObject) {
            obj = UnwrapObject(&vp->toObject(), &flags);
            vp->setObject(*obj);
            if (obj->compartment() == this)
                return true;

            if (cx->runtime->preWrapObjectCallback) {
                obj = cx->runtime->preWrapObjectCallback(cx, global, obj, flags);
                if (!obj)
                    return false;
            }

            vp->setObject(*obj);
            if (obj->compartment() == this)
                return true;
        } else {
            if (cx->runtime->preWrapObjectCallback) {
                obj = cx->runtime->preWrapObjectCallback(cx, global, obj, flags);
                if (!obj)
                    return false;
            }

            JS_ASSERT(!obj->isWrapper() || obj->getClass()->ext.innerObject);
            vp->setObject(*obj);
        }

#ifdef DEBUG
        {
            JSObject *outer = obj;
            OBJ_TO_OUTER_OBJECT(cx, outer);
            JS_ASSERT(outer && outer == obj);
        }
#endif
    }

    /* If we already have a wrapper for this value, use it. */
    if (WrapperMap::Ptr p = crossCompartmentWrappers.lookup(*vp)) {
        *vp = p->value;
        if (vp->isObject()) {
            JSObject *obj = &vp->toObject();
            JS_ASSERT(obj->isCrossCompartmentWrapper());
            if (global->getClass() != &dummy_class && obj->getParent() != global) {
                do {
                    if (!obj->setParent(cx, global))
                        return false;
                    obj = obj->getProto();
                } while (obj && obj->isCrossCompartmentWrapper());
            }
        }
        return true;
    }

    if (vp->isString()) {
        Value orig = *vp;
        JSString *str = vp->toString();
        const jschar *chars = str->getChars(cx);
        if (!chars)
            return false;
        JSString *wrapped = js_NewStringCopyN(cx, chars, str->length());
        if (!wrapped)
            return false;
        vp->setString(wrapped);
        return crossCompartmentWrappers.put(orig, *vp);
    }

    JSObject *obj = &vp->toObject();

    /*
     * Recurse to wrap the prototype. Long prototype chains will run out of
     * stack, causing an error in CHECK_RECURSE.
     *
     * Wrapping the proto before creating the new wrapper and adding it to the
     * cache helps avoid leaving a bad entry in the cache on OOM. But note that
     * if we wrapped both proto and parent, we would get infinite recursion
     * here (since Object.prototype->parent->proto leads to Object.prototype
     * itself).
     */
    JSObject *proto = obj->getProto();
    if (!wrap(cx, &proto))
        return false;

    /*
     * We hand in the original wrapped object into the wrap hook to allow
     * the wrap hook to reason over what wrappers are currently applied
     * to the object.
     */
    JSObject *wrapper = cx->runtime->wrapObjectCallback(cx, obj, proto, global, flags);
    if (!wrapper)
        return false;

    vp->setObject(*wrapper);

    if (wrapper->getProto() != proto && !SetProto(cx, wrapper, proto, false))
        return false;

    if (!crossCompartmentWrappers.put(GetProxyPrivate(wrapper), *vp))
        return false;

    if (!wrapper->setParent(cx, global))
        return false;
    return true;
}

bool
JSCompartment::wrap(JSContext *cx, JSString **strp)
{
    AutoValueRooter tvr(cx, StringValue(*strp));
    if (!wrap(cx, tvr.addr()))
        return false;
    *strp = tvr.value().toString();
    return true;
}

bool
JSCompartment::wrap(JSContext *cx, HeapPtrString *strp)
{
    AutoValueRooter tvr(cx, StringValue(*strp));
    if (!wrap(cx, tvr.addr()))
        return false;
    *strp = tvr.value().toString();
    return true;
}

bool
JSCompartment::wrap(JSContext *cx, JSObject **objp)
{
    if (!*objp)
        return true;
    AutoValueRooter tvr(cx, ObjectValue(**objp));
    if (!wrap(cx, tvr.addr()))
        return false;
    *objp = &tvr.value().toObject();
    return true;
}

bool
JSCompartment::wrapId(JSContext *cx, jsid *idp)
{
    if (JSID_IS_INT(*idp))
        return true;
    AutoValueRooter tvr(cx, IdToValue(*idp));
    if (!wrap(cx, tvr.addr()))
        return false;
    return ValueToId(cx, tvr.value(), idp);
}

bool
JSCompartment::wrap(JSContext *cx, PropertyOp *propp)
{
    Value v = CastAsObjectJsval(*propp);
    if (!wrap(cx, &v))
        return false;
    *propp = CastAsPropertyOp(v.toObjectOrNull());
    return true;
}

bool
JSCompartment::wrap(JSContext *cx, StrictPropertyOp *propp)
{
    Value v = CastAsObjectJsval(*propp);
    if (!wrap(cx, &v))
        return false;
    *propp = CastAsStrictPropertyOp(v.toObjectOrNull());
    return true;
}

bool
JSCompartment::wrap(JSContext *cx, PropertyDescriptor *desc)
{
    return wrap(cx, &desc->obj) &&
           (!(desc->attrs & JSPROP_GETTER) || wrap(cx, &desc->getter)) &&
           (!(desc->attrs & JSPROP_SETTER) || wrap(cx, &desc->setter)) &&
           wrap(cx, &desc->value);
}

bool
JSCompartment::wrap(JSContext *cx, AutoIdVector &props)
{
    jsid *vector = props.begin();
    jsint length = props.length();
    for (size_t n = 0; n < size_t(length); ++n) {
        if (!wrapId(cx, &vector[n]))
            return false;
    }
    return true;
}

/*
 * This method marks pointers that cross compartment boundaries. It should be
 * called only for per-compartment GCs, since full GCs naturally follow pointers
 * across compartments.
 */
void
JSCompartment::markCrossCompartmentWrappers(JSTracer *trc)
{
    JS_ASSERT(trc->runtime->gcCurrentCompartment);

    for (WrapperMap::Enum e(crossCompartmentWrappers); !e.empty(); e.popFront())
        MarkRoot(trc, e.front().key, "cross-compartment wrapper");
}

void
JSCompartment::markTypes(JSTracer *trc)
{
    /*
     * Mark all scripts, type objects and singleton JS objects in the
     * compartment. These can be referred to directly by type sets, which we
     * cannot modify while code which depends on these type sets is active.
     */
    JS_ASSERT(activeAnalysis);

    for (CellIterUnderGC i(this, FINALIZE_SCRIPT); !i.done(); i.next()) {
        JSScript *script = i.get<JSScript>();
        MarkRoot(trc, script, "mark_types_script");
    }

    for (size_t thingKind = FINALIZE_OBJECT0;
<<<<<<< HEAD
         thingKind <= FINALIZE_OBJECT_LAST;
         thingKind++) {
        for (CellIterUnderGC i(this, AllocKind(thingKind)); !i.done(); i.next()) {
            JSObject *object = i.get<JSObject>();
            if (object->hasSingletonType())
                MarkObject(trc, *object, "mark_types_singleton");
=======
         thingKind < FINALIZE_FUNCTION_AND_OBJECT_LIMIT;
         thingKind++) {
        for (CellIterUnderGC i(this, AllocKind(thingKind)); !i.done(); i.next()) {
            JSObject *object = i.get<JSObject>();
            if (!object->isNewborn() && object->hasSingletonType())
                MarkRoot(trc, object, "mark_types_singleton");
>>>>>>> 2e0efff0
        }
    }

    for (CellIterUnderGC i(this, FINALIZE_TYPE_OBJECT); !i.done(); i.next())
        MarkRoot(trc, i.get<types::TypeObject>(), "mark_types_scan");
}

void
JSCompartment::sweep(JSContext *cx, bool releaseTypes)
{
    /* Remove dead wrappers from the table. */
    for (WrapperMap::Enum e(crossCompartmentWrappers); !e.empty(); e.popFront()) {
        JS_ASSERT_IF(IsAboutToBeFinalized(cx, e.front().key) &&
                     !IsAboutToBeFinalized(cx, e.front().value),
                     e.front().key.isString());
        if (IsAboutToBeFinalized(cx, e.front().key) ||
            IsAboutToBeFinalized(cx, e.front().value)) {
            e.removeFront();
        }
    }

    /* Remove dead references held weakly by the compartment. */

    sweepBaseShapeTable(cx);
    sweepInitialShapeTable(cx);
    sweepNewTypeObjectTable(cx, newTypeObjects);
    sweepNewTypeObjectTable(cx, lazyTypeObjects);

    if (emptyTypeObject && IsAboutToBeFinalized(cx, emptyTypeObject))
        emptyTypeObject = NULL;

    newObjectCache.reset();

    sweepBreakpoints(cx);

#ifdef JS_TRACER
    if (hasTraceMonitor())
        traceMonitor()->sweep(cx);
#endif

    {
        gcstats::AutoPhase ap(rt->gcStats, gcstats::PHASE_DISCARD_CODE);

        /*
         * Kick all frames on the stack into the interpreter, and release all JIT
         * code in the compartment.
         */
#ifdef JS_METHODJIT
        mjit::ClearAllFrames(this);

        for (CellIterUnderGC i(this, FINALIZE_SCRIPT); !i.done(); i.next()) {
            JSScript *script = i.get<JSScript>();
            mjit::ReleaseScriptCode(cx, script);

            /*
             * Use counts for scripts are reset on GC. After discarding code we
             * need to let it warm back up to get information like which opcodes
             * are setting array holes or accessing getter properties.
             */
            script->resetUseCount();
        }
#endif
    }

    if (!activeAnalysis) {
        gcstats::AutoPhase ap(rt->gcStats, gcstats::PHASE_DISCARD_ANALYSIS);

        /*
         * Clear the analysis pool, but don't release its data yet. While
         * sweeping types any live data will be allocated into the pool.
         */
        LifoAlloc oldAlloc(typeLifoAlloc.defaultChunkSize());
        oldAlloc.steal(&typeLifoAlloc);

        /*
         * Periodically release observed types for all scripts. This is safe to
         * do when there are no frames for the compartment on the stack.
         */
        if (active)
            releaseTypes = false;

        /*
         * Sweep analysis information and everything depending on it from the
         * compartment, including all remaining mjit code if inference is
         * enabled in the compartment.
         */
        if (types.inferenceEnabled) {
            for (CellIterUnderGC i(this, FINALIZE_SCRIPT); !i.done(); i.next()) {
                JSScript *script = i.get<JSScript>();
                if (script->types) {
                    types::TypeScript::Sweep(cx, script);

                    if (releaseTypes) {
                        script->types->destroy();
                        script->types = NULL;
                        script->typesPurged = true;
                    }
                }
            }
        }

        types.sweep(cx);

        for (CellIterUnderGC i(this, FINALIZE_SCRIPT); !i.done(); i.next()) {
            JSScript *script = i.get<JSScript>();
            script->clearAnalysis();
        }
    }

    active = false;
}

void
JSCompartment::purge(JSContext *cx)
{
    arenas.purge();
    dtoaCache.purge();

    /*
     * Clear the hash and reset all evalHashLink to null before the GC. This
     * way MarkChildren(trc, JSScript *) can assume that JSScript::u.object is
     * not null when we have script owned by an object and not from the eval
     * cache.
     */
    for (size_t i = 0; i < ArrayLength(evalCache); ++i) {
        for (JSScript **listHeadp = &evalCache[i]; *listHeadp; ) {
            JSScript *script = *listHeadp;
            JS_ASSERT(GetGCThingTraceKind(script) == JSTRACE_SCRIPT);
            *listHeadp = NULL;
            listHeadp = &script->evalHashLink();
        }
    }

    nativeIterCache.purge();
    toSourceCache.destroyIfConstructed();
}

MathCache *
JSCompartment::allocMathCache(JSContext *cx)
{
    JS_ASSERT(!mathCache);
    mathCache = cx->new_<MathCache>();
    if (!mathCache)
        js_ReportOutOfMemory(cx);
    return mathCache;
}

#ifdef JS_TRACER
TraceMonitor *
JSCompartment::allocAndInitTraceMonitor(JSContext *cx)
{
    JS_ASSERT(!traceMonitor_);
    traceMonitor_ = cx->new_<TraceMonitor>();
    if (!traceMonitor_)
        return NULL;
    if (!traceMonitor_->init(cx->runtime)) {
        Foreground::delete_(traceMonitor_);
        return NULL;
    }
    return traceMonitor_;
}
#endif

size_t
JSCompartment::backEdgeCount(jsbytecode *pc) const
{
    if (BackEdgeMap::Ptr p = backEdgeTable.lookup(pc))
        return p->value;

    return 0;
}

size_t
JSCompartment::incBackEdgeCount(jsbytecode *pc)
{
    if (BackEdgeMap::Ptr p = backEdgeTable.lookupWithDefault(pc, 0))
        return ++p->value;
    return 1;  /* oom not reported by backEdgeTable, so ignore. */
}

bool
JSCompartment::hasScriptsOnStack(JSContext *cx)
{
    for (AllFramesIter i(cx->stack.space()); !i.done(); ++i) {
        JSScript *script = i.fp()->maybeScript();
        if (script && script->compartment() == this)
            return true;
    }
    return false;
}

bool
JSCompartment::setDebugModeFromC(JSContext *cx, bool b)
{
    bool enabledBefore = debugMode();
    bool enabledAfter = (debugModeBits & ~uintN(DebugFromC)) || b;

    // Debug mode can be enabled only when no scripts from the target
    // compartment are on the stack. It would even be incorrect to discard just
    // the non-live scripts' JITScripts because they might share ICs with live
    // scripts (bug 632343).
    //
    // We do allow disabling debug mode while scripts are on the stack.  In
    // that case the debug-mode code for those scripts remains, so subsequently
    // hooks may be called erroneously, even though debug mode is supposedly
    // off, and we have to live with it.
    //
    bool onStack = false;
    if (enabledBefore != enabledAfter) {
        onStack = hasScriptsOnStack(cx);
        if (b && onStack) {
            JS_ReportErrorNumber(cx, js_GetErrorMessage, NULL, JSMSG_DEBUG_NOT_IDLE);
            return false;
        }
    }

    debugModeBits = (debugModeBits & ~uintN(DebugFromC)) | (b ? DebugFromC : 0);
    JS_ASSERT(debugMode() == enabledAfter);
    if (enabledBefore != enabledAfter)
        updateForDebugMode(cx);
    return true;
}

void
JSCompartment::updateForDebugMode(JSContext *cx)
{
    for (ThreadContextRange r(cx); !r.empty(); r.popFront()) {
        JSContext *cx = r.front();
        if (cx->compartment == this) 
            cx->updateJITEnabled();
    }

#ifdef JS_METHODJIT
    bool enabled = debugMode();

    if (enabled) {
        JS_ASSERT(!hasScriptsOnStack(cx));
    } else if (hasScriptsOnStack(cx)) {
        hasDebugModeCodeToDrop = true;
        return;
    }

    /*
     * Discard JIT code for any scripts that change debugMode. This assumes
     * that 'comp' is in the same thread as 'cx'.
     */
    for (gc::CellIter i(cx, this, gc::FINALIZE_SCRIPT); !i.done(); i.next()) {
        JSScript *script = i.get<JSScript>();
        if (script->debugMode != enabled) {
            mjit::ReleaseScriptCode(cx, script);
            script->debugMode = enabled;
        }
    }
    hasDebugModeCodeToDrop = false;
#endif
}

bool
JSCompartment::addDebuggee(JSContext *cx, js::GlobalObject *global)
{
    bool wasEnabled = debugMode();
    if (!debuggees.put(global)) {
        js_ReportOutOfMemory(cx);
        return false;
    }
    debugModeBits |= DebugFromJS;
    if (!wasEnabled)
        updateForDebugMode(cx);
    return true;
}

void
JSCompartment::removeDebuggee(JSContext *cx,
                              js::GlobalObject *global,
                              js::GlobalObjectSet::Enum *debuggeesEnum)
{
    bool wasEnabled = debugMode();
    JS_ASSERT(debuggees.has(global));
    if (debuggeesEnum)
        debuggeesEnum->removeFront();
    else
        debuggees.remove(global);

    if (debuggees.empty()) {
        debugModeBits &= ~DebugFromJS;
        if (wasEnabled && !debugMode())
            updateForDebugMode(cx);
    }
}

BreakpointSite *
JSCompartment::getBreakpointSite(jsbytecode *pc)
{
    BreakpointSiteMap::Ptr p = breakpointSites.lookup(pc);
    return p ? p->value : NULL;
}

BreakpointSite *
JSCompartment::getOrCreateBreakpointSite(JSContext *cx, JSScript *script, jsbytecode *pc,
                                         GlobalObject *scriptGlobal)
{
    JS_ASSERT(script->code <= pc);
    JS_ASSERT(pc < script->code + script->length);

    BreakpointSiteMap::AddPtr p = breakpointSites.lookupForAdd(pc);
    if (!p) {
        BreakpointSite *site = cx->runtime->new_<BreakpointSite>(script, pc);
        if (!site || !breakpointSites.add(p, pc, site)) {
            js_ReportOutOfMemory(cx);
            return NULL;
        }
    }

    BreakpointSite *site = p->value;
    if (site->scriptGlobal)
        JS_ASSERT_IF(scriptGlobal, site->scriptGlobal == scriptGlobal);
    else
        site->scriptGlobal = scriptGlobal;

    return site;
}

void
JSCompartment::clearBreakpointsIn(JSContext *cx, js::Debugger *dbg, JSScript *script,
                                  JSObject *handler)
{
    JS_ASSERT_IF(script, script->compartment() == this);

    for (BreakpointSiteMap::Enum e(breakpointSites); !e.empty(); e.popFront()) {
        BreakpointSite *site = e.front().value;
        if (!script || site->script == script) {
            Breakpoint *nextbp;
            for (Breakpoint *bp = site->firstBreakpoint(); bp; bp = nextbp) {
                nextbp = bp->nextInSite();
                if ((!dbg || bp->debugger == dbg) && (!handler || bp->getHandler() == handler))
                    bp->destroy(cx, &e);
            }
        }
    }
}

void
JSCompartment::clearTraps(JSContext *cx, JSScript *script)
{
    for (BreakpointSiteMap::Enum e(breakpointSites); !e.empty(); e.popFront()) {
        BreakpointSite *site = e.front().value;
        if (!script || site->script == script)
            site->clearTrap(cx, &e);
    }
}

bool
JSCompartment::markTrapClosuresIteratively(JSTracer *trc)
{
    bool markedAny = false;
    JSContext *cx = trc->context;
    for (BreakpointSiteMap::Range r = breakpointSites.all(); !r.empty(); r.popFront()) {
        BreakpointSite *site = r.front().value;

        // Put off marking trap state until we know the script is live.
        if (site->trapHandler && !IsAboutToBeFinalized(cx, site->script)) {
            if (site->trapClosure.isMarkable() &&
                IsAboutToBeFinalized(cx, site->trapClosure))
            {
                markedAny = true;
            }
            MarkValue(trc, site->trapClosure, "trap closure");
        }
    }
    return markedAny;
}

void
JSCompartment::sweepBreakpoints(JSContext *cx)
{
    for (BreakpointSiteMap::Enum e(breakpointSites); !e.empty(); e.popFront()) {
        BreakpointSite *site = e.front().value;
        // clearTrap and nextbp are necessary here to avoid possibly
        // reading *site or *bp after destroying it.
        bool scriptGone = IsAboutToBeFinalized(cx, site->script);
        bool clearTrap = scriptGone && site->hasTrap();
        
        Breakpoint *nextbp;
        for (Breakpoint *bp = site->firstBreakpoint(); bp; bp = nextbp) {
            nextbp = bp->nextInSite();
            if (scriptGone || IsAboutToBeFinalized(cx, bp->debugger->toJSObject()))
                bp->destroy(cx, &e);
        }
        
        if (clearTrap)
            site->clearTrap(cx, &e);
    }
}

GCMarker *
JSCompartment::createBarrierTracer()
{
    JS_ASSERT(!gcIncrementalTracer);
    return NULL;
}<|MERGE_RESOLUTION|>--- conflicted
+++ resolved
@@ -452,21 +452,12 @@
     }
 
     for (size_t thingKind = FINALIZE_OBJECT0;
-<<<<<<< HEAD
-         thingKind <= FINALIZE_OBJECT_LAST;
+         thingKind < FINALIZE_OBJECT_LIMIT;
          thingKind++) {
         for (CellIterUnderGC i(this, AllocKind(thingKind)); !i.done(); i.next()) {
             JSObject *object = i.get<JSObject>();
             if (object->hasSingletonType())
-                MarkObject(trc, *object, "mark_types_singleton");
-=======
-         thingKind < FINALIZE_FUNCTION_AND_OBJECT_LIMIT;
-         thingKind++) {
-        for (CellIterUnderGC i(this, AllocKind(thingKind)); !i.done(); i.next()) {
-            JSObject *object = i.get<JSObject>();
-            if (!object->isNewborn() && object->hasSingletonType())
                 MarkRoot(trc, object, "mark_types_singleton");
->>>>>>> 2e0efff0
         }
     }
 
