/* -*- Mode: C++; tab-width: 8; indent-tabs-mode: nil; c-basic-offset: 4 -*-
 * vim: set ts=8 sw=4 et tw=99:
 *
 * ***** BEGIN LICENSE BLOCK *****
 * Version: MPL 1.1/GPL 2.0/LGPL 2.1
 *
 * The contents of this file are subject to the Mozilla Public License Version
 * 1.1 (the "License"); you may not use this file except in compliance with
 * the License. You may obtain a copy of the License at
 * http://www.mozilla.org/MPL/
 *
 * Software distributed under the License is distributed on an "AS IS" basis,
 * WITHOUT WARRANTY OF ANY KIND, either express or implied. See the License
 * for the specific language governing rights and limitations under the
 * License.
 *
 * The Original Code is Mozilla Communicator client code, released
 * March 31, 1998.
 *
 * The Initial Developer of the Original Code is
 * Netscape Communications Corporation.
 * Portions created by the Initial Developer are Copyright (C) 1998
 * the Initial Developer. All Rights Reserved.
 *
 * Contributor(s):
 *
 * Alternatively, the contents of this file may be used under the terms of
 * either of the GNU General Public License Version 2 or later (the "GPL"),
 * or the GNU Lesser General Public License Version 2.1 or later (the "LGPL"),
 * in which case the provisions of the GPL or the LGPL are applicable instead
 * of those above. If you wish to allow use of your version of this file only
 * under the terms of either the GPL or the LGPL, and not to allow others to
 * use your version of this file under the terms of the MPL, indicate your
 * decision by deleting the provisions above and replace them with the notice
 * and other provisions required by the GPL or the LGPL. If you do not delete
 * the provisions above, a recipient may use your version of this file under
 * the terms of any one of the MPL, the GPL or the LGPL.
 *
 * ***** END LICENSE BLOCK ***** */

#define __STDC_LIMIT_MACROS

/*
 * JS debugging API.
 */
#include <string.h>
#include "jstypes.h"
#include "jsstdint.h"
#include "jsutil.h" /* Added by JSIFY */
#include "jsclist.h"
#include "jsapi.h"
#include "jscntxt.h"
#include "jsversion.h"
#include "jsdbgapi.h"
#include "jsemit.h"
#include "jsfun.h"
#include "jsgc.h"
#include "jsinterp.h"
#include "jslock.h"
#include "jsobj.h"
#include "jsopcode.h"
#include "jsparse.h"
#include "jsscope.h"
#include "jsscript.h"
#include "jsstaticcheck.h"
#include "jsstr.h"

#include "jsatominlines.h"
#include "jsobjinlines.h"
#include "jsscopeinlines.h"

#include "jsautooplen.h"

using namespace js;

typedef struct JSTrap {
    JSCList         links;
    JSScript        *script;
    jsbytecode      *pc;
    JSOp            op;
    JSTrapHandler   handler;
    jsval           closure;
} JSTrap;

#define DBG_LOCK(rt)            JS_ACQUIRE_LOCK((rt)->debuggerLock)
#define DBG_UNLOCK(rt)          JS_RELEASE_LOCK((rt)->debuggerLock)
#define DBG_LOCK_EVAL(rt,expr)  (DBG_LOCK(rt), (expr), DBG_UNLOCK(rt))

/*
 * NB: FindTrap must be called with rt->debuggerLock acquired.
 */
static JSTrap *
FindTrap(JSRuntime *rt, JSScript *script, jsbytecode *pc)
{
    JSTrap *trap;

    for (trap = (JSTrap *)rt->trapList.next;
         &trap->links != &rt->trapList;
         trap = (JSTrap *)trap->links.next) {
        if (trap->script == script && trap->pc == pc)
            return trap;
    }
    return NULL;
}

jsbytecode *
js_UntrapScriptCode(JSContext *cx, JSScript *script)
{
    jsbytecode *code;
    JSRuntime *rt;
    JSTrap *trap;

    code = script->code;
    rt = cx->runtime;
    DBG_LOCK(rt);
    for (trap = (JSTrap *)rt->trapList.next;
         &trap->links !=
                &rt->trapList;
         trap = (JSTrap *)trap->links.next) {
        if (trap->script == script &&
            (size_t)(trap->pc - script->code) < script->length) {
            if (code == script->code) {
                jssrcnote *sn, *notes;
                size_t nbytes;

                nbytes = script->length * sizeof(jsbytecode);
                notes = script->notes();
                for (sn = notes; !SN_IS_TERMINATOR(sn); sn = SN_NEXT(sn))
                    continue;
                nbytes += (sn - notes + 1) * sizeof *sn;

                code = (jsbytecode *) cx->malloc(nbytes);
                if (!code)
                    break;
                memcpy(code, script->code, nbytes);
                JS_PURGE_GSN_CACHE(cx);
            }
            code[trap->pc - script->code] = trap->op;
        }
    }
    DBG_UNLOCK(rt);
    return code;
}

JS_PUBLIC_API(JSBool)
JS_SetTrap(JSContext *cx, JSScript *script, jsbytecode *pc,
           JSTrapHandler handler, jsval closure)
{
    JSTrap *junk, *trap, *twin;
    JSRuntime *rt;
    uint32 sample;

    if (script == JSScript::emptyScript()) {
        JS_ReportErrorFlagsAndNumber(cx, JSREPORT_ERROR, js_GetErrorMessage,
                                     NULL, JSMSG_READ_ONLY, "empty script");
        return JS_FALSE;
    }

    JS_ASSERT((JSOp) *pc != JSOP_TRAP);
    junk = NULL;
    rt = cx->runtime;
    DBG_LOCK(rt);
    trap = FindTrap(rt, script, pc);
    if (trap) {
        JS_ASSERT(trap->script == script && trap->pc == pc);
        JS_ASSERT(*pc == JSOP_TRAP);
    } else {
        sample = rt->debuggerMutations;
        DBG_UNLOCK(rt);
        trap = (JSTrap *) cx->malloc(sizeof *trap);
        if (!trap)
            return JS_FALSE;
        trap->closure = JSVAL_NULL;
        DBG_LOCK(rt);
        twin = (rt->debuggerMutations != sample)
               ? FindTrap(rt, script, pc)
               : NULL;
        if (twin) {
            junk = trap;
            trap = twin;
        } else {
            JS_APPEND_LINK(&trap->links, &rt->trapList);
            ++rt->debuggerMutations;
            trap->script = script;
            trap->pc = pc;
            trap->op = (JSOp)*pc;
            *pc = JSOP_TRAP;
        }
    }
    trap->handler = handler;
    trap->closure = closure;
    DBG_UNLOCK(rt);
    if (junk)
        cx->free(junk);
    return JS_TRUE;
}

JS_PUBLIC_API(JSOp)
JS_GetTrapOpcode(JSContext *cx, JSScript *script, jsbytecode *pc)
{
    JSRuntime *rt;
    JSTrap *trap;
    JSOp op;

    rt = cx->runtime;
    DBG_LOCK(rt);
    trap = FindTrap(rt, script, pc);
    op = trap ? trap->op : (JSOp) *pc;
    DBG_UNLOCK(rt);
    return op;
}

static void
DestroyTrapAndUnlock(JSContext *cx, JSTrap *trap)
{
    ++cx->runtime->debuggerMutations;
    JS_REMOVE_LINK(&trap->links);
    *trap->pc = (jsbytecode)trap->op;
    DBG_UNLOCK(cx->runtime);
    cx->free(trap);
}

JS_PUBLIC_API(void)
JS_ClearTrap(JSContext *cx, JSScript *script, jsbytecode *pc,
             JSTrapHandler *handlerp, jsval *closurep)
{
    JSTrap *trap;

    DBG_LOCK(cx->runtime);
    trap = FindTrap(cx->runtime, script, pc);
    if (handlerp)
        *handlerp = trap ? trap->handler : NULL;
    if (closurep)
        *closurep = trap ? trap->closure : JSVAL_NULL;
    if (trap)
        DestroyTrapAndUnlock(cx, trap);
    else
        DBG_UNLOCK(cx->runtime);
}

JS_PUBLIC_API(void)
JS_ClearScriptTraps(JSContext *cx, JSScript *script)
{
    JSRuntime *rt;
    JSTrap *trap, *next;
    uint32 sample;

    rt = cx->runtime;
    DBG_LOCK(rt);
    for (trap = (JSTrap *)rt->trapList.next;
         &trap->links != &rt->trapList;
         trap = next) {
        next = (JSTrap *)trap->links.next;
        if (trap->script == script) {
            sample = rt->debuggerMutations;
            DestroyTrapAndUnlock(cx, trap);
            DBG_LOCK(rt);
            if (rt->debuggerMutations != sample + 1)
                next = (JSTrap *)rt->trapList.next;
        }
    }
    DBG_UNLOCK(rt);
}

JS_PUBLIC_API(void)
JS_ClearAllTraps(JSContext *cx)
{
    JSRuntime *rt;
    JSTrap *trap, *next;
    uint32 sample;

    rt = cx->runtime;
    DBG_LOCK(rt);
    for (trap = (JSTrap *)rt->trapList.next;
         &trap->links != &rt->trapList;
         trap = next) {
        next = (JSTrap *)trap->links.next;
        sample = rt->debuggerMutations;
        DestroyTrapAndUnlock(cx, trap);
        DBG_LOCK(rt);
        if (rt->debuggerMutations != sample + 1)
            next = (JSTrap *)rt->trapList.next;
    }
    DBG_UNLOCK(rt);
}

/*
 * NB: js_MarkTraps does not acquire cx->runtime->debuggerLock, since the
 * debugger should never be racing with the GC (i.e., the debugger must
 * respect the request model).
 */
void
js_MarkTraps(JSTracer *trc)
{
    JSRuntime *rt = trc->context->runtime;

    for (JSTrap *trap = (JSTrap *) rt->trapList.next;
         &trap->links != &rt->trapList;
         trap = (JSTrap *) trap->links.next) {
        MarkValue(trc, Valueify(trap->closure), "trap->closure");
    }
}

JS_PUBLIC_API(JSTrapStatus)
JS_HandleTrap(JSContext *cx, JSScript *script, jsbytecode *pc, jsval *rval)
{
    JSTrap *trap;
    jsint op;
    JSTrapStatus status;

    DBG_LOCK(cx->runtime);
    trap = FindTrap(cx->runtime, script, pc);
    JS_ASSERT(!trap || trap->handler);
    if (!trap) {
        op = (JSOp) *pc;
        DBG_UNLOCK(cx->runtime);

        /* Defend against "pc for wrong script" API usage error. */
        JS_ASSERT(op != JSOP_TRAP);

#ifdef JS_THREADSAFE
        /* If the API was abused, we must fail for want of the real op. */
        if (op == JSOP_TRAP)
            return JSTRAP_ERROR;

        /* Assume a race with a debugger thread and try to carry on. */
        *rval = INT_TO_JSVAL(op);
        return JSTRAP_CONTINUE;
#else
        /* Always fail if single-threaded (must be an API usage error). */
        return JSTRAP_ERROR;
#endif
    }
    DBG_UNLOCK(cx->runtime);

    /*
     * It's important that we not use 'trap->' after calling the callback --
     * the callback might remove the trap!
     */
    op = (jsint)trap->op;
    status = trap->handler(cx, script, pc, rval, trap->closure);
    if (status == JSTRAP_CONTINUE) {
        /* By convention, return the true op to the interpreter in rval. */
        *rval = INT_TO_JSVAL(op);
    }
    return status;
}

#ifdef JS_TRACER
static void
JITInhibitingHookChange(JSRuntime *rt, bool wasInhibited)
{
    if (wasInhibited) {
        if (!rt->debuggerInhibitsJIT()) {
            for (JSCList *cl = rt->contextList.next; cl != &rt->contextList; cl = cl->next)
                js_ContextFromLinkField(cl)->updateJITEnabled();
        }
    } else if (rt->debuggerInhibitsJIT()) {
        for (JSCList *cl = rt->contextList.next; cl != &rt->contextList; cl = cl->next)
            js_ContextFromLinkField(cl)->jitEnabled = false;
    }
}

static void
LeaveTraceRT(JSRuntime *rt)
{
    JSThreadData *data = js_CurrentThreadData(rt);
    JSContext *cx = data ? data->traceMonitor.tracecx : NULL;
    JS_UNLOCK_GC(rt);

    if (cx)
        LeaveTrace(cx);
}
#endif

JS_PUBLIC_API(JSBool)
JS_SetInterrupt(JSRuntime *rt, JSInterruptHook hook, void *closure)
{
#ifdef JS_TRACER
    {
        AutoLockGC lock(rt);
        bool wasInhibited = rt->debuggerInhibitsJIT();
#endif
        rt->globalDebugHooks.interruptHook = hook;
        rt->globalDebugHooks.interruptHookData = closure;
#ifdef JS_TRACER
        JITInhibitingHookChange(rt, wasInhibited);
    }
    LeaveTraceRT(rt);
#endif
    return JS_TRUE;
}

JS_PUBLIC_API(JSBool)
JS_ClearInterrupt(JSRuntime *rt, JSInterruptHook *hoop, void **closurep)
{
#ifdef JS_TRACER
    AutoLockGC lock(rt);
    bool wasInhibited = rt->debuggerInhibitsJIT();
#endif
    if (hoop)
        *hoop = rt->globalDebugHooks.interruptHook;
    if (closurep)
        *closurep = rt->globalDebugHooks.interruptHookData;
    rt->globalDebugHooks.interruptHook = 0;
    rt->globalDebugHooks.interruptHookData = 0;
#ifdef JS_TRACER
    JITInhibitingHookChange(rt, wasInhibited);
#endif
    return JS_TRUE;
}

/************************************************************************/

typedef struct JSWatchPoint {
    JSCList             links;
    JSObject            *object;        /* weak link, see js_FinalizeObject */
    JSScopeProperty     *sprop;
    PropertyOp          setter;
    JSWatchPointHandler handler;
    JSObject            *closure;
    uintN               flags;
} JSWatchPoint;

#define JSWP_LIVE       0x1             /* live because set and not cleared */
#define JSWP_HELD       0x2             /* held while running handler/setter */

static bool
IsWatchedProperty(JSContext *cx, JSScopeProperty *sprop);

/*
 * NB: DropWatchPointAndUnlock releases cx->runtime->debuggerLock in all cases.
 */
static JSBool
DropWatchPointAndUnlock(JSContext *cx, JSWatchPoint *wp, uintN flag)
{
    JSBool ok;
    JSScopeProperty *sprop;
    JSScope *scope;
    PropertyOp setter;

    ok = JS_TRUE;
    wp->flags &= ~flag;
    if (wp->flags != 0) {
        DBG_UNLOCK(cx->runtime);
        return ok;
    }

    /*
     * Remove wp from the list, then if there are no other watchpoints for
     * wp->sprop in any scope, restore wp->sprop->setter from wp.
     */
    ++cx->runtime->debuggerMutations;
    JS_REMOVE_LINK(&wp->links);
    sprop = wp->sprop;

    /*
     * Passing null for the scope parameter tells js_GetWatchedSetter to find
     * any watch point for sprop, and not to lock or unlock rt->debuggerLock.
     * If js_ChangeNativePropertyAttrs fails, propagate failure after removing
     * wp->closure's root and freeing wp.
     */
    setter = js_GetWatchedSetter(cx->runtime, NULL, sprop);
    DBG_UNLOCK(cx->runtime);
    if (!setter) {
        JS_LOCK_OBJ(cx, wp->object);
        scope = wp->object->scope();

        /*
         * If the property wasn't found on wp->object, or it isn't still being
         * watched, then someone else must have deleted or unwatched it, and we
         * don't need to change the property attributes.
         */
        JSScopeProperty *wprop = scope->lookup(sprop->id);
        if (wprop &&
            wprop->hasSetterValue() == sprop->hasSetterValue() &&
            IsWatchedProperty(cx, wprop)) {
            sprop = scope->changeProperty(cx, wprop, 0, wprop->attributes(),
                                          wprop->getter(), wp->setter);
            if (!sprop)
                ok = JS_FALSE;
        }
        JS_UNLOCK_SCOPE(cx, scope);
    }

    cx->free(wp);
    return ok;
}

/*
 * NB: js_TraceWatchPoints does not acquire cx->runtime->debuggerLock, since
 * the debugger should never be racing with the GC (i.e., the debugger must
 * respect the request model).
 */
void
js_TraceWatchPoints(JSTracer *trc, JSObject *obj)
{
    JSRuntime *rt;
    JSWatchPoint *wp;

    rt = trc->context->runtime;

    for (wp = (JSWatchPoint *)rt->watchPointList.next;
         &wp->links != &rt->watchPointList;
         wp = (JSWatchPoint *)wp->links.next) {
        if (wp->object == obj) {
            wp->sprop->trace(trc);
            if (wp->sprop->hasSetterValue() && wp->setter)
                JS_CALL_OBJECT_TRACER(trc, CastAsObject(wp->setter), "wp->setter");
            JS_CALL_OBJECT_TRACER(trc, wp->closure, "wp->closure");
        }
    }
}

void
js_SweepWatchPoints(JSContext *cx)
{
    JSRuntime *rt;
    JSWatchPoint *wp, *next;
    uint32 sample;

    rt = cx->runtime;
    DBG_LOCK(rt);
    for (wp = (JSWatchPoint *)rt->watchPointList.next;
         &wp->links != &rt->watchPointList;
         wp = next) {
        next = (JSWatchPoint *)wp->links.next;
        if (js_IsAboutToBeFinalized(wp->object)) {
            sample = rt->debuggerMutations;

            /* Ignore failures. */
            DropWatchPointAndUnlock(cx, wp, JSWP_LIVE);
            DBG_LOCK(rt);
            if (rt->debuggerMutations != sample + 1)
                next = (JSWatchPoint *)rt->watchPointList.next;
        }
    }
    DBG_UNLOCK(rt);
}



/*
 * NB: FindWatchPoint must be called with rt->debuggerLock acquired.
 */
static JSWatchPoint *
FindWatchPoint(JSRuntime *rt, JSScope *scope, jsid id)
{
    JSWatchPoint *wp;

    for (wp = (JSWatchPoint *)rt->watchPointList.next;
         &wp->links != &rt->watchPointList;
         wp = (JSWatchPoint *)wp->links.next) {
        if (wp->object->scope() == scope && wp->sprop->id == id)
            return wp;
    }
    return NULL;
}

JSScopeProperty *
js_FindWatchPoint(JSRuntime *rt, JSScope *scope, jsid id)
{
    JSWatchPoint *wp;
    JSScopeProperty *sprop;

    DBG_LOCK(rt);
    wp = FindWatchPoint(rt, scope, id);
    sprop = wp ? wp->sprop : NULL;
    DBG_UNLOCK(rt);
    return sprop;
}

/*
 * Secret handshake with DropWatchPointAndUnlock: if (!scope), we know our
 * caller has acquired rt->debuggerLock, so we don't have to.
 */
PropertyOp
js_GetWatchedSetter(JSRuntime *rt, JSScope *scope,
                    const JSScopeProperty *sprop)
{
    PropertyOp setter;
    JSWatchPoint *wp;

    setter = NULL;
    if (scope)
        DBG_LOCK(rt);
    for (wp = (JSWatchPoint *)rt->watchPointList.next;
         &wp->links != &rt->watchPointList;
         wp = (JSWatchPoint *)wp->links.next) {
        if ((!scope || wp->object->scope() == scope) && wp->sprop == sprop) {
            setter = wp->setter;
            break;
        }
    }
    if (scope)
        DBG_UNLOCK(rt);
    return setter;
}

JSBool
js_watch_set(JSContext *cx, JSObject *obj, jsid id, Value *vp)
{
    JSRuntime *rt = cx->runtime;
    DBG_LOCK(rt);
    for (JSWatchPoint *wp = (JSWatchPoint *)rt->watchPointList.next;
         &wp->links != &rt->watchPointList;
         wp = (JSWatchPoint *)wp->links.next) {
        JSScopeProperty *sprop = wp->sprop;
        if (wp->object == obj && SPROP_USERID(sprop) == id &&
            !(wp->flags & JSWP_HELD)) {
            wp->flags |= JSWP_HELD;
            DBG_UNLOCK(rt);

            JS_LOCK_OBJ(cx, obj);
            jsid propid = sprop->id;
            jsid userid = SPROP_USERID(sprop);
            JSScope *scope = obj->scope();
            JS_UNLOCK_OBJ(cx, obj);

            /* NB: wp is held, so we can safely dereference it still. */
            if (!wp->handler(cx, obj, propid,
                             SPROP_HAS_VALID_SLOT(sprop, scope)
                             ? Jsvalify(obj->getSlotMT(cx, sprop->slot))
                             : JSVAL_VOID,
                             Jsvalify(vp), wp->closure)) {
                DBG_LOCK(rt);
                DropWatchPointAndUnlock(cx, wp, JSWP_HELD);
                return JS_FALSE;
            }

            /*
             * Create a pseudo-frame for the setter invocation so that any
             * stack-walking security code under the setter will correctly
             * identify the guilty party.  So that the watcher appears to
             * be active to obj_eval and other such code, point frame.pc
             * at the JSOP_STOP at the end of the script.
             *
             * The pseudo-frame is not created for fast natives as they
             * are treated as interpreter frame extensions and always
             * trusted.
             */
            JSObject *closure = wp->closure;
            Class *clasp = closure->getClass();
            JSFunction *fun;
            JSScript *script;
            if (clasp == &js_FunctionClass) {
                fun = GET_FUNCTION_PRIVATE(cx, closure);
                script = FUN_SCRIPT(fun);
            } else if (clasp == &js_ScriptClass) {
                fun = NULL;
                script = (JSScript *) closure->getPrivate();
            } else {
                fun = NULL;
                script = NULL;
            }

            uintN vplen = 2;
            if (fun)
                vplen += fun->minArgs() + (fun->isInterpreted() ? 0 : fun->u.n.extra);
            uintN nfixed = script ? script->nfixed : 0;

            /* Destructor pops frame. */
            JSFrameRegs regs;
            ExecuteFrameGuard frame;

            if (fun && !fun->isFastNative()) {
                /*
                 * Get a pointer to new frame/slots. This memory is not
                 * "claimed", so the code before pushExecuteFrame must not
                 * reenter the interpreter.
                 */
                JSStackFrame *down = js_GetTopStackFrame(cx);
                if (!cx->stack().getExecuteFrame(cx, down, vplen, nfixed, frame)) {
                    DBG_LOCK(rt);
                    DropWatchPointAndUnlock(cx, wp, JSWP_HELD);
                    return JS_FALSE;
                }

                /* Initialize slots/frame. */
                Value *vp = frame.getvp();
                MakeValueRangeGCSafe(vp, vplen);
                vp[0].setObject(*closure);
                JSStackFrame *fp = frame.getFrame();
                PodZero(fp);
                MakeValueRangeGCSafe(fp->slots(), nfixed);
                fp->script = script;
                fp->fun = fun;
                fp->argv = vp + 2;
                fp->setScopeChainObj(closure->getParent());
                fp->setArgsObj(NULL);

                /* Initialize regs. */
                regs.pc = script ? script->code : NULL;
                regs.sp = fp->slots() + nfixed;

                /* Officially push |fp|. |frame|'s destructor pops. */
                cx->stack().pushExecuteFrame(cx, frame, regs, NULL);

                /* Now that fp has been pushed, get the call object. */
                if (script && fun && fun->isHeavyweight() &&
                    !js_GetCallObject(cx, fp)) {
                    DBG_LOCK(rt);
                    DropWatchPointAndUnlock(cx, wp, JSWP_HELD);
                    return JS_FALSE;
                }
            }

            JSBool ok = !wp->setter ||
                        (sprop->hasSetterValue()
<<<<<<< HEAD
                         ? InternalCall(cx, obj,
                                        ObjectTag(*CastAsObject(wp->setter)),
                                        1, vp, vp)
                         : wp->setter(cx, obj, userid, vp));
=======
                         ? js_InternalCall(cx, obj,
                                           CastAsObjectJSVal(wp->setter),
                                           1, vp, vp)
                         : callJSPropertyOpSetter(cx, wp->setter, obj, userid, vp));
>>>>>>> e3d9276b

            /* Evil code can cause us to have an arguments object. */
            if (frame.getFrame())
                frame.getFrame()->putActivationObjects(cx);

            DBG_LOCK(rt);
            return DropWatchPointAndUnlock(cx, wp, JSWP_HELD) && ok;
        }
    }
    DBG_UNLOCK(rt);
    return JS_TRUE;
}

JSBool
js_watch_set_wrapper(JSContext *cx, JSObject *obj, uintN argc, Value *argv,
                     Value *rval)
{
    JSObject *funobj;
    JSFunction *wrapper;
    jsid userid;

    funobj = &argv[-2].asObject();
    wrapper = GET_FUNCTION_PRIVATE(cx, funobj);
    userid = ATOM_TO_JSID(wrapper->atom);
    *rval = argv[0];
    return js_watch_set(cx, obj, userid, rval);
}

static bool
IsWatchedProperty(JSContext *cx, JSScopeProperty *sprop)
{
    if (sprop->hasSetterValue()) {
        JSObject *funobj = sprop->setterObject();
        if (!funobj || !funobj->isFunction())
            return false;

        JSFunction *fun = GET_FUNCTION_PRIVATE(cx, funobj);
        return FUN_NATIVE(fun) == js_watch_set_wrapper;
    }
    return sprop->setterOp() == js_watch_set;
}

PropertyOp
js_WrapWatchedSetter(JSContext *cx, jsid id, uintN attrs, PropertyOp setter)
{
    JSAtom *atom;
    JSFunction *wrapper;

    if (!(attrs & JSPROP_SETTER))
        return &js_watch_set;   /* & to silence schoolmarmish MSVC */

    if (JSID_IS_ATOM(id)) {
        atom = JSID_TO_ATOM(id);
    } else if (JSID_IS_INT(id)) {
        if (!js_ValueToStringId(cx, IdToValue(id), &id))
            return NULL;
        atom = JSID_TO_ATOM(id);
    } else {
        atom = NULL;
    }

    wrapper = js_NewFunction(cx, NULL, js_watch_set_wrapper, 1, 0,
                             setter ? CastAsObject(setter)->getParent() : NULL, atom);
    if (!wrapper)
        return NULL;
    return CastAsPropertyOp(FUN_OBJECT(wrapper));
}

JS_PUBLIC_API(JSBool)
JS_SetWatchPoint(JSContext *cx, JSObject *obj, jsid id,
                 JSWatchPointHandler handler, void *closure)
{
    JSObject *origobj;
    Value v;
    uintN attrs;
    jsid propid;
    JSObject *pobj;
    JSProperty *prop;
    JSScopeProperty *sprop;
    JSRuntime *rt;
    JSBool ok;
    JSWatchPoint *wp;
    PropertyOp watcher;

    origobj = obj;
    obj = obj->wrappedObject(cx);
    Innerize(cx, &obj);
    if (!obj)
        return JS_FALSE;

    AutoValueRooter idroot(cx);
    if (JSID_IS_INT(id)) {
        propid = id;
    } else {
        if (!js_ValueToStringId(cx, IdToValue(id), &propid))
            return JS_FALSE;
        propid = js_CheckForStringIndex(propid);
        idroot.set(IdToValue(propid));
    }

    /*
     * If, by unwrapping and innerizing, we changed the object, check
     * again to make sure that we're allowed to set a watch point.
     */
    if (origobj != obj && !CheckAccess(cx, obj, propid, JSACC_WATCH, &v, &attrs))
        return JS_FALSE;

    if (!obj->isNative()) {
        JS_ReportErrorNumber(cx, js_GetErrorMessage, NULL, JSMSG_CANT_WATCH,
                             obj->getClass()->name);
        return JS_FALSE;
    }

    if (!js_LookupProperty(cx, obj, propid, &pobj, &prop))
        return JS_FALSE;
    sprop = (JSScopeProperty *) prop;
    rt = cx->runtime;
    if (!sprop) {
        /* Check for a deleted symbol watchpoint, which holds its property. */
        sprop = js_FindWatchPoint(rt, obj->scope(), propid);
        if (!sprop) {
            /* Make a new property in obj so we can watch for the first set. */
            if (!js_DefineNativeProperty(cx, obj, propid, Value(UndefinedTag()), NULL, NULL,
                                         JSPROP_ENUMERATE, 0, 0, &prop)) {
                return JS_FALSE;
            }
            sprop = (JSScopeProperty *) prop;
        }
    } else if (pobj != obj) {
        /* Clone the prototype property so we can watch the right object. */
        AutoValueRooter valroot(cx);
        PropertyOp getter, setter;
        uintN attrs, flags;
        intN shortid;

        if (pobj->isNative()) {
            valroot.set(SPROP_HAS_VALID_SLOT(sprop, pobj->scope())
                        ? pobj->lockedGetSlot(sprop->slot)
                        : Value(UndefinedTag()));
            getter = sprop->getter();
            setter = sprop->setter();
            attrs = sprop->attributes();
            flags = sprop->getFlags();
            shortid = sprop->shortid;
            JS_UNLOCK_OBJ(cx, pobj);
        } else {
            if (!pobj->getProperty(cx, propid, valroot.addr()) ||
                !pobj->getAttributes(cx, propid, &attrs)) {
                return JS_FALSE;
            }
            getter = setter = NULL;
            flags = 0;
            shortid = 0;
        }

        /* Recall that obj is native, whether or not pobj is native. */
        if (!js_DefineNativeProperty(cx, obj, propid, valroot.value(),
                                     getter, setter, attrs, flags,
                                     shortid, &prop)) {
            return JS_FALSE;
        }
        sprop = (JSScopeProperty *) prop;
    }

    /*
     * At this point, prop/sprop exists in obj, obj is locked, and we must
     * unlock the object before returning.
     */
    ok = JS_TRUE;
    DBG_LOCK(rt);
    wp = FindWatchPoint(rt, obj->scope(), propid);
    if (!wp) {
        DBG_UNLOCK(rt);
        watcher = js_WrapWatchedSetter(cx, propid, sprop->attributes(), sprop->setter());
        if (!watcher) {
            ok = JS_FALSE;
            goto out;
        }

        wp = (JSWatchPoint *) cx->malloc(sizeof *wp);
        if (!wp) {
            ok = JS_FALSE;
            goto out;
        }
        wp->handler = NULL;
        wp->closure = NULL;
        wp->object = obj;
        wp->setter = sprop->setter();
        wp->flags = JSWP_LIVE;

        /* XXXbe nest in obj lock here */
        sprop = js_ChangeNativePropertyAttrs(cx, obj, sprop, 0, sprop->attributes(),
                                             sprop->getter(), watcher);
        if (!sprop) {
            /* Self-link so DropWatchPointAndUnlock can JS_REMOVE_LINK it. */
            JS_INIT_CLIST(&wp->links);
            DBG_LOCK(rt);
            DropWatchPointAndUnlock(cx, wp, JSWP_LIVE);
            ok = JS_FALSE;
            goto out;
        }
        wp->sprop = sprop;

        /*
         * Now that wp is fully initialized, append it to rt's wp list.
         * Because obj is locked we know that no other thread could have added
         * a watchpoint for (obj, propid).
         */
        DBG_LOCK(rt);
        JS_ASSERT(!FindWatchPoint(rt, obj->scope(), propid));
        JS_APPEND_LINK(&wp->links, &rt->watchPointList);
        ++rt->debuggerMutations;
    }
    wp->handler = handler;
    wp->closure = reinterpret_cast<JSObject*>(closure);
    DBG_UNLOCK(rt);

out:
    JS_UNLOCK_OBJ(cx, obj);
    return ok;
}

JS_PUBLIC_API(JSBool)
JS_ClearWatchPoint(JSContext *cx, JSObject *obj, jsid id,
                   JSWatchPointHandler *handlerp, void **closurep)
{
    JSRuntime *rt;
    JSWatchPoint *wp;

    rt = cx->runtime;
    DBG_LOCK(rt);
    for (wp = (JSWatchPoint *)rt->watchPointList.next;
         &wp->links != &rt->watchPointList;
         wp = (JSWatchPoint *)wp->links.next) {
        if (wp->object == obj && SPROP_USERID(wp->sprop) == id) {
            if (handlerp)
                *handlerp = wp->handler;
            if (closurep)
                *closurep = wp->closure;
            return DropWatchPointAndUnlock(cx, wp, JSWP_LIVE);
        }
    }
    DBG_UNLOCK(rt);
    if (handlerp)
        *handlerp = NULL;
    if (closurep)
        *closurep = NULL;
    return JS_TRUE;
}

JS_PUBLIC_API(JSBool)
JS_ClearWatchPointsForObject(JSContext *cx, JSObject *obj)
{
    JSRuntime *rt;
    JSWatchPoint *wp, *next;
    uint32 sample;

    rt = cx->runtime;
    DBG_LOCK(rt);
    for (wp = (JSWatchPoint *)rt->watchPointList.next;
         &wp->links != &rt->watchPointList;
         wp = next) {
        next = (JSWatchPoint *)wp->links.next;
        if (wp->object == obj) {
            sample = rt->debuggerMutations;
            if (!DropWatchPointAndUnlock(cx, wp, JSWP_LIVE))
                return JS_FALSE;
            DBG_LOCK(rt);
            if (rt->debuggerMutations != sample + 1)
                next = (JSWatchPoint *)rt->watchPointList.next;
        }
    }
    DBG_UNLOCK(rt);
    return JS_TRUE;
}

JS_PUBLIC_API(JSBool)
JS_ClearAllWatchPoints(JSContext *cx)
{
    JSRuntime *rt;
    JSWatchPoint *wp, *next;
    uint32 sample;

    rt = cx->runtime;
    DBG_LOCK(rt);
    for (wp = (JSWatchPoint *)rt->watchPointList.next;
         &wp->links != &rt->watchPointList;
         wp = next) {
        next = (JSWatchPoint *)wp->links.next;
        sample = rt->debuggerMutations;
        if (!DropWatchPointAndUnlock(cx, wp, JSWP_LIVE))
            return JS_FALSE;
        DBG_LOCK(rt);
        if (rt->debuggerMutations != sample + 1)
            next = (JSWatchPoint *)rt->watchPointList.next;
    }
    DBG_UNLOCK(rt);
    return JS_TRUE;
}

/************************************************************************/

JS_PUBLIC_API(uintN)
JS_PCToLineNumber(JSContext *cx, JSScript *script, jsbytecode *pc)
{
    return js_PCToLineNumber(cx, script, pc);
}

JS_PUBLIC_API(jsbytecode *)
JS_LineNumberToPC(JSContext *cx, JSScript *script, uintN lineno)
{
    return js_LineNumberToPC(script, lineno);
}

JS_PUBLIC_API(uintN)
JS_GetFunctionArgumentCount(JSContext *cx, JSFunction *fun)
{
    return fun->nargs;
}

JS_PUBLIC_API(JSBool)
JS_FunctionHasLocalNames(JSContext *cx, JSFunction *fun)
{
    return fun->hasLocalNames();
}

extern JS_PUBLIC_API(jsuword *)
JS_GetFunctionLocalNameArray(JSContext *cx, JSFunction *fun, void **markp)
{
    *markp = JS_ARENA_MARK(&cx->tempPool);
    return js_GetLocalNameArray(cx, fun, &cx->tempPool);
}

extern JS_PUBLIC_API(JSAtom *)
JS_LocalNameToAtom(jsuword w)
{
    return JS_LOCAL_NAME_TO_ATOM(w);
}

extern JS_PUBLIC_API(JSString *)
JS_AtomKey(JSAtom *atom)
{
    return ATOM_TO_STRING(atom);
}

extern JS_PUBLIC_API(void)
JS_ReleaseFunctionLocalNameArray(JSContext *cx, void *mark)
{
    JS_ARENA_RELEASE(&cx->tempPool, mark);
}

JS_PUBLIC_API(JSScript *)
JS_GetFunctionScript(JSContext *cx, JSFunction *fun)
{
    return FUN_SCRIPT(fun);
}

JS_PUBLIC_API(JSNative)
JS_GetFunctionNative(JSContext *cx, JSFunction *fun)
{
    return Jsvalify(FUN_NATIVE(fun));
}

JS_PUBLIC_API(JSFastNative)
JS_GetFunctionFastNative(JSContext *cx, JSFunction *fun)
{
    return Jsvalify(FUN_FAST_NATIVE(fun));
}

JS_PUBLIC_API(JSPrincipals *)
JS_GetScriptPrincipals(JSContext *cx, JSScript *script)
{
    return script->principals;
}

/************************************************************************/

/*
 *  Stack Frame Iterator
 */
JS_PUBLIC_API(JSStackFrame *)
JS_FrameIterator(JSContext *cx, JSStackFrame **iteratorp)
{
    *iteratorp = (*iteratorp == NULL) ? js_GetTopStackFrame(cx) : (*iteratorp)->down;
    return *iteratorp;
}

JS_PUBLIC_API(JSScript *)
JS_GetFrameScript(JSContext *cx, JSStackFrame *fp)
{
    return fp->script;
}

JS_PUBLIC_API(jsbytecode *)
JS_GetFramePC(JSContext *cx, JSStackFrame *fp)
{
    return fp->pc(cx);
}

JS_PUBLIC_API(JSStackFrame *)
JS_GetScriptedCaller(JSContext *cx, JSStackFrame *fp)
{
    return js_GetScriptedCaller(cx, fp);
}

JS_PUBLIC_API(JSPrincipals *)
JS_StackFramePrincipals(JSContext *cx, JSStackFrame *fp)
{
    JSSecurityCallbacks *callbacks;

    if (fp->fun) {
        callbacks = JS_GetSecurityCallbacks(cx);
        if (callbacks && callbacks->findObjectPrincipals) {
            if (FUN_OBJECT(fp->fun) != fp->callee())
                return callbacks->findObjectPrincipals(cx, fp->callee());
            /* FALL THROUGH */
        }
    }
    if (fp->script)
        return fp->script->principals;
    return NULL;
}

JSPrincipals *
js_EvalFramePrincipals(JSContext *cx, JSObject *callee, JSStackFrame *caller)
{
    JSPrincipals *principals, *callerPrincipals;
    JSSecurityCallbacks *callbacks;

    callbacks = JS_GetSecurityCallbacks(cx);
    if (callbacks && callbacks->findObjectPrincipals)
        principals = callbacks->findObjectPrincipals(cx, callee);
    else
        principals = NULL;
    if (!caller)
        return principals;
    callerPrincipals = JS_StackFramePrincipals(cx, caller);
    return (callerPrincipals && principals &&
            callerPrincipals->subsume(callerPrincipals, principals))
           ? principals
           : callerPrincipals;
}

JS_PUBLIC_API(JSPrincipals *)
JS_EvalFramePrincipals(JSContext *cx, JSStackFrame *fp, JSStackFrame *caller)
{
    return js_EvalFramePrincipals(cx, fp->callee(), caller);
}

JS_PUBLIC_API(void *)
JS_GetFrameAnnotation(JSContext *cx, JSStackFrame *fp)
{
    if (fp->annotation && fp->script) {
        JSPrincipals *principals = JS_StackFramePrincipals(cx, fp);

        if (principals && principals->globalPrivilegesEnabled(cx, principals)) {
            /*
             * Give out an annotation only if privileges have not been revoked
             * or disabled globally.
             */
            return fp->annotation;
        }
    }

    return NULL;
}

JS_PUBLIC_API(void)
JS_SetFrameAnnotation(JSContext *cx, JSStackFrame *fp, void *annotation)
{
    fp->annotation = annotation;
}

JS_PUBLIC_API(void *)
JS_GetFramePrincipalArray(JSContext *cx, JSStackFrame *fp)
{
    JSPrincipals *principals;

    principals = JS_StackFramePrincipals(cx, fp);
    if (!principals)
        return NULL;
    return principals->getPrincipalArray(cx, principals);
}

JS_PUBLIC_API(JSBool)
JS_IsNativeFrame(JSContext *cx, JSStackFrame *fp)
{
    return !fp->script;
}

/* this is deprecated, use JS_GetFrameScopeChain instead */
JS_PUBLIC_API(JSObject *)
JS_GetFrameObject(JSContext *cx, JSStackFrame *fp)
{
    return fp->scopeChainObj();
}

JS_PUBLIC_API(JSObject *)
JS_GetFrameScopeChain(JSContext *cx, JSStackFrame *fp)
{
    JS_ASSERT(cx->stack().contains(fp));

    /* Force creation of argument and call objects if not yet created */
    (void) JS_GetFrameCallObject(cx, fp);
    return js_GetScopeChain(cx, fp);
}

JS_PUBLIC_API(JSObject *)
JS_GetFrameCallObject(JSContext *cx, JSStackFrame *fp)
{
    JS_ASSERT(cx->stack().contains(fp));

    if (! fp->fun)
        return NULL;

    /* Force creation of argument object if not yet created */
    (void) js_GetArgsObject(cx, fp);

    /*
     * XXX ill-defined: null return here means error was reported, unlike a
     *     null returned above or in the #else
     */
    return js_GetCallObject(cx, fp);
}

JS_PUBLIC_API(JSObject *)
JS_GetFrameThis(JSContext *cx, JSStackFrame *fp)
{
    return fp->getThisObject(cx);
}

JS_PUBLIC_API(JSFunction *)
JS_GetFrameFunction(JSContext *cx, JSStackFrame *fp)
{
    return fp->fun;
}

JS_PUBLIC_API(JSObject *)
JS_GetFrameFunctionObject(JSContext *cx, JSStackFrame *fp)
{
    if (!fp->fun)
        return NULL;

    JS_ASSERT(fp->callee()->isFunction());
    JS_ASSERT(fp->callee()->getPrivate() == fp->fun);
    return fp->callee();
}

JS_PUBLIC_API(JSBool)
JS_IsConstructorFrame(JSContext *cx, JSStackFrame *fp)
{
    return (fp->flags & JSFRAME_CONSTRUCTING) != 0;
}

JS_PUBLIC_API(JSObject *)
JS_GetFrameCalleeObject(JSContext *cx, JSStackFrame *fp)
{
    return fp->callee();
}

JS_PUBLIC_API(JSBool)
JS_IsDebuggerFrame(JSContext *cx, JSStackFrame *fp)
{
    return (fp->flags & JSFRAME_DEBUGGER) != 0;
}

JS_PUBLIC_API(jsval)
JS_GetFrameReturnValue(JSContext *cx, JSStackFrame *fp)
{
    return Jsvalify(fp->rval);
}

JS_PUBLIC_API(void)
JS_SetFrameReturnValue(JSContext *cx, JSStackFrame *fp, jsval rval)
{
    fp->rval = Valueify(rval);
}

/************************************************************************/

JS_PUBLIC_API(const char *)
JS_GetScriptFilename(JSContext *cx, JSScript *script)
{
    return script->filename;
}

JS_PUBLIC_API(uintN)
JS_GetScriptBaseLineNumber(JSContext *cx, JSScript *script)
{
    return script->lineno;
}

JS_PUBLIC_API(uintN)
JS_GetScriptLineExtent(JSContext *cx, JSScript *script)
{
    return js_GetScriptLineExtent(script);
}

JS_PUBLIC_API(JSVersion)
JS_GetScriptVersion(JSContext *cx, JSScript *script)
{
    return (JSVersion) (script->version & JSVERSION_MASK);
}

/***************************************************************************/

JS_PUBLIC_API(void)
JS_SetNewScriptHook(JSRuntime *rt, JSNewScriptHook hook, void *callerdata)
{
    rt->globalDebugHooks.newScriptHook = hook;
    rt->globalDebugHooks.newScriptHookData = callerdata;
}

JS_PUBLIC_API(void)
JS_SetDestroyScriptHook(JSRuntime *rt, JSDestroyScriptHook hook,
                        void *callerdata)
{
    rt->globalDebugHooks.destroyScriptHook = hook;
    rt->globalDebugHooks.destroyScriptHookData = callerdata;
}

/***************************************************************************/

JS_PUBLIC_API(JSBool)
JS_EvaluateUCInStackFrame(JSContext *cx, JSStackFrame *fp,
                          const jschar *chars, uintN length,
                          const char *filename, uintN lineno,
                          jsval *rval)
{
    JS_ASSERT_NOT_ON_TRACE(cx);

    JSObject *scobj;
    JSScript *script;
    JSBool ok;

    scobj = JS_GetFrameScopeChain(cx, fp);
    if (!scobj)
        return JS_FALSE;

    /*
     * NB: This function breaks the assumption that the compiler can see all
     * calls and properly compute a static level. In order to get around this,
     * we use a static level that will cause us not to attempt to optimize
     * variable references made by this frame.
     */
    script = Compiler::compileScript(cx, scobj, fp, JS_StackFramePrincipals(cx, fp),
                                     TCF_COMPILE_N_GO, chars, length, NULL,
                                     filename, lineno, NULL, JS_DISPLAY_SIZE);

    if (!script)
        return JS_FALSE;

    JSStackFrame *displayCopy[JS_DISPLAY_SIZE];
    if (cx->fp != fp) {
        memcpy(displayCopy, cx->display, sizeof displayCopy);

        /*
         * Set up cx->display as it would have been when fp was active.
         *
         * NB: To reconstruct cx->display for fp, we have to follow the frame
         * chain from oldest to youngest, in the opposite direction to its
         * single linkge. To avoid the obvious recursive reversal algorithm,
         * which might use too much stack, we reverse in place and reverse
         * again as we reconstruct the display. This is safe because cx is
         * thread-local and we can't cause GC until the call to js_Execute
         * below.
         */
        JSStackFrame *fp2 = fp, *last = NULL;
        while (fp2) {
            JSStackFrame *next = fp2->down;
            fp2->down = last;
            last = fp2;
            fp2 = next;
        }

        fp2 = last;
        last = NULL;
        while (fp2) {
            JSStackFrame *next = fp2->down;
            fp2->down = last;
            last = fp2;

            JSScript *script = fp2->script;
            if (script && script->staticLevel < JS_DISPLAY_SIZE)
                cx->display[script->staticLevel] = fp2;
            fp2 = next;
        }
    }

    ok = Execute(cx, scobj, script, fp, JSFRAME_DEBUGGER | JSFRAME_EVAL,
                 Valueify(rval));

    if (cx->fp != fp)
        memcpy(cx->display, displayCopy, sizeof cx->display);
    js_DestroyScript(cx, script);
    return ok;
}

JS_PUBLIC_API(JSBool)
JS_EvaluateInStackFrame(JSContext *cx, JSStackFrame *fp,
                        const char *bytes, uintN length,
                        const char *filename, uintN lineno,
                        jsval *rval)
{
    jschar *chars;
    JSBool ok;
    size_t len = length;

    chars = js_InflateString(cx, bytes, &len);
    if (!chars)
        return JS_FALSE;
    length = (uintN) len;
    ok = JS_EvaluateUCInStackFrame(cx, fp, chars, length, filename, lineno,
                                   rval);
    cx->free(chars);

    return ok;
}

/************************************************************************/

/* XXXbe this all needs to be reworked to avoid requiring JSScope types. */

JS_PUBLIC_API(JSScopeProperty *)
JS_PropertyIterator(JSObject *obj, JSScopeProperty **iteratorp)
{
    JSScopeProperty *sprop;
    JSScope *scope;

    sprop = *iteratorp;
    scope = obj->scope();

    /* XXXbe minor(?) incompatibility: iterate in reverse definition order */
    sprop = sprop ? sprop->parent : scope->lastProperty();
    *iteratorp = sprop;
    return sprop;
}

JS_PUBLIC_API(JSBool)
JS_GetPropertyDesc(JSContext *cx, JSObject *obj, JSScopeProperty *sprop,
                   JSPropertyDesc *pd)
{
    pd->id = IdToJsval(sprop->id);

    JSBool wasThrowing = cx->throwing;
    AutoValueRooter lastException(cx, cx->exception);
    cx->throwing = JS_FALSE;

    if (!js_GetProperty(cx, obj, sprop->id, Valueify(&pd->value))) {
        if (!cx->throwing) {
            pd->flags = JSPD_ERROR;
            pd->value = JSVAL_VOID;
        } else {
            pd->flags = JSPD_EXCEPTION;
            pd->value = Jsvalify(cx->exception);
        }
    } else {
        pd->flags = 0;
    }

    cx->throwing = wasThrowing;
    if (wasThrowing)
        cx->exception = lastException.value();

    pd->flags |= (sprop->enumerable() ? JSPD_ENUMERATE : 0)
              |  (!sprop->writable()  ? JSPD_READONLY  : 0)
              |  (!sprop->configurable() ? JSPD_PERMANENT : 0);
    pd->spare = 0;
    if (sprop->getter() == js_GetCallArg) {
        pd->slot = sprop->shortid;
        pd->flags |= JSPD_ARGUMENT;
    } else if (sprop->getter() == js_GetCallVar) {
        pd->slot = sprop->shortid;
        pd->flags |= JSPD_VARIABLE;
    } else {
        pd->slot = 0;
    }
    pd->alias = JSVAL_VOID;

    JSScope *scope = obj->scope();
    if (SPROP_HAS_VALID_SLOT(sprop, scope)) {
        JSScopeProperty *aprop;
        for (aprop = scope->lastProperty(); aprop; aprop = aprop->parent) {
            if (aprop != sprop && aprop->slot == sprop->slot) {
                pd->alias = IdToJsval(aprop->id);
                break;
            }
        }
    }
    return JS_TRUE;
}

JS_PUBLIC_API(JSBool)
JS_GetPropertyDescArray(JSContext *cx, JSObject *obj, JSPropertyDescArray *pda)
{
    JSScope *scope;
    uint32 i, n;
    JSPropertyDesc *pd;
    JSScopeProperty *sprop;

    Class *clasp = obj->getClass();
    if (!obj->isNative() || (clasp->flags & JSCLASS_NEW_ENUMERATE)) {
        JS_ReportErrorNumber(cx, js_GetErrorMessage, NULL,
                             JSMSG_CANT_DESCRIBE_PROPS, clasp->name);
        return JS_FALSE;
    }
    if (!clasp->enumerate(cx, obj))
        return JS_FALSE;

    /* have no props, or object's scope has not mutated from that of proto */
    scope = obj->scope();
    if (scope->entryCount == 0) {
        pda->length = 0;
        pda->array = NULL;
        return JS_TRUE;
    }

    n = scope->entryCount;
    pd = (JSPropertyDesc *) cx->malloc((size_t)n * sizeof(JSPropertyDesc));
    if (!pd)
        return JS_FALSE;
    i = 0;
    for (sprop = scope->lastProperty(); sprop; sprop = sprop->parent) {
        if (!js_AddRoot(cx, Valueify(&pd[i].id), NULL))
            goto bad;
        if (!js_AddRoot(cx, Valueify(&pd[i].value), NULL))
            goto bad;
        if (!JS_GetPropertyDesc(cx, obj, sprop, &pd[i]))
            goto bad;
        if ((pd[i].flags & JSPD_ALIAS) && !js_AddRoot(cx, Valueify(&pd[i].alias), NULL))
            goto bad;
        if (++i == n)
            break;
    }
    pda->length = i;
    pda->array = pd;
    return JS_TRUE;

bad:
    pda->length = i + 1;
    pda->array = pd;
    JS_PutPropertyDescArray(cx, pda);
    return JS_FALSE;
}

JS_PUBLIC_API(void)
JS_PutPropertyDescArray(JSContext *cx, JSPropertyDescArray *pda)
{
    JSPropertyDesc *pd;
    uint32 i;

    pd = pda->array;
    for (i = 0; i < pda->length; i++) {
        js_RemoveRoot(cx->runtime, &pd[i].id);
        js_RemoveRoot(cx->runtime, &pd[i].value);
        if (pd[i].flags & JSPD_ALIAS)
            js_RemoveRoot(cx->runtime, &pd[i].alias);
    }
    cx->free(pd);
}

/************************************************************************/

static bool
SetupFakeFrame(JSContext *cx, ExecuteFrameGuard &frame, JSFrameRegs &regs, JSObject *scopeobj)
{
    JSFunction *fun = GET_FUNCTION_PRIVATE(cx, scopeobj);
    JS_ASSERT(fun->minArgs() == 0 && !fun->isInterpreted() && fun->u.n.extra == 0);

    const uintN vplen = 2;
    const uintN nfixed = 0;
    if (!cx->stack().getExecuteFrame(cx, js_GetTopStackFrame(cx), vplen, nfixed, frame))
        return false;

    jsval *vp = frame.getvp();
    PodZero(vp, vplen);
    vp[0] = OBJECT_TO_JSVAL(scopeobj);

    JSStackFrame *fp = frame.getFrame();
    PodZero(fp);
    fp->fun = fun;
    fp->argv = vp + 2;
    fp->scopeChain = scopeobj->getGlobal();

    regs.pc = NULL;
    regs.sp = fp->slots();

    cx->stack().pushExecuteFrame(cx, frame, regs, NULL);
    return true;
}

JS_FRIEND_API(JSBool)
js_GetPropertyByIdWithFakeFrame(JSContext *cx, JSObject *obj, JSObject *scopeobj, jsid id,
                                jsval *vp)
{
    ExecuteFrameGuard frame;
    JSFrameRegs regs;

    if (!SetupFakeFrame(cx, frame, regs, scopeobj))
        return false;

    bool ok = JS_GetPropertyById(cx, obj, id, vp);
    frame.getFrame()->putActivationObjects(cx);
    return ok;
}

JS_FRIEND_API(JSBool)
js_SetPropertyByIdWithFakeFrame(JSContext *cx, JSObject *obj, JSObject *scopeobj, jsid id,
                                jsval *vp)
{
    ExecuteFrameGuard frame;
    JSFrameRegs regs;

    if (!SetupFakeFrame(cx, frame, regs, scopeobj))
        return false;

    bool ok = JS_SetPropertyById(cx, obj, id, vp);
    frame.getFrame()->putActivationObjects(cx);
    return ok;
}

JS_FRIEND_API(JSBool)
js_CallFunctionValueWithFakeFrame(JSContext *cx, JSObject *obj, JSObject *scopeobj, jsval funval,
                                  uintN argc, jsval *argv, jsval *rval)
{
    ExecuteFrameGuard frame;
    JSFrameRegs regs;

    if (!SetupFakeFrame(cx, frame, regs, scopeobj))
        return false;

    bool ok = JS_CallFunctionValue(cx, obj, funval, argc, argv, rval);
    frame.getFrame()->putActivationObjects(cx);
    return ok;
}

/************************************************************************/

JS_PUBLIC_API(JSBool)
JS_SetDebuggerHandler(JSRuntime *rt, JSDebuggerHandler handler, void *closure)
{
    rt->globalDebugHooks.debuggerHandler = handler;
    rt->globalDebugHooks.debuggerHandlerData = closure;
    return JS_TRUE;
}

JS_PUBLIC_API(JSBool)
JS_SetSourceHandler(JSRuntime *rt, JSSourceHandler handler, void *closure)
{
    rt->globalDebugHooks.sourceHandler = handler;
    rt->globalDebugHooks.sourceHandlerData = closure;
    return JS_TRUE;
}

JS_PUBLIC_API(JSBool)
JS_SetExecuteHook(JSRuntime *rt, JSInterpreterHook hook, void *closure)
{
    rt->globalDebugHooks.executeHook = hook;
    rt->globalDebugHooks.executeHookData = closure;
    return JS_TRUE;
}

JS_PUBLIC_API(JSBool)
JS_SetCallHook(JSRuntime *rt, JSInterpreterHook hook, void *closure)
{
#ifdef JS_TRACER
    {
        AutoLockGC lock(rt);
        bool wasInhibited = rt->debuggerInhibitsJIT();
#endif
        rt->globalDebugHooks.callHook = hook;
        rt->globalDebugHooks.callHookData = closure;
#ifdef JS_TRACER
        JITInhibitingHookChange(rt, wasInhibited);
    }
    if (hook)
        LeaveTraceRT(rt);
#endif
    return JS_TRUE;
}

JS_PUBLIC_API(JSBool)
JS_SetObjectHook(JSRuntime *rt, JSObjectHook hook, void *closure)
{
#ifdef JS_TRACER
    {
        AutoLockGC lock(rt);
        bool wasInhibited = rt->debuggerInhibitsJIT();
#endif
        rt->globalDebugHooks.objectHook = hook;
        rt->globalDebugHooks.objectHookData = closure;
#ifdef JS_TRACER
        JITInhibitingHookChange(rt, wasInhibited);
    }
    if (hook)
        LeaveTraceRT(rt);
#endif
    return JS_TRUE;
}

JS_PUBLIC_API(JSBool)
JS_SetThrowHook(JSRuntime *rt, JSThrowHook hook, void *closure)
{
    rt->globalDebugHooks.throwHook = hook;
    rt->globalDebugHooks.throwHookData = closure;
    return JS_TRUE;
}

JS_PUBLIC_API(JSBool)
JS_SetDebugErrorHook(JSRuntime *rt, JSDebugErrorHook hook, void *closure)
{
    rt->globalDebugHooks.debugErrorHook = hook;
    rt->globalDebugHooks.debugErrorHookData = closure;
    return JS_TRUE;
}

/************************************************************************/

JS_PUBLIC_API(size_t)
JS_GetObjectTotalSize(JSContext *cx, JSObject *obj)
{
    size_t nbytes;
    JSScope *scope;

    nbytes = sizeof *obj;
    if (obj->dslots) {
        nbytes += (obj->dslots[-1].asPrivateUint32() - JS_INITIAL_NSLOTS + 1)
                  * sizeof obj->dslots[0];
    }
    if (obj->isNative()) {
        scope = obj->scope();
        if (!scope->isSharedEmpty()) {
            nbytes += sizeof *scope;
            nbytes += SCOPE_CAPACITY(scope) * sizeof(JSScopeProperty *);
        }
    }
    return nbytes;
}

static size_t
GetAtomTotalSize(JSContext *cx, JSAtom *atom)
{
    size_t nbytes;

    nbytes = sizeof(JSAtom *) + sizeof(JSDHashEntryStub);
    nbytes += sizeof(JSString);
    nbytes += (ATOM_TO_STRING(atom)->flatLength() + 1) * sizeof(jschar);
    return nbytes;
}

JS_PUBLIC_API(size_t)
JS_GetFunctionTotalSize(JSContext *cx, JSFunction *fun)
{
    size_t nbytes;

    nbytes = sizeof *fun;
    nbytes += JS_GetObjectTotalSize(cx, FUN_OBJECT(fun));
    if (FUN_INTERPRETED(fun))
        nbytes += JS_GetScriptTotalSize(cx, fun->u.i.script);
    if (fun->atom)
        nbytes += GetAtomTotalSize(cx, fun->atom);
    return nbytes;
}

#include "jsemit.h"

JS_PUBLIC_API(size_t)
JS_GetScriptTotalSize(JSContext *cx, JSScript *script)
{
    size_t nbytes, pbytes;
    jsatomid i;
    jssrcnote *sn, *notes;
    JSObjectArray *objarray;
    JSPrincipals *principals;

    nbytes = sizeof *script;
    if (script->u.object)
        nbytes += JS_GetObjectTotalSize(cx, script->u.object);

    nbytes += script->length * sizeof script->code[0];
    nbytes += script->atomMap.length * sizeof script->atomMap.vector[0];
    for (i = 0; i < script->atomMap.length; i++)
        nbytes += GetAtomTotalSize(cx, script->atomMap.vector[i]);

    if (script->filename)
        nbytes += strlen(script->filename) + 1;

    notes = script->notes();
    for (sn = notes; !SN_IS_TERMINATOR(sn); sn = SN_NEXT(sn))
        continue;
    nbytes += (sn - notes + 1) * sizeof *sn;

    if (script->objectsOffset != 0) {
        objarray = script->objects();
        i = objarray->length;
        nbytes += sizeof *objarray + i * sizeof objarray->vector[0];
        do {
            nbytes += JS_GetObjectTotalSize(cx, objarray->vector[--i]);
        } while (i != 0);
    }

    if (script->regexpsOffset != 0) {
        objarray = script->regexps();
        i = objarray->length;
        nbytes += sizeof *objarray + i * sizeof objarray->vector[0];
        do {
            nbytes += JS_GetObjectTotalSize(cx, objarray->vector[--i]);
        } while (i != 0);
    }

    if (script->trynotesOffset != 0) {
        nbytes += sizeof(JSTryNoteArray) +
            script->trynotes()->length * sizeof(JSTryNote);
    }

    principals = script->principals;
    if (principals) {
        JS_ASSERT(principals->refcount);
        pbytes = sizeof *principals;
        if (principals->refcount > 1)
            pbytes = JS_HOWMANY(pbytes, principals->refcount);
        nbytes += pbytes;
    }

    return nbytes;
}

JS_PUBLIC_API(uint32)
JS_GetTopScriptFilenameFlags(JSContext *cx, JSStackFrame *fp)
{
    if (!fp)
        fp = js_GetTopStackFrame(cx);
    while (fp) {
        if (fp->script)
            return JS_GetScriptFilenameFlags(fp->script);
        fp = fp->down;
    }
    return 0;
 }

JS_PUBLIC_API(uint32)
JS_GetScriptFilenameFlags(JSScript *script)
{
    JS_ASSERT(script);
    if (!script->filename)
        return JSFILENAME_NULL;
    return js_GetScriptFilenameFlags(script->filename);
}

JS_PUBLIC_API(JSBool)
JS_FlagScriptFilenamePrefix(JSRuntime *rt, const char *prefix, uint32 flags)
{
    if (!js_SaveScriptFilenameRT(rt, prefix, flags))
        return JS_FALSE;
    return JS_TRUE;
}

JS_PUBLIC_API(JSBool)
JS_IsSystemObject(JSContext *cx, JSObject *obj)
{
    return obj->isSystem();
}

JS_PUBLIC_API(JSBool)
JS_MakeSystemObject(JSContext *cx, JSObject *obj)
{
    obj->setSystem();
    return true;
}

/************************************************************************/

JS_PUBLIC_API(const JSDebugHooks *)
JS_GetGlobalDebugHooks(JSRuntime *rt)
{
    return &rt->globalDebugHooks;
}

const JSDebugHooks js_NullDebugHooks = {};

JS_PUBLIC_API(JSDebugHooks *)
JS_SetContextDebugHooks(JSContext *cx, const JSDebugHooks *hooks)
{
    JS_ASSERT(hooks);
    if (hooks != &cx->runtime->globalDebugHooks && hooks != &js_NullDebugHooks)
        LeaveTrace(cx);

#ifdef JS_TRACER
    AutoLockGC lock(cx->runtime);
#endif
    JSDebugHooks *old = const_cast<JSDebugHooks *>(cx->debugHooks);
    cx->debugHooks = hooks;
#ifdef JS_TRACER
    cx->updateJITEnabled();
#endif
    return old;
}

JS_PUBLIC_API(JSDebugHooks *)
JS_ClearContextDebugHooks(JSContext *cx)
{
    return JS_SetContextDebugHooks(cx, &js_NullDebugHooks);
}

#ifdef MOZ_SHARK

#include <CHUD/CHUD.h>

JS_PUBLIC_API(JSBool)
JS_StartChudRemote()
{
    if (chudIsRemoteAccessAcquired() &&
        (chudStartRemotePerfMonitor("Mozilla") == chudSuccess)) {
        return JS_TRUE;
    }

    return JS_FALSE;
}

JS_PUBLIC_API(JSBool)
JS_StopChudRemote()
{
    if (chudIsRemoteAccessAcquired() &&
        (chudStopRemotePerfMonitor() == chudSuccess)) {
        return JS_TRUE;
    }

    return JS_FALSE;
}

JS_PUBLIC_API(JSBool)
JS_ConnectShark()
{
    if (!chudIsInitialized() && (chudInitialize() != chudSuccess))
        return JS_FALSE;

    if (chudAcquireRemoteAccess() != chudSuccess)
        return JS_FALSE;

    return JS_TRUE;
}

JS_PUBLIC_API(JSBool)
JS_DisconnectShark()
{
    if (chudIsRemoteAccessAcquired() && (chudReleaseRemoteAccess() != chudSuccess))
        return JS_FALSE;

    return JS_TRUE;
}

JS_FRIEND_API(JSBool)
js_StartShark(JSContext *cx, JSObject *obj,
              uintN argc, jsval *argv, jsval *rval)
{
    if (!JS_StartChudRemote()) {
        JS_ReportError(cx, "Error starting CHUD.");
        return JS_FALSE;
    }

    return JS_TRUE;
}

JS_FRIEND_API(JSBool)
js_StopShark(JSContext *cx, JSObject *obj,
             uintN argc, jsval *argv, jsval *rval)
{
    if (!JS_StopChudRemote()) {
        JS_ReportError(cx, "Error stopping CHUD.");
        return JS_FALSE;
    }

    return JS_TRUE;
}

JS_FRIEND_API(JSBool)
js_ConnectShark(JSContext *cx, JSObject *obj,
                uintN argc, jsval *argv, jsval *rval)
{
    if (!JS_ConnectShark()) {
        JS_ReportError(cx, "Error connecting to Shark.");
        return JS_FALSE;
    }

    return JS_TRUE;
}

JS_FRIEND_API(JSBool)
js_DisconnectShark(JSContext *cx, JSObject *obj,
                   uintN argc, jsval *argv, jsval *rval)
{
    if (!JS_DisconnectShark()) {
        JS_ReportError(cx, "Error disconnecting from Shark.");
        return JS_FALSE;
    }

    return JS_TRUE;
}

#endif /* MOZ_SHARK */

#ifdef MOZ_CALLGRIND

#include <valgrind/callgrind.h>

JS_FRIEND_API(JSBool)
js_StartCallgrind(JSContext *cx, JSObject *obj,
                  uintN argc, jsval *argv, jsval *rval)
{
    CALLGRIND_START_INSTRUMENTATION;
    CALLGRIND_ZERO_STATS;
    return JS_TRUE;
}

JS_FRIEND_API(JSBool)
js_StopCallgrind(JSContext *cx, JSObject *obj,
                 uintN argc, jsval *argv, jsval *rval)
{
    CALLGRIND_STOP_INSTRUMENTATION;
    return JS_TRUE;
}

JS_FRIEND_API(JSBool)
js_DumpCallgrind(JSContext *cx, JSObject *obj,
                 uintN argc, jsval *argv, jsval *rval)
{
    JSString *str;
    char *cstr;

    if (argc > 0 && JSVAL_IS_STRING(argv[0])) {
        str = JSVAL_TO_STRING(argv[0]);
        cstr = js_DeflateString(cx, str->chars(), str->length());
        if (cstr) {
            CALLGRIND_DUMP_STATS_AT(cstr);
            cx->free(cstr);
            return JS_TRUE;
        }
    }
    CALLGRIND_DUMP_STATS;

    return JS_TRUE;
}

#endif /* MOZ_CALLGRIND */

#ifdef MOZ_VTUNE
#include <VTuneApi.h>

static const char *vtuneErrorMessages[] = {
  "unknown, error #0",
  "invalid 'max samples' field",
  "invalid 'samples per buffer' field",
  "invalid 'sample interval' field",
  "invalid path",
  "sample file in use",
  "invalid 'number of events' field",
  "unknown, error #7",
  "internal error",
  "bad event name",
  "VTStopSampling called without calling VTStartSampling",
  "no events selected for event-based sampling",
  "events selected cannot be run together",
  "no sampling parameters",
  "sample database already exists",
  "sampling already started",
  "time-based sampling not supported",
  "invalid 'sampling parameters size' field",
  "invalid 'event size' field",
  "sampling file already bound",
  "invalid event path",
  "invalid license",
  "invalid 'global options' field",

};

JS_FRIEND_API(JSBool)
js_StartVtune(JSContext *cx, JSObject *obj,
              uintN argc, jsval *argv, jsval *rval)
{
    VTUNE_EVENT events[] = {
        { 1000000, 0, 0, 0, "CPU_CLK_UNHALTED.CORE" },
        { 1000000, 0, 0, 0, "INST_RETIRED.ANY" },
    };

    U32 n_events = sizeof(events) / sizeof(VTUNE_EVENT);
    char *default_filename = "mozilla-vtune.tb5";
    JSString *str;
    U32 status;

    VTUNE_SAMPLING_PARAMS params =
        sizeof(VTUNE_SAMPLING_PARAMS),
        sizeof(VTUNE_EVENT),
        0, 0, /* Reserved fields */
        1,    /* Initialize in "paused" state */
        0,    /* Max samples, or 0 for "continuous" */
        4096, /* Samples per buffer */
        0.1,  /* Sampling interval in ms */
        1,    /* 1 for event-based sampling, 0 for time-based */

        n_events,
        events,
        default_filename,
    };

    if (argc > 0 && JSVAL_IS_STRING(argv[0])) {
        str = JSVAL_TO_STRING(argv[0]);
        params.tb5Filename = js_DeflateString(cx, str->chars(), str->length());
    }

    status = VTStartSampling(&params);

    if (params.tb5Filename != default_filename)
        cx->free(params.tb5Filename);

    if (status != 0) {
        if (status == VTAPI_MULTIPLE_RUNS)
            VTStopSampling(0);
        if (status < sizeof(vtuneErrorMessages))
            JS_ReportError(cx, "Vtune setup error: %s",
                           vtuneErrorMessages[status]);
        else
            JS_ReportError(cx, "Vtune setup error: %d",
                           status);
        return JS_FALSE;
    }
    return JS_TRUE;
}

JS_FRIEND_API(JSBool)
js_StopVtune(JSContext *cx, JSObject *obj,
             uintN argc, jsval *argv, jsval *rval)
{
    U32 status = VTStopSampling(1);
    if (status) {
        if (status < sizeof(vtuneErrorMessages))
            JS_ReportError(cx, "Vtune shutdown error: %s",
                           vtuneErrorMessages[status]);
        else
            JS_ReportError(cx, "Vtune shutdown error: %d",
                           status);
        return JS_FALSE;
    }
    return JS_TRUE;
}

JS_FRIEND_API(JSBool)
js_PauseVtune(JSContext *cx, JSObject *obj,
              uintN argc, jsval *argv, jsval *rval)
{
    VTPause();
    return JS_TRUE;
}

JS_FRIEND_API(JSBool)
js_ResumeVtune(JSContext *cx, JSObject *obj,
               uintN argc, jsval *argv, jsval *rval)
{
    VTResume();
    return JS_TRUE;
}

#endif /* MOZ_VTUNE */

#ifdef MOZ_TRACEVIS
/*
 * Ethogram - Javascript wrapper for TraceVis state
 *
 * ethology: The scientific study of animal behavior,
 *           especially as it occurs in a natural environment.
 * ethogram: A pictorial catalog of the behavioral patterns of
 *           an organism or a species.
 *
 */
#if defined(XP_WIN)
#include <windows.h>
#else
#include <sys/time.h>
#endif
#include "jstracer.h"

#define ETHOGRAM_BUF_SIZE 65536

static JSBool
ethogram_construct(JSContext *cx, JSObject *obj,
                   uintN argc, jsval *argv, jsval *rval);
static void
ethogram_finalize(JSContext *cx, JSObject *obj);

static JSClass ethogram_class = {
    "Ethogram",
    JSCLASS_HAS_PRIVATE,
    JS_PropertyStub, JS_PropertyStub, JS_PropertyStub, JS_PropertyStub,
    JS_EnumerateStub, JS_ResolveStub, JS_ConvertStub, ethogram_finalize,
    JSCLASS_NO_OPTIONAL_MEMBERS
};

struct EthogramEvent {
    TraceVisState s;
    TraceVisExitReason r;
    int ts;
    int tus;
    JSString *filename;
    int lineno;
};

static int
compare_strings(const void *k1, const void *k2)
{
    return strcmp((const char *) k1, (const char *) k2) == 0;
}

class EthogramEventBuffer {
private:
    EthogramEvent mBuf[ETHOGRAM_BUF_SIZE];
    int mReadPos;
    int mWritePos;
    JSObject *mFilenames;
    int mStartSecond;

    struct EthogramScriptEntry {
        char *filename;
        JSString *jsfilename;

        EthogramScriptEntry *next;
    };
    EthogramScriptEntry *mScripts;

public:
    friend JSBool
    ethogram_construct(JSContext *cx, JSObject *obj,
                       uintN argc, jsval *argv, jsval *rval);

    inline void push(TraceVisState s, TraceVisExitReason r, char *filename, int lineno) {
        mBuf[mWritePos].s = s;
        mBuf[mWritePos].r = r;
#if defined(XP_WIN)
        FILETIME now;
        GetSystemTimeAsFileTime(&now);
        unsigned long long raw_us = 0.1 *
            (((unsigned long long) now.dwHighDateTime << 32ULL) |
             (unsigned long long) now.dwLowDateTime);
        unsigned int sec = raw_us / 1000000L;
        unsigned int usec = raw_us % 1000000L;
        mBuf[mWritePos].ts = sec - mStartSecond;
        mBuf[mWritePos].tus = usec;
#else
        struct timeval tv;
        gettimeofday(&tv, NULL);
        mBuf[mWritePos].ts = tv.tv_sec - mStartSecond;
        mBuf[mWritePos].tus = tv.tv_usec;
#endif

        JSString *jsfilename = findScript(filename);
        mBuf[mWritePos].filename = jsfilename;
        mBuf[mWritePos].lineno = lineno;

        mWritePos = (mWritePos + 1) % ETHOGRAM_BUF_SIZE;
        if (mWritePos == mReadPos) {
            mReadPos = (mWritePos + 1) % ETHOGRAM_BUF_SIZE;
        }
    }

    inline EthogramEvent *pop() {
        EthogramEvent *e = &mBuf[mReadPos];
        mReadPos = (mReadPos + 1) % ETHOGRAM_BUF_SIZE;
        return e;
    }

    bool isEmpty() {
        return (mReadPos == mWritePos);
    }

    EthogramScriptEntry *addScript(JSContext *cx, JSObject *obj, char *filename, JSString *jsfilename) {
        JSHashNumber hash = JS_HashString(filename);
        JSHashEntry **hep = JS_HashTableRawLookup(traceVisScriptTable, hash, filename);
        if (*hep != NULL)
            return JS_FALSE;

        JS_HashTableRawAdd(traceVisScriptTable, hep, hash, filename, this);

        EthogramScriptEntry * entry = (EthogramScriptEntry *) JS_malloc(cx, sizeof(EthogramScriptEntry));
        if (entry == NULL)
            return NULL;

        entry->next = mScripts;
        mScripts = entry;
        entry->filename = filename;
        entry->jsfilename = jsfilename;

        return mScripts;
    }

    void removeScripts(JSContext *cx) {
        EthogramScriptEntry *se = mScripts;
        while (se != NULL) {
            char *filename = se->filename;

            JSHashNumber hash = JS_HashString(filename);
            JSHashEntry **hep = JS_HashTableRawLookup(traceVisScriptTable, hash, filename);
            JSHashEntry *he = *hep;
            if (he) {
                /* we hardly knew he */
                JS_HashTableRawRemove(traceVisScriptTable, hep, he);
            }

            EthogramScriptEntry *se_head = se;
            se = se->next;
            JS_free(cx, se_head);
        }
    }

    JSString *findScript(char *filename) {
        EthogramScriptEntry *se = mScripts;
        while (se != NULL) {
            if (compare_strings(se->filename, filename))
                return (se->jsfilename);
            se = se->next;
        }
        return NULL;
    }

    JSObject *filenames() {
        return mFilenames;
    }

    int length() {
        if (mWritePos < mReadPos)
            return (mWritePos + ETHOGRAM_BUF_SIZE) - mReadPos;
        else
            return mWritePos - mReadPos;
    }
};

static char jstv_empty[] = "<null>";

inline char *
jstv_Filename(JSStackFrame *fp)
{
    while (fp && fp->script == NULL)
        fp = fp->down;
    return (fp && fp->script && fp->script->filename)
           ? (char *)fp->script->filename
           : jstv_empty;
}
inline uintN
jstv_Lineno(JSContext *cx, JSStackFrame *fp)
{
    while (fp && fp->pc(cx) == NULL)
        fp = fp->down;
    return (fp && fp->pc(cx)) ? js_FramePCToLineNumber(cx, fp) : 0;
}

/* Collect states here and distribute to a matching buffer, if any */
JS_FRIEND_API(void)
js::StoreTraceVisState(JSContext *cx, TraceVisState s, TraceVisExitReason r)
{
    JSStackFrame *fp = cx->fp;

    char *script_file = jstv_Filename(fp);
    JSHashNumber hash = JS_HashString(script_file);

    JSHashEntry **hep = JS_HashTableRawLookup(traceVisScriptTable, hash, script_file);
    /* update event buffer, flag if overflowed */
    JSHashEntry *he = *hep;
    if (he) {
        EthogramEventBuffer *p;
        p = (EthogramEventBuffer *) he->value;

        p->push(s, r, script_file, jstv_Lineno(cx, fp));
    }
}

static JSBool
ethogram_construct(JSContext *cx, JSObject *obj,
                   uintN argc, jsval *argv, jsval *rval)
{
    EthogramEventBuffer *p;

    p = (EthogramEventBuffer *) JS_malloc(cx, sizeof(EthogramEventBuffer));

    p->mReadPos = p->mWritePos = 0;
    p->mScripts = NULL;
    p->mFilenames = JS_NewArrayObject(cx, 0, NULL);

#if defined(XP_WIN)
    FILETIME now;
    GetSystemTimeAsFileTime(&now);
    unsigned long long raw_us = 0.1 *
        (((unsigned long long) now.dwHighDateTime << 32ULL) |
         (unsigned long long) now.dwLowDateTime);
    unsigned int s = raw_us / 1000000L;
    p->mStartSecond = s;
#else
    struct timeval tv;
    gettimeofday(&tv, NULL);
    p->mStartSecond = tv.tv_sec;
#endif
    jsval filenames = OBJECT_TO_JSVAL(p->filenames());
    if (!JS_DefineProperty(cx, obj, "filenames", filenames,
                           NULL, NULL, JSPROP_READONLY|JSPROP_PERMANENT))
        return JS_FALSE;

    if (!JS_IsConstructing(cx)) {
        obj = JS_NewObject(cx, &ethogram_class, NULL, NULL);
        if (!obj)
            return JS_FALSE;
        *rval = OBJECT_TO_JSVAL(obj);
    }
    JS_SetPrivate(cx, obj, p);
    return JS_TRUE;
}

static void
ethogram_finalize(JSContext *cx, JSObject *obj)
{
    EthogramEventBuffer *p;
    p = (EthogramEventBuffer *) JS_GetInstancePrivate(cx, obj, &ethogram_class, NULL);
    if (!p)
        return;

    p->removeScripts(cx);

    JS_free(cx, p);
}

static JSBool
ethogram_addScript(JSContext *cx, JSObject *obj,
                   uintN argc, jsval *argv, jsval *rval)
{
    JSString *str;
    char *filename = NULL;
    if (argc > 0 && JSVAL_IS_STRING(argv[0])) {
        str = JSVAL_TO_STRING(argv[0]);
        filename = js_DeflateString(cx,
                                    str->chars(),
                                    str->length());
    }

    /* silently ignore no args */
    if (!filename)
        return JS_TRUE;

    EthogramEventBuffer *p = (EthogramEventBuffer *) JS_GetInstancePrivate(cx, obj, &ethogram_class, argv);

    p->addScript(cx, obj, filename, str);
    JS_CallFunctionName(cx, p->filenames(), "push", 1, argv, rval);
    return JS_TRUE;
}

static JSBool
ethogram_getAllEvents(JSContext *cx, JSObject *obj,
                      uintN argc, jsval *argv, jsval *rval)
{
    EthogramEventBuffer *p;

    p = (EthogramEventBuffer *) JS_GetInstancePrivate(cx, obj, &ethogram_class, argv);
    if (!p)
        return JS_FALSE;

    if (p->isEmpty()) {
        *rval = JSVAL_NULL;
        return JS_TRUE;
    }

    JSObject *rarray = JS_NewArrayObject(cx, 0, NULL);
    if (rarray == NULL) {
        *rval = JSVAL_NULL;
        return JS_TRUE;
    }

    *rval = OBJECT_TO_JSVAL(rarray);

    for (int i = 0; !p->isEmpty(); i++) {

        JSObject *x = JS_NewObject(cx, NULL, NULL, NULL);
        if (x == NULL)
            return JS_FALSE;

        EthogramEvent *e = p->pop();

        jsval state = INT_TO_JSVAL(e->s);
        jsval reason = INT_TO_JSVAL(e->r);
        jsval ts = INT_TO_JSVAL(e->ts);
        jsval tus = INT_TO_JSVAL(e->tus);

        jsval filename = STRING_TO_JSVAL(e->filename);
        jsval lineno = INT_TO_JSVAL(e->lineno);

        if (!JS_SetProperty(cx, x, "state", &state))
            return JS_FALSE;
        if (!JS_SetProperty(cx, x, "reason", &reason))
            return JS_FALSE;
        if (!JS_SetProperty(cx, x, "ts", &ts))
            return JS_FALSE;
        if (!JS_SetProperty(cx, x, "tus", &tus))
            return JS_FALSE;

        if (!JS_SetProperty(cx, x, "filename", &filename))
            return JS_FALSE;
        if (!JS_SetProperty(cx, x, "lineno", &lineno))
            return JS_FALSE;

        jsval element = OBJECT_TO_JSVAL(x);
        JS_SetElement(cx, rarray, i, &element);
    }

    return JS_TRUE;
}

static JSBool
ethogram_getNextEvent(JSContext *cx, JSObject *obj,
                      uintN argc, jsval *argv, jsval *rval)
{
    EthogramEventBuffer *p;

    p = (EthogramEventBuffer *) JS_GetInstancePrivate(cx, obj, &ethogram_class, argv);
    if (!p)
        return JS_FALSE;

    JSObject *x = JS_NewObject(cx, NULL, NULL, NULL);
    if (x == NULL)
        return JS_FALSE;

    if (p->isEmpty()) {
        *rval = JSVAL_NULL;
        return JS_TRUE;
    }

    EthogramEvent *e = p->pop();
    jsval state = INT_TO_JSVAL(e->s);
    jsval reason = INT_TO_JSVAL(e->r);
    jsval ts = INT_TO_JSVAL(e->ts);
    jsval tus = INT_TO_JSVAL(e->tus);

    jsval filename = STRING_TO_JSVAL(e->filename);
    jsval lineno = INT_TO_JSVAL(e->lineno);

    if (!JS_SetProperty(cx, x, "state", &state))
        return JS_FALSE;
    if (!JS_SetProperty(cx, x, "reason", &reason))
        return JS_FALSE;
    if (!JS_SetProperty(cx, x, "ts", &ts))
        return JS_FALSE;
    if (!JS_SetProperty(cx, x, "tus", &tus))
        return JS_FALSE;
    if (!JS_SetProperty(cx, x, "filename", &filename))
        return JS_FALSE;

    if (!JS_SetProperty(cx, x, "lineno", &lineno))
        return JS_FALSE;

    *rval = OBJECT_TO_JSVAL(x);

    return JS_TRUE;
}

static JSFunctionSpec ethogram_methods[] = {
    {"addScript",    ethogram_addScript,    1},
    {"getAllEvents", ethogram_getAllEvents, 0},
    {"getNextEvent", ethogram_getNextEvent, 0},
    {0}
};

/*
 * An |Ethogram| organizes the output of a collection of files that should be
 * monitored together. A single object gets events for the group.
 */
JS_FRIEND_API(JSBool)
js_InitEthogram(JSContext *cx, JSObject *obj,
                uintN argc, jsval *argv, jsval *rval)
{
    if (!traceVisScriptTable) {
        traceVisScriptTable = JS_NewHashTable(8, JS_HashString, compare_strings,
                                         NULL, NULL, NULL);
    }

    JS_InitClass(cx, JS_GetGlobalObject(cx), NULL, &ethogram_class,
                 ethogram_construct, 0, NULL, ethogram_methods,
                 NULL, NULL);

    return JS_TRUE;
}

JS_FRIEND_API(JSBool)
js_ShutdownEthogram(JSContext *cx, JSObject *obj,
                    uintN argc, jsval *argv, jsval *rval)
{
    if (traceVisScriptTable)
        JS_HashTableDestroy(traceVisScriptTable);

    return JS_TRUE;
}

#endif /* MOZ_TRACEVIS */<|MERGE_RESOLUTION|>--- conflicted
+++ resolved
@@ -707,17 +707,10 @@
 
             JSBool ok = !wp->setter ||
                         (sprop->hasSetterValue()
-<<<<<<< HEAD
                          ? InternalCall(cx, obj,
                                         ObjectTag(*CastAsObject(wp->setter)),
                                         1, vp, vp)
-                         : wp->setter(cx, obj, userid, vp));
-=======
-                         ? js_InternalCall(cx, obj,
-                                           CastAsObjectJSVal(wp->setter),
-                                           1, vp, vp)
                          : callJSPropertyOpSetter(cx, wp->setter, obj, userid, vp));
->>>>>>> e3d9276b
 
             /* Evil code can cause us to have an arguments object. */
             if (frame.getFrame())
