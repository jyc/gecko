/* -*- Mode: C++; tab-width: 8; indent-tabs-mode: nil; c-basic-offset: 4 -*-
 * vim: set sw=4 ts=8 et tw=78:
 *
 * ***** BEGIN LICENSE BLOCK *****
 * Version: MPL 1.1/GPL 2.0/LGPL 2.1
 *
 * The contents of this file are subject to the Mozilla Public License Version
 * 1.1 (the "License"); you may not use this file except in compliance with
 * the License. You may obtain a copy of the License at
 * http://www.mozilla.org/MPL/
 *
 * Software distributed under the License is distributed on an "AS IS" basis,
 * WITHOUT WARRANTY OF ANY KIND, either express or implied. See the License
 * for the specific language governing rights and limitations under the
 * License.
 *
 * The Original Code is Mozilla Communicator client code, released
 * March 31, 1998.
 *
 * The Initial Developer of the Original Code is
 * Netscape Communications Corporation.
 * Portions created by the Initial Developer are Copyright (C) 1998
 * the Initial Developer. All Rights Reserved.
 *
 * Contributor(s):
 *
 * Alternatively, the contents of this file may be used under the terms of
 * either of the GNU General Public License Version 2 or later (the "GPL"),
 * or the GNU Lesser General Public License Version 2.1 or later (the "LGPL"),
 * in which case the provisions of the GPL or the LGPL are applicable instead
 * of those above. If you wish to allow use of your version of this file only
 * under the terms of either the GPL or the LGPL, and not to allow others to
 * use your version of this file under the terms of the MPL, indicate your
 * decision by deleting the provisions above and replace them with the notice
 * and other provisions required by the GPL or the LGPL. If you do not delete
 * the provisions above, a recipient may use your version of this file under
 * the terms of any one of the MPL, the GPL or the LGPL.
 *
 * ***** END LICENSE BLOCK ***** */

#define __STDC_LIMIT_MACROS

/*
 * JS regular expressions, after Perl.
 */
#include <stdlib.h>
#include <string.h>
#include <stdarg.h>
#include "jstypes.h"
#include "jsstdint.h"
#include "jsarena.h" /* Added by JSIFY */
#include "jsutil.h" /* Added by JSIFY */
#include "jsapi.h"
#include "jsarray.h"
#include "jsatom.h"
#include "jsbuiltins.h"
#include "jscntxt.h"
#include "jsversion.h"
#include "jsfun.h"
#include "jsgc.h"
#include "jsinterp.h"
#include "jslock.h"
#include "jsnum.h"
#include "jsobj.h"
#include "jsopcode.h"
#include "jsregexp.h"
#include "jsscan.h"
#include "jsscope.h"
#include "jsstaticcheck.h"
#include "jsstr.h"
#include "jsvector.h"

#ifdef JS_TRACER
#include "jstracer.h"
using namespace avmplus;
using namespace nanojit;
#endif

#include "jsobjinlines.h"

using namespace js;

typedef enum REOp {
#define REOP_DEF(opcode, name) opcode,
#include "jsreops.tbl"
#undef REOP_DEF
    REOP_LIMIT /* META: no operator >= to this */
} REOp;

#define REOP_IS_SIMPLE(op)  ((op) <= REOP_NCLASS)

#ifdef REGEXP_DEBUG
const char *reop_names[] = {
#define REOP_DEF(opcode, name) name,
#include "jsreops.tbl"
#undef REOP_DEF
    NULL
};
#endif

#ifdef __GNUC__
static int
re_debug(const char *fmt, ...) __attribute__ ((format(printf, 1, 2)));
#endif

#ifdef REGEXP_DEBUG
static int
re_debug(const char *fmt, ...)
{
    va_list ap;
    int retval;

    va_start(ap, fmt);
    retval = vprintf(fmt, ap);
    va_end(ap);
    return retval;
}

static void
re_debug_chars(const jschar *chrs, size_t length)
{
    int i = 0;

    printf(" \"");
    while (*chrs && i++ < length) {
        putchar((char)*chrs++);
    }
    printf("\"");
}
#else  /* !REGEXP_DEBUG */
/* This should be optimized to a no-op by our tier-1 compilers. */
static int
re_debug(const char *fmt, ...)
{
    return 0;
}

static void
re_debug_chars(const jschar *chrs, size_t length)
{
}
#endif /* !REGEXP_DEBUG */

struct RENode {
    REOp            op;         /* r.e. op bytecode */
    RENode          *next;      /* next in concatenation order */
    void            *kid;       /* first operand */
    union {
        void        *kid2;      /* second operand */
        jsint       num;        /* could be a number */
        size_t      parenIndex; /* or a parenthesis index */
        struct {                /* or a quantifier range */
            uintN  min;
            uintN  max;
            JSPackedBool greedy;
        } range;
        struct {                /* or a character class */
            size_t  startIndex;
            size_t  kidlen;     /* length of string at kid, in jschars */
            size_t  index;      /* index into class list */
            uint16  bmsize;     /* bitmap size, based on max char code */
            JSPackedBool sense;
        } ucclass;
        struct {                /* or a literal sequence */
            jschar  chr;        /* of one character */
            size_t  length;     /* or many (via the kid) */
        } flat;
        struct {
            RENode  *kid2;      /* second operand from ALT */
            jschar  ch1;        /* match char for ALTPREREQ */
            jschar  ch2;        /* ditto, or class index for ALTPREREQ2 */
        } altprereq;
    } u;
};

#define RE_IS_LETTER(c)     (((c >= 'A') && (c <= 'Z')) ||                    \
                             ((c >= 'a') && (c <= 'z')) )
#define RE_IS_LINE_TERM(c)  ((c == '\n') || (c == '\r') ||                    \
                             (c == LINE_SEPARATOR) || (c == PARA_SEPARATOR))

#define CLASS_CACHE_SIZE    4

typedef struct CompilerState {
    JSContext       *context;
    TokenStream     *tokenStream; /* For reporting errors */
    const jschar    *cpbegin;
    const jschar    *cpend;
    const jschar    *cp;
    size_t          parenCount;
    size_t          classCount;   /* number of [] encountered */
    size_t          treeDepth;    /* maximum depth of parse tree */
    size_t          progLength;   /* estimated bytecode length */
    RENode          *result;
    size_t          classBitmapsMem; /* memory to hold all class bitmaps */
    struct {
        const jschar *start;        /* small cache of class strings */
        size_t length;              /* since they're often the same */
        size_t index;
    } classCache[CLASS_CACHE_SIZE];
    uint16          flags;
} CompilerState;

typedef struct EmitStateStackEntry {
    jsbytecode      *altHead;       /* start of REOP_ALT* opcode */
    jsbytecode      *nextAltFixup;  /* fixup pointer to next-alt offset */
    jsbytecode      *nextTermFixup; /* fixup ptr. to REOP_JUMP offset */
    jsbytecode      *endTermFixup;  /* fixup ptr. to REOPT_ALTPREREQ* offset */
    RENode          *continueNode;  /* original REOP_ALT* node being stacked */
    jsbytecode      continueOp;     /* REOP_JUMP or REOP_ENDALT continuation */
    JSPackedBool    jumpToJumpFlag; /* true if we've patched jump-to-jump to
                                       avoid 16-bit unsigned offset overflow */
} EmitStateStackEntry;

/*
 * Immediate operand sizes and getter/setters.  Unlike the ones in jsopcode.h,
 * the getters and setters take the pc of the offset, not of the opcode before
 * the offset.
 */
#define ARG_LEN             2
#define GET_ARG(pc)         ((uint16)(((pc)[0] << 8) | (pc)[1]))
#define SET_ARG(pc, arg)    ((pc)[0] = (jsbytecode) ((arg) >> 8),       \
                             (pc)[1] = (jsbytecode) (arg))

#define OFFSET_LEN          ARG_LEN
#define OFFSET_MAX          (JS_BIT(ARG_LEN * 8) - 1)
#define GET_OFFSET(pc)      GET_ARG(pc)

/*
 * Maximum supported tree depth is maximum size of EmitStateStackEntry stack.
 * For sanity, we limit it to 2^24 bytes.
 */
#define TREE_DEPTH_MAX  (JS_BIT(24) / sizeof(EmitStateStackEntry))

/*
 * The maximum memory that can be allocated for class bitmaps.
 * For sanity, we limit it to 2^24 bytes.
 */
#define CLASS_BITMAPS_MEM_LIMIT JS_BIT(24)

/*
 * Functions to get size and write/read bytecode that represent small indexes
 * compactly.
 * Each byte in the code represent 7-bit chunk of the index. 8th bit when set
 * indicates that the following byte brings more bits to the index. Otherwise
 * this is the last byte in the index bytecode representing highest index bits.
 */
static size_t
GetCompactIndexWidth(size_t index)
{
    size_t width;

    for (width = 1; (index >>= 7) != 0; ++width) { }
    return width;
}

static JS_ALWAYS_INLINE jsbytecode *
WriteCompactIndex(jsbytecode *pc, size_t index)
{
    size_t next;

    while ((next = index >> 7) != 0) {
        *pc++ = (jsbytecode)(index | 0x80);
        index = next;
    }
    *pc++ = (jsbytecode)index;
    return pc;
}

static JS_ALWAYS_INLINE jsbytecode *
ReadCompactIndex(jsbytecode *pc, size_t *result)
{
    size_t nextByte;

    nextByte = *pc++;
    if ((nextByte & 0x80) == 0) {
        /*
         * Short-circuit the most common case when compact index <= 127.
         */
        *result = nextByte;
    } else {
        size_t shift = 7;
        *result = 0x7F & nextByte;
        do {
            nextByte = *pc++;
            *result |= (nextByte & 0x7F) << shift;
            shift += 7;
        } while ((nextByte & 0x80) != 0);
    }
    return pc;
}

typedef struct RECapture {
    ptrdiff_t index;           /* start of contents, -1 for empty  */
    size_t length;             /* length of capture */
} RECapture;

typedef struct REMatchState {
    const jschar *cp;
    RECapture parens[1];      /* first of 're->parenCount' captures,
                                 allocated at end of this struct */
} REMatchState;

struct REBackTrackData;

typedef struct REProgState {
    jsbytecode *continue_pc;        /* current continuation data */
    jsbytecode continue_op;
    ptrdiff_t index;                /* progress in text */
    size_t parenSoFar;              /* highest indexed paren started */
    union {
        struct {
            uintN min;             /* current quantifier limits */
            uintN max;
        } quantifier;
        struct {
            size_t top;             /* backtrack stack state */
            size_t sz;
        } assertion;
    } u;
} REProgState;

typedef struct REBackTrackData {
    size_t sz;                      /* size of previous stack entry */
    jsbytecode *backtrack_pc;       /* where to backtrack to */
    jsbytecode backtrack_op;
    const jschar *cp;               /* index in text of match at backtrack */
    size_t parenIndex;              /* start index of saved paren contents */
    size_t parenCount;              /* # of saved paren contents */
    size_t saveStateStackTop;       /* number of parent states */
    /* saved parent states follow */
    /* saved paren contents follow */
} REBackTrackData;

#define INITIAL_STATESTACK  100
#define INITIAL_BACKTRACK   8000

typedef struct REGlobalData {
    JSContext *cx;
    JSRegExp *regexp;               /* the RE in execution */
    JSBool ok;                      /* runtime error (out_of_memory only?) */
    size_t start;                   /* offset to start at */
    ptrdiff_t skipped;              /* chars skipped anchoring this r.e. */
    const jschar    *cpbegin;       /* text base address */
    const jschar    *cpend;         /* text limit address */

    REProgState *stateStack;        /* stack of state of current parents */
    size_t stateStackTop;
    size_t stateStackLimit;

    REBackTrackData *backTrackStack;/* stack of matched-so-far positions */
    REBackTrackData *backTrackSP;
    size_t backTrackStackSize;
    size_t cursz;                   /* size of current stack entry */
    size_t backTrackCount;          /* how many times we've backtracked */
    size_t backTrackLimit;          /* upper limit on backtrack states */
} REGlobalData;

void
JSRegExpStatics::clearRoots()
{
    input = NULL;
    cx->runtime->gcPoke = JS_TRUE;
}

bool
JSRegExpStatics::copy(const JSRegExpStatics& other)
{
    clearRoots();
    input = other.input;
    multiline = other.multiline;
    lastMatch = other.lastMatch;
    lastParen = other.lastParen;
    leftContext = other.leftContext;
    rightContext = other.rightContext;
    if (!parens.resize(other.parens.length()))
        return false;
    memcpy(parens.begin(), other.parens.begin(), sizeof(JSSubString) * parens.length());
    return true;
}

void
JSRegExpStatics::clear()
{
    clearRoots();
    multiline = false;
    lastMatch = lastParen = leftContext = rightContext = js_EmptySubString;
    parens.clear();
}

/*
 * 1. If IgnoreCase is false, return ch.
 * 2. Let u be ch converted to upper case as if by calling
 *    String.prototype.toUpperCase on the one-character string ch.
 * 3. If u does not consist of a single character, return ch.
 * 4. Let cu be u's character.
 * 5. If ch's code point value is greater than or equal to decimal 128 and cu's
 *    code point value is less than decimal 128, then return ch.
 * 6. Return cu.
 */
static JS_ALWAYS_INLINE uintN
upcase(uintN ch)
{
    uintN cu;

    JS_ASSERT((uintN) (jschar) ch == ch);
    if (ch < 128) {
        if (ch - (uintN) 'a' <= (uintN) ('z' - 'a'))
            ch -= (uintN) ('a' - 'A');
        return ch;
    }

    cu = JS_TOUPPER(ch);
    return (cu < 128) ? ch : cu;
}

/*
 * Return the 'canonical' inverse upcase of |ch|. That is the character
 * |lch| such that |upcase(lch) == ch| and (|lch| is the lower-case form
 * of |ch| or is |ch|).
 */
static inline jschar inverse_upcase(jschar ch)
{
    jschar lch = JS_TOLOWER(ch);
    return (upcase(lch) == ch) ? lch : ch;       
}

/* Construct and initialize an RENode, returning NULL for out-of-memory */
static RENode *
NewRENode(CompilerState *state, REOp op)
{
    JSContext *cx;
    RENode *ren;

    cx = state->context;
    JS_ARENA_ALLOCATE_CAST(ren, RENode *, &cx->tempPool, sizeof *ren);
    if (!ren) {
        js_ReportOutOfScriptQuota(cx);
        return NULL;
    }
    ren->op = op;
    ren->next = NULL;
    ren->kid = NULL;
    return ren;
}

/*
 * Validates and converts hex ascii value.
 */
static JSBool
isASCIIHexDigit(jschar c, uintN *digit)
{
    uintN cv = c;

    if (cv < '0')
        return JS_FALSE;
    if (cv <= '9') {
        *digit = cv - '0';
        return JS_TRUE;
    }
    cv |= 0x20;
    if (cv >= 'a' && cv <= 'f') {
        *digit = cv - 'a' + 10;
        return JS_TRUE;
    }
    return JS_FALSE;
}


typedef struct {
    REOp op;
    const jschar *errPos;
    size_t parenIndex;
} REOpData;

static JSBool
ReportRegExpErrorHelper(CompilerState *state, uintN flags, uintN errorNumber,
                        const jschar *arg)
{
    if (state->tokenStream) {
        return ReportCompileErrorNumber(state->context, state->tokenStream,
                                        NULL, JSREPORT_UC | flags, errorNumber, arg);
    }
    return JS_ReportErrorFlagsAndNumberUC(state->context, flags,
                                          js_GetErrorMessage, NULL,
                                          errorNumber, arg);
}

static JSBool
ReportRegExpError(CompilerState *state, uintN flags, uintN errorNumber)
{
    return ReportRegExpErrorHelper(state, flags, errorNumber, NULL);
}

/*
 * Process the op against the two top operands, reducing them to a single
 * operand in the penultimate slot. Update progLength and treeDepth.
 */
static JSBool
ProcessOp(CompilerState *state, REOpData *opData, RENode **operandStack,
          intN operandSP)
{
    RENode *result;

    switch (opData->op) {
      case REOP_ALT:
        result = NewRENode(state, REOP_ALT);
        if (!result)
            return JS_FALSE;
        result->kid = operandStack[operandSP - 2];
        result->u.kid2 = operandStack[operandSP - 1];
        operandStack[operandSP - 2] = result;

        if (state->treeDepth == TREE_DEPTH_MAX) {
            ReportRegExpError(state, JSREPORT_ERROR, JSMSG_REGEXP_TOO_COMPLEX);
            return JS_FALSE;
        }
        ++state->treeDepth;

        /*
         * Look at both alternates to see if there's a FLAT or a CLASS at
         * the start of each. If so, use a prerequisite match.
         */
        if (((RENode *) result->kid)->op == REOP_FLAT &&
            ((RENode *) result->u.kid2)->op == REOP_FLAT &&
            (state->flags & JSREG_FOLD) == 0) {
            result->op = REOP_ALTPREREQ;
            result->u.altprereq.ch1 = ((RENode *) result->kid)->u.flat.chr;
            result->u.altprereq.ch2 = ((RENode *) result->u.kid2)->u.flat.chr;
            /* ALTPREREQ, <end>, uch1, uch2, <next>, ...,
                                            JUMP, <end> ... ENDALT */
            state->progLength += 13;
        }
        else
        if (((RENode *) result->kid)->op == REOP_CLASS &&
            ((RENode *) result->kid)->u.ucclass.index < 256 &&
            ((RENode *) result->u.kid2)->op == REOP_FLAT &&
            (state->flags & JSREG_FOLD) == 0) {
            result->op = REOP_ALTPREREQ2;
            result->u.altprereq.ch1 = ((RENode *) result->u.kid2)->u.flat.chr;
            result->u.altprereq.ch2 = jschar(((RENode *) result->kid)->u.ucclass.index);
            /* ALTPREREQ2, <end>, uch1, uch2, <next>, ...,
                                            JUMP, <end> ... ENDALT */
            state->progLength += 13;
        }
        else
        if (((RENode *) result->kid)->op == REOP_FLAT &&
            ((RENode *) result->u.kid2)->op == REOP_CLASS &&
            ((RENode *) result->u.kid2)->u.ucclass.index < 256 &&
            (state->flags & JSREG_FOLD) == 0) {
            result->op = REOP_ALTPREREQ2;
            result->u.altprereq.ch1 = ((RENode *) result->kid)->u.flat.chr;
            result->u.altprereq.ch2 =
                jschar(((RENode *) result->u.kid2)->u.ucclass.index);
            /* ALTPREREQ2, <end>, uch1, uch2, <next>, ...,
                                          JUMP, <end> ... ENDALT */
            state->progLength += 13;
        }
        else {
            /* ALT, <next>, ..., JUMP, <end> ... ENDALT */
            state->progLength += 7;
        }
        break;

      case REOP_CONCAT:
        result = operandStack[operandSP - 2];
        while (result->next)
            result = result->next;
        result->next = operandStack[operandSP - 1];
        break;

      case REOP_ASSERT:
      case REOP_ASSERT_NOT:
      case REOP_LPARENNON:
      case REOP_LPAREN:
        /* These should have been processed by a close paren. */
        ReportRegExpErrorHelper(state, JSREPORT_ERROR, JSMSG_MISSING_PAREN,
                                opData->errPos);
        return JS_FALSE;

      default:;
    }
    return JS_TRUE;
}

/*
 * Parser forward declarations.
 */
static JSBool ParseTerm(CompilerState *state);
static JSBool ParseQuantifier(CompilerState *state);
static intN ParseMinMaxQuantifier(CompilerState *state, JSBool ignoreValues);

/*
 * Top-down regular expression grammar, based closely on Perl4.
 *
 *  regexp:     altern                  A regular expression is one or more
 *              altern '|' regexp       alternatives separated by vertical bar.
 */
#define INITIAL_STACK_SIZE  128

static JSBool
ParseRegExp(CompilerState *state)
{
    size_t parenIndex;
    RENode *operand;
    REOpData *operatorStack;
    RENode **operandStack;
    REOp op;
    intN i;
    JSBool result = JS_FALSE;

    intN operatorSP = 0, operatorStackSize = INITIAL_STACK_SIZE;
    intN operandSP = 0, operandStackSize = INITIAL_STACK_SIZE;

    /* Watch out for empty regexp */
    if (state->cp == state->cpend) {
        state->result = NewRENode(state, REOP_EMPTY);
        return (state->result != NULL);
    }

    operatorStack = (REOpData *)
        state->context->malloc(sizeof(REOpData) * operatorStackSize);
    if (!operatorStack)
        return JS_FALSE;

    operandStack = (RENode **)
        state->context->malloc(sizeof(RENode *) * operandStackSize);
    if (!operandStack)
        goto out;

    for (;;) {
        parenIndex = state->parenCount;
        if (state->cp == state->cpend) {
            /*
             * If we are at the end of the regexp and we're short one or more
             * operands, the regexp must have the form /x|/ or some such, with
             * left parentheses making us short more than one operand.
             */
            if (operatorSP >= operandSP) {
                operand = NewRENode(state, REOP_EMPTY);
                if (!operand)
                    goto out;
                goto pushOperand;
            }
        } else {
            switch (*state->cp) {
              case '(':
                ++state->cp;
                if (state->cp + 1 < state->cpend &&
                    *state->cp == '?' &&
                    (state->cp[1] == '=' ||
                     state->cp[1] == '!' ||
                     state->cp[1] == ':')) {
                    switch (state->cp[1]) {
                      case '=':
                        op = REOP_ASSERT;
                        /* ASSERT, <next>, ... ASSERTTEST */
                        state->progLength += 4;
                        break;
                      case '!':
                        op = REOP_ASSERT_NOT;
                        /* ASSERTNOT, <next>, ... ASSERTNOTTEST */
                        state->progLength += 4;
                        break;
                      default:
                        op = REOP_LPARENNON;
                        break;
                    }
                    state->cp += 2;
                } else {
                    op = REOP_LPAREN;
                    /* LPAREN, <index>, ... RPAREN, <index> */
                    state->progLength
                        += 2 * (1 + GetCompactIndexWidth(parenIndex));
                    state->parenCount++;
                    if (state->parenCount == 65535) {
                        ReportRegExpError(state, JSREPORT_ERROR,
                                          JSMSG_TOO_MANY_PARENS);
                        goto out;
                    }
                }
                goto pushOperator;

              case ')':
                /*
                 * If there's no stacked open parenthesis, throw syntax error.
                 */
                for (i = operatorSP - 1; ; i--) {
                    if (i < 0) {
                        ReportRegExpError(state, JSREPORT_ERROR,
                                          JSMSG_UNMATCHED_RIGHT_PAREN);
                        goto out;
                    }
                    if (operatorStack[i].op == REOP_ASSERT ||
                        operatorStack[i].op == REOP_ASSERT_NOT ||
                        operatorStack[i].op == REOP_LPARENNON ||
                        operatorStack[i].op == REOP_LPAREN) {
                        break;
                    }
                }
                /* FALL THROUGH */

              case '|':
                /* Expected an operand before these, so make an empty one */
                operand = NewRENode(state, REOP_EMPTY);
                if (!operand)
                    goto out;
                goto pushOperand;

              default:
                if (!ParseTerm(state))
                    goto out;
                operand = state->result;
pushOperand:
                if (operandSP == operandStackSize) {
                    RENode **tmp;
                    operandStackSize += operandStackSize;
                    tmp = (RENode **)
                        state->context->realloc(operandStack,
                                                sizeof(RENode *) * operandStackSize);
                    if (!tmp)
                        goto out;
                    operandStack = tmp;
                }
                operandStack[operandSP++] = operand;
                break;
            }
        }

        /* At the end; process remaining operators. */
restartOperator:
        if (state->cp == state->cpend) {
            while (operatorSP) {
                --operatorSP;
                if (!ProcessOp(state, &operatorStack[operatorSP],
                               operandStack, operandSP))
                    goto out;
                --operandSP;
            }
            JS_ASSERT(operandSP == 1);
            state->result = operandStack[0];
            result = JS_TRUE;
            goto out;
        }

        switch (*state->cp) {
          case '|':
            /* Process any stacked 'concat' operators */
            ++state->cp;
            while (operatorSP &&
                   operatorStack[operatorSP - 1].op == REOP_CONCAT) {
                --operatorSP;
                if (!ProcessOp(state, &operatorStack[operatorSP],
                               operandStack, operandSP)) {
                    goto out;
                }
                --operandSP;
            }
            op = REOP_ALT;
            goto pushOperator;

          case ')':
            /*
             * If there's no stacked open parenthesis, throw syntax error.
             */
            for (i = operatorSP - 1; ; i--) {
                if (i < 0) {
                    ReportRegExpError(state, JSREPORT_ERROR,
                                      JSMSG_UNMATCHED_RIGHT_PAREN);
                    goto out;
                }
                if (operatorStack[i].op == REOP_ASSERT ||
                    operatorStack[i].op == REOP_ASSERT_NOT ||
                    operatorStack[i].op == REOP_LPARENNON ||
                    operatorStack[i].op == REOP_LPAREN) {
                    break;
                }
            }
            ++state->cp;

            /* Process everything on the stack until the open parenthesis. */
            for (;;) {
                JS_ASSERT(operatorSP);
                --operatorSP;
                switch (operatorStack[operatorSP].op) {
                  case REOP_ASSERT:
                  case REOP_ASSERT_NOT:
                  case REOP_LPAREN:
                    operand = NewRENode(state, operatorStack[operatorSP].op);
                    if (!operand)
                        goto out;
                    operand->u.parenIndex =
                        operatorStack[operatorSP].parenIndex;
                    JS_ASSERT(operandSP);
                    operand->kid = operandStack[operandSP - 1];
                    operandStack[operandSP - 1] = operand;
                    if (state->treeDepth == TREE_DEPTH_MAX) {
                        ReportRegExpError(state, JSREPORT_ERROR,
                                          JSMSG_REGEXP_TOO_COMPLEX);
                        goto out;
                    }
                    ++state->treeDepth;
                    /* FALL THROUGH */

                  case REOP_LPARENNON:
                    state->result = operandStack[operandSP - 1];
                    if (!ParseQuantifier(state))
                        goto out;
                    operandStack[operandSP - 1] = state->result;
                    goto restartOperator;
                  default:
                    if (!ProcessOp(state, &operatorStack[operatorSP],
                                   operandStack, operandSP))
                        goto out;
                    --operandSP;
                    break;
                }
            }
            break;

          case '{':
          {
            const jschar *errp = state->cp;

            if (ParseMinMaxQuantifier(state, JS_TRUE) < 0) {
                /*
                 * This didn't even scan correctly as a quantifier, so we should
                 * treat it as flat.
                 */
                op = REOP_CONCAT;
                goto pushOperator;
            }

            state->cp = errp;
            /* FALL THROUGH */
          }

          case '+':
          case '*':
          case '?':
            ReportRegExpErrorHelper(state, JSREPORT_ERROR, JSMSG_BAD_QUANTIFIER,
                                    state->cp);
            result = JS_FALSE;
            goto out;

          default:
            /* Anything else is the start of the next term. */
            op = REOP_CONCAT;
pushOperator:
            if (operatorSP == operatorStackSize) {
                REOpData *tmp;
                operatorStackSize += operatorStackSize;
                tmp = (REOpData *)
                    state->context->realloc(operatorStack,
                                            sizeof(REOpData) * operatorStackSize);
                if (!tmp)
                    goto out;
                operatorStack = tmp;
            }
            operatorStack[operatorSP].op = op;
            operatorStack[operatorSP].errPos = state->cp;
            operatorStack[operatorSP++].parenIndex = parenIndex;
            break;
        }
    }
out:
    if (operatorStack)
        state->context->free(operatorStack);
    if (operandStack)
        state->context->free(operandStack);
    return result;
}

/*
 * Hack two bits in CompilerState.flags, for use within FindParenCount to flag
 * its being on the stack, and to propagate errors to its callers.
 */
#define JSREG_FIND_PAREN_COUNT  0x8000
#define JSREG_FIND_PAREN_ERROR  0x4000

/*
 * Magic return value from FindParenCount and GetDecimalValue, to indicate
 * overflow beyond GetDecimalValue's max parameter, or a computed maximum if
 * its findMax parameter is non-null.
 */
#define OVERFLOW_VALUE          ((uintN)-1)

static uintN
FindParenCount(CompilerState *state)
{
    CompilerState temp;
    int i;

    if (state->flags & JSREG_FIND_PAREN_COUNT)
        return OVERFLOW_VALUE;

    /*
     * Copy state into temp, flag it so we never report an invalid backref,
     * and reset its members to parse the entire regexp.  This is obviously
     * suboptimal, but GetDecimalValue calls us only if a backref appears to
     * refer to a forward parenthetical, which is rare.
     */
    temp = *state;
    temp.flags |= JSREG_FIND_PAREN_COUNT;
    temp.cp = temp.cpbegin;
    temp.parenCount = 0;
    temp.classCount = 0;
    temp.progLength = 0;
    temp.treeDepth = 0;
    temp.classBitmapsMem = 0;
    for (i = 0; i < CLASS_CACHE_SIZE; i++)
        temp.classCache[i].start = NULL;

    if (!ParseRegExp(&temp)) {
        state->flags |= JSREG_FIND_PAREN_ERROR;
        return OVERFLOW_VALUE;
    }
    return temp.parenCount;
}

/*
 * Extract and return a decimal value at state->cp.  The initial character c
 * has already been read.  Return OVERFLOW_VALUE if the result exceeds max.
 * Callers who pass a non-null findMax should test JSREG_FIND_PAREN_ERROR in
 * state->flags to discover whether an error occurred under findMax.
 */
static uintN
GetDecimalValue(jschar c, uintN max, uintN (*findMax)(CompilerState *state),
                CompilerState *state)
{
    uintN value = JS7_UNDEC(c);
    JSBool overflow = (value > max && (!findMax || value > findMax(state)));

    /* The following restriction allows simpler overflow checks. */
    JS_ASSERT(max <= ((uintN)-1 - 9) / 10);
    while (state->cp < state->cpend) {
        c = *state->cp;
        if (!JS7_ISDEC(c))
            break;
        value = 10 * value + JS7_UNDEC(c);
        if (!overflow && value > max && (!findMax || value > findMax(state)))
            overflow = JS_TRUE;
        ++state->cp;
    }
    return overflow ? OVERFLOW_VALUE : value;
}

/*
 * Calculate the total size of the bitmap required for a class expression.
 */
static JSBool
CalculateBitmapSize(CompilerState *state, RENode *target, const jschar *src,
                    const jschar *end)
{
    uintN max = 0;
    JSBool inRange = JS_FALSE;
    jschar c, rangeStart = 0;
    uintN n, digit, nDigits, i;

    target->u.ucclass.bmsize = 0;
    target->u.ucclass.sense = JS_TRUE;

    if (src == end)
        return JS_TRUE;

    if (*src == '^') {
        ++src;
        target->u.ucclass.sense = JS_FALSE;
    }

    while (src != end) {
        JSBool canStartRange = JS_TRUE;
        jschar localMax = 0;

        switch (*src) {
          case '\\':
            ++src;
            c = *src++;
            switch (c) {
              case 'b':
                localMax = 0x8;
                break;
              case 'f':
                localMax = 0xC;
                break;
              case 'n':
                localMax = 0xA;
                break;
              case 'r':
                localMax = 0xD;
                break;
              case 't':
                localMax = 0x9;
                break;
              case 'v':
                localMax = 0xB;
                break;
              case 'c':
                if (src < end && RE_IS_LETTER(*src)) {
                    localMax = (uintN) (*src++) & 0x1F;
                } else {
                    --src;
                    localMax = '\\';
                }
                break;
              case 'x':
                nDigits = 2;
                goto lexHex;
              case 'u':
                nDigits = 4;
lexHex:
                n = 0;
                for (i = 0; (i < nDigits) && (src < end); i++) {
                    c = *src++;
                    if (!isASCIIHexDigit(c, &digit)) {
                        /*
                         * Back off to accepting the original
                         *'\' as a literal.
                         */
                        src -= i + 1;
                        n = '\\';
                        break;
                    }
                    n = (n << 4) | digit;
                }
                localMax = jschar(n);
                break;
              case 'd':
                canStartRange = JS_FALSE;
                if (inRange) {
                    JS_ReportErrorNumber(state->context,
                                         js_GetErrorMessage, NULL,
                                         JSMSG_BAD_CLASS_RANGE);
                    return JS_FALSE;
                }
                localMax = '9';
                break;
              case 'D':
              case 's':
              case 'S':
              case 'w':
              case 'W':
                canStartRange = JS_FALSE;
                if (inRange) {
                    JS_ReportErrorNumber(state->context,
                                         js_GetErrorMessage, NULL,
                                         JSMSG_BAD_CLASS_RANGE);
                    return JS_FALSE;
                }
                max = 65535;

                /*
                 * If this is the start of a range, ensure that it's less than
                 * the end.
                 */
                localMax = 0;
                break;
              case '0':
              case '1':
              case '2':
              case '3':
              case '4':
              case '5':
              case '6':
              case '7':
                /*
                 *  This is a non-ECMA extension - decimal escapes (in this
                 *  case, octal!) are supposed to be an error inside class
                 *  ranges, but supported here for backwards compatibility.
                 *
                 */
                n = JS7_UNDEC(c);
                c = *src;
                if ('0' <= c && c <= '7') {
                    src++;
                    n = 8 * n + JS7_UNDEC(c);
                    c = *src;
                    if ('0' <= c && c <= '7') {
                        src++;
                        i = 8 * n + JS7_UNDEC(c);
                        if (i <= 0377)
                            n = i;
                        else
                            src--;
                    }
                }
                localMax = jschar(n);
                break;

              default:
                localMax = c;
                break;
            }
            break;
          default:
            localMax = *src++;
            break;
        }

        if (inRange) {
            /* Throw a SyntaxError here, per ECMA-262, 15.10.2.15. */
            if (rangeStart > localMax) {
                JS_ReportErrorNumber(state->context,
                                     js_GetErrorMessage, NULL,
                                     JSMSG_BAD_CLASS_RANGE);
                return JS_FALSE;
            }
            inRange = JS_FALSE;
        } else {
            if (canStartRange && src < end - 1) {
                if (*src == '-') {
                    ++src;
                    inRange = JS_TRUE;
                    rangeStart = (jschar)localMax;
                    continue;
                }
            }
            if (state->flags & JSREG_FOLD)
                rangeStart = localMax;   /* one run of the uc/dc loop below */
        }

        if (state->flags & JSREG_FOLD) {
            jschar maxch = localMax;

            for (i = rangeStart; i <= localMax; i++) {
                jschar uch, dch;

                uch = jschar(upcase(i));
                dch = inverse_upcase(jschar(i));
                maxch = JS_MAX(maxch, uch);
                maxch = JS_MAX(maxch, dch);
            }
            localMax = maxch;
        }

        if (localMax > max)
            max = uintN(localMax);
    }
    target->u.ucclass.bmsize = uint16(max);
    return JS_TRUE;
}

/*
 *  item:       assertion               An item is either an assertion or
 *              quantatom               a quantified atom.
 *
 *  assertion:  '^'                     Assertions match beginning of string
 *                                      (or line if the class static property
 *                                      RegExp.multiline is true).
 *              '$'                     End of string (or line if the class
 *                                      static property RegExp.multiline is
 *                                      true).
 *              '\b'                    Word boundary (between \w and \W).
 *              '\B'                    Word non-boundary.
 *
 *  quantatom:  atom                    An unquantified atom.
 *              quantatom '{' n ',' m '}'
 *                                      Atom must occur between n and m times.
 *              quantatom '{' n ',' '}' Atom must occur at least n times.
 *              quantatom '{' n '}'     Atom must occur exactly n times.
 *              quantatom '*'           Zero or more times (same as {0,}).
 *              quantatom '+'           One or more times (same as {1,}).
 *              quantatom '?'           Zero or one time (same as {0,1}).
 *
 *              any of which can be optionally followed by '?' for ungreedy
 *
 *  atom:       '(' regexp ')'          A parenthesized regexp (what matched
 *                                      can be addressed using a backreference,
 *                                      see '\' n below).
 *              '.'                     Matches any char except '\n'.
 *              '[' classlist ']'       A character class.
 *              '[' '^' classlist ']'   A negated character class.
 *              '\f'                    Form Feed.
 *              '\n'                    Newline (Line Feed).
 *              '\r'                    Carriage Return.
 *              '\t'                    Horizontal Tab.
 *              '\v'                    Vertical Tab.
 *              '\d'                    A digit (same as [0-9]).
 *              '\D'                    A non-digit.
 *              '\w'                    A word character, [0-9a-z_A-Z].
 *              '\W'                    A non-word character.
 *              '\s'                    A whitespace character, [ \b\f\n\r\t\v].
 *              '\S'                    A non-whitespace character.
 *              '\' n                   A backreference to the nth (n decimal
 *                                      and positive) parenthesized expression.
 *              '\' octal               An octal escape sequence (octal must be
 *                                      two or three digits long, unless it is
 *                                      0 for the null character).
 *              '\x' hex                A hex escape (hex must be two digits).
 *              '\u' unicode            A unicode escape (must be four digits).
 *              '\c' ctrl               A control character, ctrl is a letter.
 *              '\' literalatomchar     Any character except one of the above
 *                                      that follow '\' in an atom.
 *              otheratomchar           Any character not first among the other
 *                                      atom right-hand sides.
 */
static JSBool
ParseTerm(CompilerState *state)
{
    jschar c = *state->cp++;
    uintN nDigits;
    uintN num, tmp, n, i;
    const jschar *termStart;

    switch (c) {
    /* assertions and atoms */
      case '^':
        state->result = NewRENode(state, REOP_BOL);
        if (!state->result)
            return JS_FALSE;
        state->progLength++;
        return JS_TRUE;
      case '$':
        state->result = NewRENode(state, REOP_EOL);
        if (!state->result)
            return JS_FALSE;
        state->progLength++;
        return JS_TRUE;
      case '\\':
        if (state->cp >= state->cpend) {
            /* a trailing '\' is an error */
            ReportRegExpError(state, JSREPORT_ERROR, JSMSG_TRAILING_SLASH);
            return JS_FALSE;
        }
        c = *state->cp++;
        switch (c) {
        /* assertion escapes */
          case 'b' :
            state->result = NewRENode(state, REOP_WBDRY);
            if (!state->result)
                return JS_FALSE;
            state->progLength++;
            return JS_TRUE;
          case 'B':
            state->result = NewRENode(state, REOP_WNONBDRY);
            if (!state->result)
                return JS_FALSE;
            state->progLength++;
            return JS_TRUE;
          /* Decimal escape */
          case '0':
            /* Give a strict warning. See also the note below. */
            if (!ReportRegExpError(state, JSREPORT_WARNING | JSREPORT_STRICT,
                                   JSMSG_INVALID_BACKREF)) {
                return JS_FALSE;
            }
     doOctal:
            num = 0;
            while (state->cp < state->cpend) {
                c = *state->cp;
                if (c < '0' || '7' < c)
                    break;
                state->cp++;
                tmp = 8 * num + (uintN)JS7_UNDEC(c);
                if (tmp > 0377)
                    break;
                num = tmp;
            }
            c = (jschar)num;
    doFlat:
            state->result = NewRENode(state, REOP_FLAT);
            if (!state->result)
                return JS_FALSE;
            state->result->u.flat.chr = c;
            state->result->u.flat.length = 1;
            state->progLength += 3;
            break;
          case '1':
          case '2':
          case '3':
          case '4':
          case '5':
          case '6':
          case '7':
          case '8':
          case '9':
            termStart = state->cp - 1;
            num = GetDecimalValue(c, state->parenCount, FindParenCount, state);
            if (state->flags & JSREG_FIND_PAREN_ERROR)
                return JS_FALSE;
            if (num == OVERFLOW_VALUE) {
                /* Give a strict mode warning. */
                if (!ReportRegExpError(state,
                                       JSREPORT_WARNING | JSREPORT_STRICT,
                                       (c >= '8')
                                       ? JSMSG_INVALID_BACKREF
                                       : JSMSG_BAD_BACKREF)) {
                    return JS_FALSE;
                }

                /*
                 * Note: ECMA 262, 15.10.2.9 says that we should throw a syntax
                 * error here. However, for compatibility with IE, we treat the
                 * whole backref as flat if the first character in it is not a
                 * valid octal character, and as an octal escape otherwise.
                 */
                state->cp = termStart;
                if (c >= '8') {
                    /* Treat this as flat. termStart - 1 is the \. */
                    c = '\\';
                    goto asFlat;
                }

                /* Treat this as an octal escape. */
                goto doOctal;
            }

            /*
             * When FindParenCount calls the regex parser recursively (to find
             * the number of backrefs) num can be arbitrary and the maximum
             * supported number of backrefs does not bound it.
             */
            JS_ASSERT_IF(!(state->flags & JSREG_FIND_PAREN_COUNT),
                         1 <= num && num <= 0x10000);
            state->result = NewRENode(state, REOP_BACKREF);
            if (!state->result)
                return JS_FALSE;
            state->result->u.parenIndex = num - 1;
            state->progLength
                += 1 + GetCompactIndexWidth(state->result->u.parenIndex);
            break;
          /* Control escape */
          case 'f':
            c = 0xC;
            goto doFlat;
          case 'n':
            c = 0xA;
            goto doFlat;
          case 'r':
            c = 0xD;
            goto doFlat;
          case 't':
            c = 0x9;
            goto doFlat;
          case 'v':
            c = 0xB;
            goto doFlat;
          /* Control letter */
          case 'c':
            if (state->cp < state->cpend && RE_IS_LETTER(*state->cp)) {
                c = (jschar) (*state->cp++ & 0x1F);
            } else {
                /* back off to accepting the original '\' as a literal */
                --state->cp;
                c = '\\';
            }
            goto doFlat;
          /* HexEscapeSequence */
          case 'x':
            nDigits = 2;
            goto lexHex;
          /* UnicodeEscapeSequence */
          case 'u':
            nDigits = 4;
lexHex:
            n = 0;
            for (i = 0; i < nDigits && state->cp < state->cpend; i++) {
                uintN digit;
                c = *state->cp++;
                if (!isASCIIHexDigit(c, &digit)) {
                    /*
                     * Back off to accepting the original 'u' or 'x' as a
                     * literal.
                     */
                    state->cp -= i + 2;
                    n = *state->cp++;
                    break;
                }
                n = (n << 4) | digit;
            }
            c = (jschar) n;
            goto doFlat;
          /* Character class escapes */
          case 'd':
            state->result = NewRENode(state, REOP_DIGIT);
doSimple:
            if (!state->result)
                return JS_FALSE;
            state->progLength++;
            break;
          case 'D':
            state->result = NewRENode(state, REOP_NONDIGIT);
            goto doSimple;
          case 's':
            state->result = NewRENode(state, REOP_SPACE);
            goto doSimple;
          case 'S':
            state->result = NewRENode(state, REOP_NONSPACE);
            goto doSimple;
          case 'w':
            state->result = NewRENode(state, REOP_ALNUM);
            goto doSimple;
          case 'W':
            state->result = NewRENode(state, REOP_NONALNUM);
            goto doSimple;
          /* IdentityEscape */
          default:
            state->result = NewRENode(state, REOP_FLAT);
            if (!state->result)
                return JS_FALSE;
            state->result->u.flat.chr = c;
            state->result->u.flat.length = 1;
            state->result->kid = (void *) (state->cp - 1);
            state->progLength += 3;
            break;
        }
        break;
      case '[':
        state->result = NewRENode(state, REOP_CLASS);
        if (!state->result)
            return JS_FALSE;
        termStart = state->cp;
        state->result->u.ucclass.startIndex = termStart - state->cpbegin;
        for (;;) {
            if (state->cp == state->cpend) {
                ReportRegExpErrorHelper(state, JSREPORT_ERROR,
                                        JSMSG_UNTERM_CLASS, termStart);

                return JS_FALSE;
            }
            if (*state->cp == '\\') {
                state->cp++;
                if (state->cp != state->cpend)
                    state->cp++;
                continue;
            }
            if (*state->cp == ']') {
                state->result->u.ucclass.kidlen = state->cp - termStart;
                break;
            }
            state->cp++;
        }
        for (i = 0; i < CLASS_CACHE_SIZE; i++) {
            if (!state->classCache[i].start) {
                state->classCache[i].start = termStart;
                state->classCache[i].length = state->result->u.ucclass.kidlen;
                state->classCache[i].index = state->classCount;
                break;
            }
            if (state->classCache[i].length ==
                state->result->u.ucclass.kidlen) {
                for (n = 0; ; n++) {
                    if (n == state->classCache[i].length) {
                        state->result->u.ucclass.index
                            = state->classCache[i].index;
                        goto claim;
                    }
                    if (state->classCache[i].start[n] != termStart[n])
                        break;
                }
            }
        }
        state->result->u.ucclass.index = state->classCount++;

    claim:
        /*
         * Call CalculateBitmapSize now as we want any errors it finds
         * to be reported during the parse phase, not at execution.
         */
        if (!CalculateBitmapSize(state, state->result, termStart, state->cp++))
            return JS_FALSE;
        /*
         * Update classBitmapsMem with number of bytes to hold bmsize bits,
         * which is (bitsCount + 7) / 8 or (highest_bit + 1 + 7) / 8
         * or highest_bit / 8 + 1 where highest_bit is u.ucclass.bmsize.
         */
        n = (state->result->u.ucclass.bmsize >> 3) + 1;
        if (n > CLASS_BITMAPS_MEM_LIMIT - state->classBitmapsMem) {
            ReportRegExpError(state, JSREPORT_ERROR, JSMSG_REGEXP_TOO_COMPLEX);
            return JS_FALSE;
        }
        state->classBitmapsMem += n;
        /* CLASS, <index> */
        state->progLength
            += 1 + GetCompactIndexWidth(state->result->u.ucclass.index);
        break;

      case '.':
        state->result = NewRENode(state, REOP_DOT);
        goto doSimple;

      case '{':
      {
        const jschar *errp = state->cp--;
        intN err;

        err = ParseMinMaxQuantifier(state, JS_TRUE);
        state->cp = errp;

        if (err < 0)
            goto asFlat;

        /* FALL THROUGH */
      }
      case '*':
      case '+':
      case '?':
        ReportRegExpErrorHelper(state, JSREPORT_ERROR,
                                JSMSG_BAD_QUANTIFIER, state->cp - 1);
        return JS_FALSE;
      default:
asFlat:
        state->result = NewRENode(state, REOP_FLAT);
        if (!state->result)
            return JS_FALSE;
        state->result->u.flat.chr = c;
        state->result->u.flat.length = 1;
        state->result->kid = (void *) (state->cp - 1);
        state->progLength += 3;
        break;
    }
    return ParseQuantifier(state);
}

static JSBool
ParseQuantifier(CompilerState *state)
{
    RENode *term;
    term = state->result;
    if (state->cp < state->cpend) {
        switch (*state->cp) {
          case '+':
            state->result = NewRENode(state, REOP_QUANT);
            if (!state->result)
                return JS_FALSE;
            state->result->u.range.min = 1;
            state->result->u.range.max = (uintN)-1;
            /* <PLUS>, <next> ... <ENDCHILD> */
            state->progLength += 4;
            goto quantifier;
          case '*':
            state->result = NewRENode(state, REOP_QUANT);
            if (!state->result)
                return JS_FALSE;
            state->result->u.range.min = 0;
            state->result->u.range.max = (uintN)-1;
            /* <STAR>, <next> ... <ENDCHILD> */
            state->progLength += 4;
            goto quantifier;
          case '?':
            state->result = NewRENode(state, REOP_QUANT);
            if (!state->result)
                return JS_FALSE;
            state->result->u.range.min = 0;
            state->result->u.range.max = 1;
            /* <OPT>, <next> ... <ENDCHILD> */
            state->progLength += 4;
            goto quantifier;
          case '{':       /* balance '}' */
          {
            intN err;
            const jschar *errp = state->cp;

            err = ParseMinMaxQuantifier(state, JS_FALSE);
            if (err == 0)
                goto quantifier;
            if (err == -1)
                return JS_TRUE;

            ReportRegExpErrorHelper(state, JSREPORT_ERROR, err, errp);
            return JS_FALSE;
          }
          default:;
        }
    }
    return JS_TRUE;

quantifier:
    if (state->treeDepth == TREE_DEPTH_MAX) {
        ReportRegExpError(state, JSREPORT_ERROR, JSMSG_REGEXP_TOO_COMPLEX);
        return JS_FALSE;
    }

    ++state->treeDepth;
    ++state->cp;
    state->result->kid = term;
    if (state->cp < state->cpend && *state->cp == '?') {
        ++state->cp;
        state->result->u.range.greedy = JS_FALSE;
    } else {
        state->result->u.range.greedy = JS_TRUE;
    }
    return JS_TRUE;
}

static intN
ParseMinMaxQuantifier(CompilerState *state, JSBool ignoreValues)
{
    uintN min, max;
    jschar c;
    const jschar *errp = state->cp++;

    c = *state->cp;
    if (JS7_ISDEC(c)) {
        ++state->cp;
        min = GetDecimalValue(c, 0xFFFF, NULL, state);
        c = *state->cp;

        if (!ignoreValues && min == OVERFLOW_VALUE)
            return JSMSG_MIN_TOO_BIG;

        if (c == ',') {
            c = *++state->cp;
            if (JS7_ISDEC(c)) {
                ++state->cp;
                max = GetDecimalValue(c, 0xFFFF, NULL, state);
                c = *state->cp;
                if (!ignoreValues && max == OVERFLOW_VALUE)
                    return JSMSG_MAX_TOO_BIG;
                if (!ignoreValues && min > max)
                    return JSMSG_OUT_OF_ORDER;
            } else {
                max = (uintN)-1;
            }
        } else {
            max = min;
        }
        if (c == '}') {
            state->result = NewRENode(state, REOP_QUANT);
            if (!state->result)
                return JSMSG_OUT_OF_MEMORY;
            state->result->u.range.min = min;
            state->result->u.range.max = max;
            /*
             * QUANT, <min>, <max>, <next> ... <ENDCHILD>
             * where <max> is written as compact(max+1) to make
             * (uintN)-1 sentinel to occupy 1 byte, not width_of(max)+1.
             */
            state->progLength += (1 + GetCompactIndexWidth(min)
                                  + GetCompactIndexWidth(max + 1)
                                  +3);
            return 0;
        }
    }

    state->cp = errp;
    return -1;
}

static JSBool
SetForwardJumpOffset(jsbytecode *jump, jsbytecode *target)
{
    ptrdiff_t offset = target - jump;

    /* Check that target really points forward. */
    JS_ASSERT(offset >= 2);
    if ((size_t)offset > OFFSET_MAX)
        return JS_FALSE;

    jump[0] = JUMP_OFFSET_HI(offset);
    jump[1] = JUMP_OFFSET_LO(offset);
    return JS_TRUE;
}

/* Copy the charset data from a character class node to the charset list
 * in the regexp object. */
static JS_ALWAYS_INLINE RECharSet *
InitNodeCharSet(JSRegExp *re, RENode *node)
{
    RECharSet *charSet = &re->classList[node->u.ucclass.index];
    charSet->converted = JS_FALSE;
    charSet->length = node->u.ucclass.bmsize;
    charSet->u.src.startIndex = node->u.ucclass.startIndex;
    charSet->u.src.length = node->u.ucclass.kidlen;
    charSet->sense = node->u.ucclass.sense;
    return charSet;
}

/*
 * Generate bytecode for the tree rooted at t using an explicit stack instead
 * of recursion.
 */
static jsbytecode *
EmitREBytecode(CompilerState *state, JSRegExp *re, size_t treeDepth,
               jsbytecode *pc, RENode *t)
{
    EmitStateStackEntry *emitStateSP, *emitStateStack;
    REOp op;

    if (treeDepth == 0) {
        emitStateStack = NULL;
    } else {
        emitStateStack =
            (EmitStateStackEntry *)
            state->context->malloc(sizeof(EmitStateStackEntry) * treeDepth);
        if (!emitStateStack)
            return NULL;
    }
    emitStateSP = emitStateStack;
    op = t->op;
    JS_ASSERT(op < REOP_LIMIT);

    for (;;) {
        *pc++ = op;
        switch (op) {
          case REOP_EMPTY:
            --pc;
            break;

          case REOP_ALTPREREQ2:
          case REOP_ALTPREREQ:
            JS_ASSERT(emitStateSP);
            emitStateSP->altHead = pc - 1;
            emitStateSP->endTermFixup = pc;
            pc += OFFSET_LEN;
            SET_ARG(pc, t->u.altprereq.ch1);
            pc += ARG_LEN;
            SET_ARG(pc, t->u.altprereq.ch2);
            pc += ARG_LEN;

            emitStateSP->nextAltFixup = pc;    /* offset to next alternate */
            pc += OFFSET_LEN;

            emitStateSP->continueNode = t;
            emitStateSP->continueOp = REOP_JUMP;
            emitStateSP->jumpToJumpFlag = JS_FALSE;
            ++emitStateSP;
            JS_ASSERT((size_t)(emitStateSP - emitStateStack) <= treeDepth);
            t = (RENode *) t->kid;
            op = t->op;
            JS_ASSERT(op < REOP_LIMIT);
            continue;

          case REOP_JUMP:
            emitStateSP->nextTermFixup = pc;    /* offset to following term */
            pc += OFFSET_LEN;
            if (!SetForwardJumpOffset(emitStateSP->nextAltFixup, pc))
                goto jump_too_big;
            emitStateSP->continueOp = REOP_ENDALT;
            ++emitStateSP;
            JS_ASSERT((size_t)(emitStateSP - emitStateStack) <= treeDepth);
            t = (RENode *) t->u.kid2;
            op = t->op;
            JS_ASSERT(op < REOP_LIMIT);
            continue;

          case REOP_ENDALT:
            /*
             * If we already patched emitStateSP->nextTermFixup to jump to
             * a nearer jump, to avoid 16-bit immediate offset overflow, we
             * are done here.
             */
            if (emitStateSP->jumpToJumpFlag)
                break;

            /*
             * Fix up the REOP_JUMP offset to go to the op after REOP_ENDALT.
             * REOP_ENDALT is executed only on successful match of the last
             * alternate in a group.
             */
            if (!SetForwardJumpOffset(emitStateSP->nextTermFixup, pc))
                goto jump_too_big;
            if (t->op != REOP_ALT) {
                if (!SetForwardJumpOffset(emitStateSP->endTermFixup, pc))
                    goto jump_too_big;
            }

            /*
             * If the program is bigger than the REOP_JUMP offset range, then
             * we must check for alternates before this one that are part of
             * the same group, and fix up their jump offsets to target jumps
             * close enough to fit in a 16-bit unsigned offset immediate.
             */
            if ((size_t)(pc - re->program) > OFFSET_MAX &&
                emitStateSP > emitStateStack) {
                EmitStateStackEntry *esp, *esp2;
                jsbytecode *alt, *jump;
                ptrdiff_t span, header;

                esp2 = emitStateSP;
                alt = esp2->altHead;
                for (esp = esp2 - 1; esp >= emitStateStack; --esp) {
                    if (esp->continueOp == REOP_ENDALT &&
                        !esp->jumpToJumpFlag &&
                        esp->nextTermFixup + OFFSET_LEN == alt &&
                        (size_t)(pc - ((esp->continueNode->op != REOP_ALT)
                                       ? esp->endTermFixup
                                       : esp->nextTermFixup)) > OFFSET_MAX) {
                        alt = esp->altHead;
                        jump = esp->nextTermFixup;

                        /*
                         * The span must be 1 less than the distance from
                         * jump offset to jump offset, so we actually jump
                         * to a REOP_JUMP bytecode, not to its offset!
                         */
                        for (;;) {
                            JS_ASSERT(jump < esp2->nextTermFixup);
                            span = esp2->nextTermFixup - jump - 1;
                            if ((size_t)span <= OFFSET_MAX)
                                break;
                            do {
                                if (--esp2 == esp)
                                    goto jump_too_big;
                            } while (esp2->continueOp != REOP_ENDALT);
                        }

                        jump[0] = JUMP_OFFSET_HI(span);
                        jump[1] = JUMP_OFFSET_LO(span);

                        if (esp->continueNode->op != REOP_ALT) {
                            /*
                             * We must patch the offset at esp->endTermFixup
                             * as well, for the REOP_ALTPREREQ{,2} opcodes.
                             * If we're unlucky and endTermFixup is more than
                             * OFFSET_MAX bytes from its target, we cheat by
                             * jumping 6 bytes to the jump whose offset is at
                             * esp->nextTermFixup, which has the same target.
                             */
                            jump = esp->endTermFixup;
                            header = esp->nextTermFixup - jump;
                            span += header;
                            if ((size_t)span > OFFSET_MAX)
                                span = header;

                            jump[0] = JUMP_OFFSET_HI(span);
                            jump[1] = JUMP_OFFSET_LO(span);
                        }

                        esp->jumpToJumpFlag = JS_TRUE;
                    }
                }
            }
            break;

          case REOP_ALT:
            JS_ASSERT(emitStateSP);
            emitStateSP->altHead = pc - 1;
            emitStateSP->nextAltFixup = pc;     /* offset to next alternate */
            pc += OFFSET_LEN;
            emitStateSP->continueNode = t;
            emitStateSP->continueOp = REOP_JUMP;
            emitStateSP->jumpToJumpFlag = JS_FALSE;
            ++emitStateSP;
            JS_ASSERT((size_t)(emitStateSP - emitStateStack) <= treeDepth);
            t = (RENode *) t->kid;
            op = t->op;
            JS_ASSERT(op < REOP_LIMIT);
            continue;

          case REOP_FLAT:
            /*
             * Coalesce FLATs if possible and if it would not increase bytecode
             * beyond preallocated limit. The latter happens only when bytecode
             * size for coalesced string with offset p and length 2 exceeds 6
             * bytes preallocated for 2 single char nodes, i.e. when
             * 1 + GetCompactIndexWidth(p) + GetCompactIndexWidth(2) > 6 or
             * GetCompactIndexWidth(p) > 4.
             * Since when GetCompactIndexWidth(p) <= 4 coalescing of 3 or more
             * nodes strictly decreases bytecode size, the check has to be
             * done only for the first coalescing.
             */
            if (t->kid &&
                GetCompactIndexWidth((jschar *)t->kid - state->cpbegin) <= 4)
            {
                while (t->next &&
                       t->next->op == REOP_FLAT &&
                       (jschar*)t->kid + t->u.flat.length ==
                       (jschar*)t->next->kid) {
                    t->u.flat.length += t->next->u.flat.length;
                    t->next = t->next->next;
                }
            }
            if (t->kid && t->u.flat.length > 1) {
                pc[-1] = (state->flags & JSREG_FOLD) ? REOP_FLATi : REOP_FLAT;
                pc = WriteCompactIndex(pc, (jschar *)t->kid - state->cpbegin);
                pc = WriteCompactIndex(pc, t->u.flat.length);
            } else if (t->u.flat.chr < 256) {
                pc[-1] = (state->flags & JSREG_FOLD) ? REOP_FLAT1i : REOP_FLAT1;
                *pc++ = (jsbytecode) t->u.flat.chr;
            } else {
                pc[-1] = (state->flags & JSREG_FOLD)
                         ? REOP_UCFLAT1i
                         : REOP_UCFLAT1;
                SET_ARG(pc, t->u.flat.chr);
                pc += ARG_LEN;
            }
            break;

          case REOP_LPAREN:
            JS_ASSERT(emitStateSP);
            pc = WriteCompactIndex(pc, t->u.parenIndex);
            emitStateSP->continueNode = t;
            emitStateSP->continueOp = REOP_RPAREN;
            ++emitStateSP;
            JS_ASSERT((size_t)(emitStateSP - emitStateStack) <= treeDepth);
            t = (RENode *) t->kid;
            op = t->op;
            continue;

          case REOP_RPAREN:
            pc = WriteCompactIndex(pc, t->u.parenIndex);
            break;

          case REOP_BACKREF:
            pc = WriteCompactIndex(pc, t->u.parenIndex);
            break;

          case REOP_ASSERT:
            JS_ASSERT(emitStateSP);
            emitStateSP->nextTermFixup = pc;
            pc += OFFSET_LEN;
            emitStateSP->continueNode = t;
            emitStateSP->continueOp = REOP_ASSERTTEST;
            ++emitStateSP;
            JS_ASSERT((size_t)(emitStateSP - emitStateStack) <= treeDepth);
            t = (RENode *) t->kid;
            op = t->op;
            continue;

          case REOP_ASSERTTEST:
          case REOP_ASSERTNOTTEST:
            if (!SetForwardJumpOffset(emitStateSP->nextTermFixup, pc))
                goto jump_too_big;
            break;

          case REOP_ASSERT_NOT:
            JS_ASSERT(emitStateSP);
            emitStateSP->nextTermFixup = pc;
            pc += OFFSET_LEN;
            emitStateSP->continueNode = t;
            emitStateSP->continueOp = REOP_ASSERTNOTTEST;
            ++emitStateSP;
            JS_ASSERT((size_t)(emitStateSP - emitStateStack) <= treeDepth);
            t = (RENode *) t->kid;
            op = t->op;
            continue;

          case REOP_QUANT:
            JS_ASSERT(emitStateSP);
            if (t->u.range.min == 0 && t->u.range.max == (uintN)-1) {
                pc[-1] = (t->u.range.greedy) ? REOP_STAR : REOP_MINIMALSTAR;
            } else if (t->u.range.min == 0 && t->u.range.max == 1) {
                pc[-1] = (t->u.range.greedy) ? REOP_OPT : REOP_MINIMALOPT;
            } else if (t->u.range.min == 1 && t->u.range.max == (uintN) -1) {
                pc[-1] = (t->u.range.greedy) ? REOP_PLUS : REOP_MINIMALPLUS;
            } else {
                if (!t->u.range.greedy)
                    pc[-1] = REOP_MINIMALQUANT;
                pc = WriteCompactIndex(pc, t->u.range.min);
                /*
                 * Write max + 1 to avoid using size_t(max) + 1 bytes
                 * for (uintN)-1 sentinel.
                 */
                pc = WriteCompactIndex(pc, t->u.range.max + 1);
            }
            emitStateSP->nextTermFixup = pc;
            pc += OFFSET_LEN;
            emitStateSP->continueNode = t;
            emitStateSP->continueOp = REOP_ENDCHILD;
            ++emitStateSP;
            JS_ASSERT((size_t)(emitStateSP - emitStateStack) <= treeDepth);
            t = (RENode *) t->kid;
            op = t->op;
            continue;

          case REOP_ENDCHILD:
            if (!SetForwardJumpOffset(emitStateSP->nextTermFixup, pc))
                goto jump_too_big;
            break;

          case REOP_CLASS:
            if (!t->u.ucclass.sense)
                pc[-1] = REOP_NCLASS;
            pc = WriteCompactIndex(pc, t->u.ucclass.index);
            InitNodeCharSet(re, t);
            break;

          default:
            break;
        }

        t = t->next;
        if (t) {
            op = t->op;
        } else {
            if (emitStateSP == emitStateStack)
                break;
            --emitStateSP;
            t = emitStateSP->continueNode;
            op = (REOp) emitStateSP->continueOp;
        }
    }

  cleanup:
    if (emitStateStack)
        state->context->free(emitStateStack);
    return pc;

  jump_too_big:
    ReportRegExpError(state, JSREPORT_ERROR, JSMSG_REGEXP_TOO_COMPLEX);
    pc = NULL;
    goto cleanup;
}

static JSBool
CompileRegExpToAST(JSContext* cx, TokenStream* ts,
                   JSString* str, uintN flags, CompilerState& state)
{
    uintN i;
    size_t len;

    len = str->length();

    state.context = cx;
    state.tokenStream = ts;
    state.cp = js_UndependString(cx, str);
    if (!state.cp)
        return JS_FALSE;
    state.cpbegin = state.cp;
    state.cpend = state.cp + len;
    state.flags = uint16(flags);
    state.parenCount = 0;
    state.classCount = 0;
    state.progLength = 0;
    state.treeDepth = 0;
    state.classBitmapsMem = 0;
    for (i = 0; i < CLASS_CACHE_SIZE; i++)
        state.classCache[i].start = NULL;

    if (len != 0 && (flags & JSREG_FLAT)) {
        state.result = NewRENode(&state, REOP_FLAT);
        if (!state.result)
            return JS_FALSE;
        state.result->u.flat.chr = *state.cpbegin;
        state.result->u.flat.length = len;
        state.result->kid = (void *) state.cpbegin;
        /* Flat bytecode: REOP_FLAT compact(string_offset) compact(len). */
        state.progLength += 1 + GetCompactIndexWidth(0)
                          + GetCompactIndexWidth(len);
        return JS_TRUE;
    }

    return ParseRegExp(&state);
}

#ifdef JS_TRACER
typedef js::Vector<LIns *, 4, js::ContextAllocPolicy> LInsList;

namespace js {

struct REFragment : public nanojit::Fragment
{
    REFragment(const void* _ip verbose_only(, uint32_t profFragID))
      : nanojit::Fragment(ip verbose_only(, profFragID))
    {}
};

} /* namespace js */

/* Return the cached fragment for the given regexp, or create one. */
static Fragment*
LookupNativeRegExp(JSContext* cx, uint16 re_flags,
                   const jschar* re_chars, size_t re_length)
{
    TraceMonitor *tm = &JS_TRACE_MONITOR(cx);
    VMAllocator &alloc = *tm->dataAlloc;
    REHashMap &table = *tm->reFragments;

    REHashKey k(re_length, re_flags, re_chars);
    REFragment *frag = table.get(k);

    if (!frag) {
        verbose_only(
        uint32_t profFragID = (LogController.lcbits & LC_FragProfile)
                              ? (++(tm->lastFragID)) : 0;
        )
        frag = new (alloc) REFragment(0 verbose_only(, profFragID));
        /*
         * Copy the re_chars portion of the hash key into the Allocator, so
         * its lifecycle is disconnected from the lifecycle of the
         * underlying regexp.
         */
        k.re_chars = (const jschar*) new (alloc) jschar[re_length];
        memcpy((void*) k.re_chars, re_chars, re_length * sizeof(jschar));
        table.put(k, frag);
    }
    return frag;
}

static JSBool
ProcessCharSet(JSContext *cx, JSRegExp *re, RECharSet *charSet);

/* Utilities for the RegExpNativeCompiler */

namespace {
  /*
   * An efficient way to simultaneously statically guard that the sizeof(bool) is a
   * small power of 2 and take its log2.
   */
  template <int> struct StaticLog2 {};
  template <> struct StaticLog2<1> { static const int result = 0; };
  template <> struct StaticLog2<2> { static const int result = 1; };
  template <> struct StaticLog2<4> { static const int result = 2; };
  template <> struct StaticLog2<8> { static const int result = 3; };
}

/*
 * This table allows efficient testing for the ASCII portion of \s during a
 * trace. ECMA-262 15.10.2.12 defines the following characters below 128 to be
 * whitespace: 0x9 (0), 0xA (10), 0xB (11), 0xC (12), 0xD (13), 0x20 (32). The
 * index must be <= 32.
 */
static const bool js_ws[] = {
/*       0      1      2      3      4      5      5      7      8      9      */
/*  0 */ false, false, false, false, false, false, false, false, false, true,
/*  1 */ true,  true,  true,  true,  false, false, false, false, false, false,
/*  2 */ false, false, false, false, false, false, false, false, false, false,
/*  3 */ false, false, true
};

/* Sets of characters are described in terms of individuals and classes. */
class CharSet {
  public:
    CharSet() : charEnd(charBuf), classes(0) {}

    static const uintN sBufSize = 8;

    bool full() { return charEnd == charBuf + sBufSize; }

    /* Add a single char to the set. */
    bool addChar(jschar c)
    {
        if (full())
            return false;
        *charEnd++ = c;
        return true;
    }

    enum Class {
        LineTerms  = 1 << 0,  /* Line Terminators (E262 7.3) */
        OtherSpace = 1 << 1,  /* \s (E262 15.10.2.12) - LineTerms */
        Digit      = 1 << 2,  /* \d (E262 15.10.2.12) */
        OtherAlnum = 1 << 3,  /* \w (E262 15,10.2.12) - Digit */
        Other      = 1 << 4,  /* all other characters */
        All        = LineTerms | OtherSpace | Digit | OtherAlnum | Other,

        Space = LineTerms | OtherSpace,
        AlNum = Digit | OtherAlnum,
        Dot   = All & ~LineTerms
    };

    /* Add a set of chars to the set. */
    void addClass(Class c) { classes |= c; }

    /* Return whether two sets of chars are disjoint. */
    bool disjoint(const CharSet &) const;

  private:
    static bool disjoint(const jschar *beg, const jschar *end, uintN classes);

    mutable jschar charBuf[sBufSize];
    jschar *charEnd;
    uintN classes;
};

/* Appease the type checker. */
static inline CharSet::Class
operator|(CharSet::Class c1, CharSet::Class c2) {
    return (CharSet::Class)(((int)c1) | ((int)c2));
}
static inline CharSet::Class
operator~(CharSet::Class c) {
    return (CharSet::Class)(~(int)c);
}

/*
 * Return whether the characters in the range [beg, end) fall within any of the
 * classes with a bit set in 'classes'.
 */
bool
CharSet::disjoint(const jschar *beg, const jschar *end, uintN classes)
{
    for (const jschar *p = beg; p != end; ++p) {
        if (JS7_ISDEC(*p)) {
            if (classes & Digit)
                return false;
        } else if (JS_ISWORD(*p)) {
            if (classes & OtherAlnum)
                return false;
        } else if (RE_IS_LINE_TERM(*p)) {
            if (classes & LineTerms)
                return false;
        } else if (JS_ISSPACE(*p)) {
            if (classes & OtherSpace)
                return false;
        } else {
            if (classes & Other)
                return false;
        }
    }
    return true;
}

/*
 * Predicate version of the STL's set_intersection. Assumes both ranges are
 * sorted and thus runs in linear time.
 *
 * FIXME: This is a reusable algorithm, perhaps it should be put somewhere.
 */
template <class InputIterator1, class InputIterator2>
bool
set_disjoint(InputIterator1 p1, InputIterator1 end1,
             InputIterator2 p2, InputIterator2 end2)
{
    if (p1 == end1 || p2 == end2)
        return true;
    while (*p1 != *p2) {
        if (*p1 < *p2) {
            ++p1;
            if (p1 == end1)
                return true;
        } else if (*p2 < *p1) {
            ++p2;
            if (p2 == end2)
                return true;
        }
    }
    return false;
}

static JSBool
CharCmp(void *arg, const void *a, const void *b, int *result)
{
    jschar ca = *(jschar *)a, cb = *(jschar *)b;
    *result = ca - cb;
    return JS_TRUE;
}

bool
CharSet::disjoint(const CharSet &other) const
{
    /* Check overlap between classes. */
    if (classes & other.classes)
        return false;

    /*
     * Check char-class overlap. Compare this->charBuf with other.classes and
     * vice versa with a loop.
     */
    if (!disjoint(this->charBuf, this->charEnd, other.classes) ||
        !disjoint(other.charBuf, other.charEnd, this->classes))
        return false;

    /* Check char-char overlap. */
    jschar tmp[CharSet::sBufSize];
    js_MergeSort(charBuf, charEnd - charBuf, sizeof(jschar),
                 CharCmp, 0, tmp);
    js_MergeSort(other.charBuf, other.charEnd - other.charBuf, sizeof(jschar),
                 CharCmp, 0, tmp);
    return set_disjoint(charBuf, charEnd, other.charBuf, other.charEnd);
}

/*
 * Return true if the given subexpression may match the empty string. The
 * conservative answer is |true|. If |next| is true, then the subexpression is
 * considered to be |node| followed by the rest of |node->next|. Otherwise, the
 * subexpression is considered to be |node| by itself.
 */
static bool
mayMatchEmpty(RENode *node, bool next = true)
{
    if (!node)
        return true;
    switch (node->op) {
      case REOP_EMPTY:  return true;
      case REOP_FLAT:   return false;
      case REOP_CLASS:  return false;
      case REOP_ALNUM:  return false;
      case REOP_ALT:    return (mayMatchEmpty((RENode *)node->kid) ||
                                mayMatchEmpty((RENode *)node->u.kid2)) &&
                               (!next || mayMatchEmpty(node->next));
      case REOP_QUANT:  return (node->u.range.min == 0 ||
                                mayMatchEmpty((RENode *)node->kid)) &&
                               (!next || mayMatchEmpty(node->next));
      default:          return true;
    }
}

/*
 * Enumerate the set of characters that may be consumed next by the given
 * subexpression in isolation. Return whether the enumeration was successful.
 */
static bool
enumerateNextChars(JSContext *cx, RENode *node, CharSet &set)
{
    JS_CHECK_RECURSION(cx, return JS_FALSE);

    if (!node)
        return true;

    switch (node->op) {
      /* Record as bitflags. */
      case REOP_DOT:       set.addClass(CharSet::Dot);     return true;
      case REOP_DIGIT:     set.addClass(CharSet::Digit);   return true;
      case REOP_NONDIGIT:  set.addClass(~CharSet::Digit);  return true;
      case REOP_ALNUM:     set.addClass(CharSet::AlNum);   return true;
      case REOP_NONALNUM:  set.addClass(~CharSet::AlNum);  return true;
      case REOP_SPACE:     set.addClass(CharSet::Space);   return true;
      case REOP_NONSPACE:  set.addClass(~CharSet::Space);  return true;

      /* Record as individual characters. */
      case REOP_FLAT:
        return set.addChar(node->u.flat.chr);

      /* Control structures. */
      case REOP_EMPTY:
        return true;
      case REOP_ALT:
      case REOP_ALTPREREQ:
        return enumerateNextChars(cx, (RENode *)node->kid, set) &&
               enumerateNextChars(cx, (RENode *)node->u.kid2, set) &&
               (!mayMatchEmpty(node, false) ||
                enumerateNextChars(cx, (RENode *)node->next, set));
      case REOP_QUANT:
        return enumerateNextChars(cx, (RENode *)node->kid, set) &&
               (!mayMatchEmpty(node, false) ||
                enumerateNextChars(cx, (RENode *)node->next, set));

      /* Arbitrary character classes and oddities. */
      default:
        return false;
    }
}

class RegExpNativeCompiler {
 private:
    VMAllocator&     tempAlloc;
    JSContext*       cx;
    JSRegExp*        re;
    CompilerState*   cs;            /* RegExp to compile */
    Fragment*        fragment;
    LirWriter*       lir;
#ifdef DEBUG
    LirWriter*       validate_writer;
#endif
#ifdef NJ_VERBOSE
    LirWriter*       verbose_filter;
#endif
    LirBufWriter*    lirBufWriter;  /* for skip */

    LIns*            state;
    LIns*            start;
    LIns*            cpend;

    LirBuffer* const lirbuf;

    bool outOfMemory() {
        return tempAlloc.outOfMemory() || JS_TRACE_MONITOR(cx).dataAlloc->outOfMemory();
    }

    JSBool isCaseInsensitive() const { return (cs->flags & JSREG_FOLD) != 0; }

    void targetCurrentPoint(LIns *ins)
    {
        ins->setTarget(lir->ins0(LIR_label));
    }

    void targetCurrentPoint(LInsList &fails)
    {
        LIns *fail = lir->ins0(LIR_label);
        for (size_t i = 0; i < fails.length(); ++i) {
            fails[i]->setTarget(fail);
        }
        fails.clear();
    }

    /*
     * These functions return the new position after their match operation,
     * or NULL if there was an error.
     */
    LIns* compileEmpty(RENode* node, LIns* pos, LInsList& fails)
    {
        return pos;
    }

#if defined(AVMPLUS_ARM) || defined(AVMPLUS_SPARC)
/* We can't do this on ARM or SPARC, since it relies on doing a 32-bit load from
 * a pointer which is only 2-byte aligned.
 */
#undef USE_DOUBLE_CHAR_MATCH
#else
#define USE_DOUBLE_CHAR_MATCH
#endif

    LIns* compileFlatSingleChar(jschar ch, LIns* pos, LInsList& fails)
    {
        LIns* to_fail = lir->insBranch(LIR_jf, lir->ins2(LIR_ltp, pos, cpend), 0);
        if (!fails.append(to_fail))
            return NULL;
        LIns* text_ch = lir->insLoad(LIR_ldus2ui, pos, 0, ACC_READONLY);

        // Extra characters that need to be compared against when doing folding.
        struct extra {
            jschar ch;
            LIns   *match;
        };
        extra extras[5];
        int   nextras = 0;

        if (cs->flags & JSREG_FOLD) {
            ch = JS_TOUPPER(ch);
            jschar lch = inverse_upcase(ch);

            if (ch != lch) {
                if (L'A' <= ch && ch <= L'Z') {
                    // Fast conversion of text character to lower case by OR-ing with 32.
                    text_ch = lir->ins2(LIR_ori, text_ch, lir->insImmI(32));
                    // These ASCII letters have 2 lower-case forms. We put the ASCII one in
                    // |extras| so it is tested first, because we expect that to be the common
                    // case. Note that the code points of the non-ASCII forms both have the
                    // 32 bit set, so it is OK to compare against the OR-32-converted text char.
                    ch = lch;
                    if (ch == L'i') {
                        extras[nextras++].ch = ch;
                        ch = 0x131;
                    } else if (ch == L's') {
                        extras[nextras++].ch = ch;
                        ch = 0x17f;
                    }
                    goto gen;
                } else if (0x01c4 <= ch && ch <= 0x1e60) {
                    // The following group of conditionals handles characters that have 1 or 2
                    // lower-case forms in addition to JS_TOLOWER(ch).
                    if (ch <= 0x1f1) {                 // DZ,LJ,NJ
                        if (ch == 0x01c4) {
                            extras[nextras++].ch = 0x01c5;
                        } else if (ch == 0x01c7) {
                            extras[nextras++].ch = 0x01c8;
                        } else if (ch == 0x01ca) {
                            extras[nextras++].ch = 0x01cb;
                        } else if (ch == 0x01f1) {
                            extras[nextras++].ch = 0x01f2;
                        }
                    } else if (ch < 0x0392) {          // no extra lower-case forms in this range
                    } else if (ch <= 0x03a6) {         // Greek
                        if (ch == 0x0392) {
                            extras[nextras++].ch = 0x03d0;
                        } else if (ch == 0x0395) {
                            extras[nextras++].ch = 0x03f5;
                        } else if (ch == 0x0398) {
                            extras[nextras++].ch = 0x03d1;
                        } else if (ch == 0x0399) {
                            extras[nextras++].ch = 0x0345;
                            extras[nextras++].ch = 0x1fbe;
                        } else if (ch == 0x039a) {
                            extras[nextras++].ch = 0x03f0;
                        } else if (ch == 0x039c) {
                            extras[nextras++].ch = 0xb5;
                        } else if (ch == 0x03a0) {
                            extras[nextras++].ch = 0x03d6;
                        } else if (ch == 0x03a1) {
                            extras[nextras++].ch = 0x03f1;
                        } else if (ch == 0x03a3) {
                            extras[nextras++].ch = 0x03c2;
                        } else if (ch == 0x03a6) {
                            extras[nextras++].ch = 0x03d5;
                        }
                    } else if (ch == 0x1e60) {         // S with dot above
                        extras[nextras++].ch = 0x1e9b;
                    }
                }

                extras[nextras++].ch = lch;
            }
        }

    gen:
        for (int i = 0; i < nextras; ++i) {
            LIns *test = lir->ins2(LIR_eqi, text_ch, lir->insImmI(extras[i].ch));
            LIns *branch = lir->insBranch(LIR_jt, test, 0);
            extras[i].match = branch;
        }

        if (!fails.append(lir->insBranch(LIR_jf, lir->ins2(LIR_eqi, text_ch, lir->insImmI(ch)), 0)))
            return NULL;

        for (int i = 0; i < nextras; ++i)
            targetCurrentPoint(extras[i].match);
        return lir->ins2(LIR_addp, pos, lir->insImmWord(2));
    }

    JS_INLINE bool hasCases(jschar ch)
    {
        return JS_TOLOWER(ch) != JS_TOUPPER(ch);
    }

    LIns* compileFlatDoubleChar(jschar ch1, jschar ch2, LIns* pos, LInsList& fails)
    {
#ifdef IS_BIG_ENDIAN
        uint32 word = (ch1 << 16) | ch2;
#else
        uint32 word = (ch2 << 16) | ch1;
#endif
        /*
         * Fast case-insensitive test for ASCII letters: convert text
         * char to lower case by bit-or-ing in 32 and compare.
         */
        JSBool useFastCI = JS_FALSE;
        union { jschar c[2]; uint32 i; } mask;
        if (cs->flags & JSREG_FOLD) {
            jschar uch1 = JS_TOUPPER(ch1);
            jschar uch2 = JS_TOUPPER(ch2);
            JSBool mask1 = (L'A' <= uch1 && uch1 <= L'Z' && uch1 != L'I' && uch1 != L'S');
            JSBool mask2 = (L'A' <= uch2 && uch2 <= L'Z' && uch2 != L'I' && uch2 != L'S');
            if ((!mask1 && hasCases(ch1)) || (!mask2 && hasCases(ch2))) {
                pos = compileFlatSingleChar(ch1, pos, fails);
                if (!pos) return NULL;
                return compileFlatSingleChar(ch2, pos, fails);
            }

            mask.c[0] = mask1 ? 0x0020 : 0x0;
            mask.c[1] = mask2 ? 0x0020 : 0x0;

            if (mask.i) {
                word |= mask.i;
                useFastCI = JS_TRUE;
            }
        }

        LIns* to_fail = lir->insBranch(LIR_jf,
                                       lir->ins2(LIR_ltp,
                                                 pos,
                                                 lir->ins2(LIR_addp,
                                                           cpend,
                                                           lir->insImmWord(-2))),
                                       0);
        if (!fails.append(to_fail))
            return NULL;
        LIns* text_word = lir->insLoad(LIR_ldi, pos, 0, ACC_OTHER);
        LIns* comp_word = useFastCI ?
            lir->ins2(LIR_ori, text_word, lir->insImmI(mask.i)) :
            text_word;
        if (!fails.append(lir->insBranch(LIR_jf, lir->ins2(LIR_eqi, comp_word, lir->insImmI(word)), 0)))
            return NULL;

        return lir->ins2(LIR_addp, pos, lir->insImmWord(4));
    }

    LIns* compileFlat(RENode *&node, LIns* pos, LInsList& fails)
    {
#ifdef USE_DOUBLE_CHAR_MATCH
        if (node->u.flat.length == 1) {
            if (node->next && node->next->op == REOP_FLAT &&
                node->next->u.flat.length == 1) {
                pos = compileFlatDoubleChar(node->u.flat.chr,
                                            node->next->u.flat.chr,
                                            pos, fails);
                node = node->next;
            } else {
                pos = compileFlatSingleChar(node->u.flat.chr, pos, fails);
            }
            return pos;
        } else {
            size_t i;
            for (i = 0; i < node->u.flat.length - 1; i += 2) {
                if (outOfMemory())
                    return 0;
                pos = compileFlatDoubleChar(((jschar*) node->kid)[i],
                                            ((jschar*) node->kid)[i+1],
                                            pos, fails);
                if (!pos)
                    return 0;
            }
            JS_ASSERT(pos != 0);
            if (i == node->u.flat.length - 1)
                pos = compileFlatSingleChar(((jschar*) node->kid)[i], pos, fails);
            return pos;
        }
#else
        if (node->u.flat.length == 1) {
            return compileFlatSingleChar(node->u.flat.chr, pos, fails);
        } else {
            for (size_t i = 0; i < node->u.flat.length; i++) {
                if (outOfMemory())
                    return 0;
                pos = compileFlatSingleChar(((jschar*) node->kid)[i], pos, fails);
                if (!pos)
                    return 0;
            }
            return pos;
        }
#endif
    }

    LIns* compileClass(RENode* node, LIns* pos, LInsList& fails)
    {
        if (!node->u.ucclass.sense)
            return JS_FALSE;
        /*
         * If we share generated native code, we need to make a copy
         * of the bitmap because the original regexp's copy is destroyed when
         * that regexp is.
         */
        RECharSet *charSet = &re->classList[node->u.ucclass.index];
        size_t bitmapLen = (charSet->length >> 3) + 1;
        /* Arbitrary size limit on bitmap. */
        if (bitmapLen > 1024)
            return NULL;
        Allocator &alloc = *JS_TRACE_MONITOR(cx).dataAlloc;
        /* The following line allocates charSet.u.bits if successful. */
        if (!charSet->converted && !ProcessCharSet(cx, re, charSet))
            return NULL;
        void* bitmapData = alloc.alloc(bitmapLen);
        if (outOfMemory())
            return NULL;
        memcpy(bitmapData, charSet->u.bits, bitmapLen);

        LIns* to_fail = lir->insBranch(LIR_jf, lir->ins2(LIR_ltp, pos, cpend), 0);
        if (!fails.append(to_fail))
            return NULL;
        LIns* text_ch = lir->insLoad(LIR_ldus2ui, pos, 0, ACC_READONLY);
        if (!fails.append(lir->insBranch(LIR_jf,
                                         lir->ins2(LIR_lei, text_ch, lir->insImmI(charSet->length)),
                                         0))) {
            return NULL;
        }
        LIns* byteIndex = lir->insI2P(lir->ins2(LIR_rshi, text_ch, lir->insImmI(3)));
        LIns* bitmap = lir->insImmP(bitmapData);
        LIns* byte = lir->insLoad(LIR_lduc2ui, lir->ins2(LIR_addp, bitmap, byteIndex), (int) 0,
                                  ACC_READONLY);
        LIns* bitMask = lir->ins2(LIR_lshi, lir->insImmI(1),
                               lir->ins2(LIR_andi, text_ch, lir->insImmI(0x7)));
        LIns* test = lir->ins2(LIR_eqi, lir->ins2(LIR_andi, byte, bitMask), lir->insImmI(0));

        LIns* to_next = lir->insBranch(LIR_jt, test, 0);
        if (!fails.append(to_next))
            return NULL;
        return lir->ins2(LIR_addp, pos, lir->insImmWord(2));
    }

    /* Factor out common code to index js_alnum. */
    LIns *compileTableRead(LIns *chr, const bool *tbl)
    {
        if (sizeof(bool) != 1) {
            LIns *sizeLog2 = lir->insImmI(StaticLog2<sizeof(bool)>::result);
            chr = lir->ins2(LIR_lshi, chr, sizeLog2);
        }
        LIns *addr = lir->ins2(LIR_addp, lir->insImmP(tbl), lir->insUI2P(chr));
        return lir->insLoad(LIR_lduc2ui, addr, 0, ACC_READONLY);
    }

    /* Compile a builtin character class. */
    LIns *compileBuiltinClass(RENode *node, LIns *pos, LInsList &fails)
    {
        /* All the builtins checked below consume one character. */
        if (!fails.append(lir->insBranch(LIR_jf, lir->ins2(LIR_ltp, pos, cpend), 0)))
            return NULL;
        LIns *chr = lir->insLoad(LIR_ldus2ui, pos, 0, ACC_READONLY);

        switch (node->op) {
          case REOP_DOT:
          {
            /* Accept any character except those in ECMA-262 15.10.2.8. */
            LIns *eq1 = lir->ins2(LIR_eqi, chr, lir->insImmI('\n'));
            if (!fails.append(lir->insBranch(LIR_jt, eq1, NULL)))
                return NULL;
            LIns *eq2 = lir->ins2(LIR_eqi, chr, lir->insImmI('\r'));
            if (!fails.append(lir->insBranch(LIR_jt, eq2, NULL)))
                return NULL;
            LIns *eq3 = lir->ins2(LIR_eqi, chr, lir->insImmI(LINE_SEPARATOR));
            if (!fails.append(lir->insBranch(LIR_jt, eq3, NULL)))
                return NULL;
            LIns *eq4 = lir->ins2(LIR_eqi, chr, lir->insImmI(PARA_SEPARATOR));
            if (!fails.append(lir->insBranch(LIR_jt, eq4, NULL)))
                return NULL;
            break;
          }
          case REOP_DIGIT:
          {
            LIns *ge = lir->ins2(LIR_gei, chr, lir->insImmI('0'));
            if (!fails.append(lir->insBranch(LIR_jf, ge, NULL)))
                return NULL;
            LIns *le = lir->ins2(LIR_lei, chr, lir->insImmI('9'));
            if (!fails.append(lir->insBranch(LIR_jf, le, NULL)))
                return NULL;
            break;
          }
          case REOP_NONDIGIT:
          {
            /* Use 'and' to give a predictable branch for success path. */
            LIns *ge = lir->ins2(LIR_gei, chr, lir->insImmI('0'));
            LIns *le = lir->ins2(LIR_lei, chr, lir->insImmI('9'));
            LIns *both = lir->ins2(LIR_andi, ge, le);
            if (!fails.append(lir->insBranch(LIR_jf, lir->insEqI_0(both), NULL)))
                return NULL;
            break;
          }
          case REOP_ALNUM:
          {
            /*
             * Compile the condition:
             *   ((uint)*cp) < 128 && js_alnum[(uint)*cp]
             */
            LIns *rangeCnd = lir->ins2(LIR_ltui, chr, lir->insImmI(128));
            if (!fails.append(lir->insBranch(LIR_jf, rangeCnd, NULL)))
                return NULL;
            LIns *tableVal = compileTableRead(chr, js_alnum);
            if (!fails.append(lir->insBranch(LIR_jt, lir->insEqI_0(tableVal), NULL)))
                return NULL;
            break;
          }
          case REOP_NONALNUM:
          {
            /*
             * Compile the condition:
             *   ((uint)*cp) >= 128 || !js_alnum[(uint)*cp]
             */
            LIns *rangeCnd = lir->ins2(LIR_geui, chr, lir->insImmI(128));
            LIns *rangeBr = lir->insBranch(LIR_jt, rangeCnd, NULL);
            LIns *tableVal = compileTableRead(chr, js_alnum);
            if (!fails.append(lir->insBranch(LIR_jf, lir->insEqI_0(tableVal), NULL)))
                return NULL;
            LIns *success = lir->ins0(LIR_label);
            rangeBr->setTarget(success);
            break;
          }
          case REOP_SPACE:
          case REOP_NONSPACE:
          {
            /*
             * ECMA-262 7.2, 7.3, and 15.10.2.12 define a bunch of Unicode code
             * points for whitespace. We optimize here for the common case of
             * ASCII characters using a table lookup for the lower block that
             * can actually contain spaces. For the rest, use a (more or less)
             * binary search to minimize tests.
             *
             *   [0000,0020]: 9, A, B, C, D, 20
             *   (0020,00A0): none
             *   [00A0,2000): A0, 1680, 180E
             *   [2000,200A]: all
             *   (200A, max): 2028, 2029, 202F, 205F, 3000
             */
            /* Below 0x20? */
            LIns *tableRangeCnd = lir->ins2(LIR_leui, chr, lir->insImmI(0x20));
            LIns *tableRangeBr = lir->insBranch(LIR_jt, tableRangeCnd, NULL);
            /* Fall through means *chr > 0x20. */

            /* Handle (0x20,0xA0). */
            LIns *asciiCnd = lir->ins2(LIR_ltui, chr, lir->insImmI(0xA0));
            LIns *asciiMissBr = lir->insBranch(LIR_jt, asciiCnd, NULL);
            /* Fall through means *chr >= 0xA0. */

            /* Partition around [0x2000,0x200A]. */
            LIns *belowCnd = lir->ins2(LIR_ltui, chr, lir->insImmI(0x2000));
            LIns *belowBr = lir->insBranch(LIR_jt, belowCnd, NULL);
            LIns *aboveCnd = lir->ins2(LIR_gtui, chr, lir->insImmI(0x200A));
            LIns *aboveBr = lir->insBranch(LIR_jt, aboveCnd, NULL);
            LIns *intervalMatchBr = lir->insBranch(LIR_j, NULL, NULL);

            /* Handle [0xA0,0x2000). */
            LIns *belowLbl = lir->ins0(LIR_label);
            belowBr->setTarget(belowLbl);
            LIns *eq1Cnd = lir->ins2(LIR_eqi, chr, lir->insImmI(0xA0));
            LIns *eq1Br = lir->insBranch(LIR_jt, eq1Cnd, NULL);
            LIns *eq2Cnd = lir->ins2(LIR_eqi, chr, lir->insImmI(0x1680));
            LIns *eq2Br = lir->insBranch(LIR_jt, eq2Cnd, NULL);
            LIns *eq3Cnd = lir->ins2(LIR_eqi, chr, lir->insImmI(0x180E));
            LIns *eq3Br = lir->insBranch(LIR_jt, eq3Cnd, NULL);
            LIns *belowMissBr = lir->insBranch(LIR_j, NULL, NULL);

            /* Handle (0x200A, max). */
            LIns *aboveLbl = lir->ins0(LIR_label);
            aboveBr->setTarget(aboveLbl);
            LIns *eq4Cnd = lir->ins2(LIR_eqi, chr, lir->insImmI(0x2028));
            LIns *eq4Br = lir->insBranch(LIR_jt, eq4Cnd, NULL);
            LIns *eq5Cnd = lir->ins2(LIR_eqi, chr, lir->insImmI(0x2029));
            LIns *eq5Br = lir->insBranch(LIR_jt, eq5Cnd, NULL);
            LIns *eq6Cnd = lir->ins2(LIR_eqi, chr, lir->insImmI(0x202F));
            LIns *eq6Br = lir->insBranch(LIR_jt, eq6Cnd, NULL);
            LIns *eq7Cnd = lir->ins2(LIR_eqi, chr, lir->insImmI(0x205F));
            LIns *eq7Br = lir->insBranch(LIR_jt, eq7Cnd, NULL);
            LIns *eq8Cnd = lir->ins2(LIR_eqi, chr, lir->insImmI(0x3000));
            LIns *eq8Br = lir->insBranch(LIR_jt, eq8Cnd, NULL);
            LIns *aboveMissBr = lir->insBranch(LIR_j, NULL, NULL);

            /* Handle [0,0x20]. */
            LIns *tableLbl = lir->ins0(LIR_label);
            tableRangeBr->setTarget(tableLbl);
            LIns *tableVal = compileTableRead(chr, js_ws);
            LIns *tableCnd = lir->insEqI_0(tableVal);
            LIns *tableMatchBr = lir->insBranch(LIR_jf, tableCnd, NULL);

            /* Collect misses. */
            LIns *missLbl = lir->ins0(LIR_label);
            asciiMissBr->setTarget(missLbl);
            belowMissBr->setTarget(missLbl);
            aboveMissBr->setTarget(missLbl);
            LIns *missBr = lir->insBranch(LIR_j, NULL, NULL);
            if (node->op == REOP_SPACE) {
                if (!fails.append(missBr))
                    return NULL;
            }

            /* Collect matches. */
            LIns *matchLbl = lir->ins0(LIR_label);
            intervalMatchBr->setTarget(matchLbl);
            tableMatchBr->setTarget(matchLbl);
            eq1Br->setTarget(matchLbl); eq2Br->setTarget(matchLbl);
            eq3Br->setTarget(matchLbl); eq4Br->setTarget(matchLbl);
            eq5Br->setTarget(matchLbl); eq6Br->setTarget(matchLbl);
            eq7Br->setTarget(matchLbl); eq8Br->setTarget(matchLbl);
            if (node->op == REOP_NONSPACE) {
                LIns *matchBr = lir->insBranch(LIR_j, NULL, NULL);
                if (!fails.append(matchBr))
                    return NULL;
            }
            /* Fall through means match == success. */

            /* Collect successes to fall through. */
            LIns *success = lir->ins0(LIR_label);
            if (node->op == REOP_NONSPACE)
                missBr->setTarget(success);
            break;
          }
          default:
            return NULL;
        }

        return lir->ins2(LIR_addp, pos, lir->insImmWord(2));
    }

    LIns *compileAlt(RENode *node, LIns *pos, bool atEnd, LInsList &fails)
    {
        RENode *leftRe = (RENode *)node->kid, *rightRe = (RENode *)node->u.kid2;

        /*
         * If the RE continues after the alternative, we need to ensure that no
         * backtracking is required. Recursive calls to compileNode will fail
         * on capturing parens, so the only thing we have to check here is that,
         * if the left subexpression matches, we can keep going without later
         * deciding we need to try the right subexpression.
         */
        if (!atEnd) {
            /*
             * If there is no character overlap between left and right, then
             * there is only one possible path through the alternative.
             */
            CharSet leftSet, rightSet;
            if (!enumerateNextChars(cx, leftRe, leftSet) ||
                !enumerateNextChars(cx, rightRe, rightSet) ||
                !leftSet.disjoint(rightSet))
                return NULL;

            /*
             * If there is an empty path through either subexpression, the above
             * check is incomplete; we need to include |node->next| as well.
             */
            bool epsLeft = mayMatchEmpty(leftRe),
                 epsRight = mayMatchEmpty(rightRe);
            if (epsRight && epsLeft) {
                return NULL;
            } else if (epsLeft || epsRight) {
                CharSet nextSet;
                if (!enumerateNextChars(cx, node->next, nextSet) ||
                    (epsLeft && !nextSet.disjoint(rightSet)) ||
                    (epsRight && !nextSet.disjoint(leftSet))) {
                    return NULL;
                }
            }
        }

        /* Try left branch. */
        LInsList kidFails(cx);
        LIns *branchEnd = compileNode(leftRe, pos, atEnd, kidFails);
        if (!branchEnd)
            return NULL;

        /*
         * Since there are no phis, simulate by writing to and reading from
         * memory (REGlobalData::stateStack, since it is unused).
         */
        lir->insStore(branchEnd, state,
                       offsetof(REGlobalData, stateStack), ACC_OTHER);
        LIns *leftSuccess = lir->insBranch(LIR_j, NULL, NULL);

        /* Try right branch. */
        targetCurrentPoint(kidFails);
        if (!(branchEnd = compileNode(rightRe, pos, atEnd, fails)))
            return NULL;
        lir->insStore(branchEnd, state,
                       offsetof(REGlobalData, stateStack), ACC_OTHER);

        /* Land success on the left branch. */
        targetCurrentPoint(leftSuccess);
        return addName(fragment->lirbuf,
                       lir->insLoad(LIR_ldp, state, offsetof(REGlobalData, stateStack), ACC_OTHER),
                       "pos");
    }

    LIns *compileOpt(RENode *node, LIns *pos, bool atEnd, LInsList &fails)
    {
        /*
         * Since there are no phis, simulate by writing to and reading from
         * memory (REGlobalData::stateStack, since it is unused).
         */
        lir->insStore(pos, state, offsetof(REGlobalData, stateStack), ACC_OTHER);

        /* Try ? body. */
        LInsList kidFails(cx);
        if (!(pos = compileNode(node, pos, atEnd, kidFails)))
            return NULL;
        lir->insStore(pos, state, offsetof(REGlobalData, stateStack), ACC_OTHER);

        /* Join success and failure and get new position. */
        targetCurrentPoint(kidFails);
        pos = addName(fragment->lirbuf,
                      lir->insLoad(LIR_ldp, state, offsetof(REGlobalData, stateStack), ACC_OTHER),
                      "pos");

        return pos;
    }

    LIns *compileQuant(RENode *node, LIns *pos, bool atEnd, LInsList &fails)
    {
        /* Only support greedy *, +, ?. */
        if (!node->u.range.greedy ||
            node->u.range.min > 1 ||
            (node->u.range.max > 1 && node->u.range.max < (uintN)-1)) {
            return NULL;
        }

        RENode *bodyRe = (RENode *)node->kid;

        /*
         * If the RE continues after the alternative, we need to ensure that no
         * backtracking is required. Recursive calls to compileNode will fail
         * on capturing parens, so the only thing we have to check here is that,
         * if the quantifier body matches, we can continue matching the body
         * without later deciding we need to undo the body matches.
         */
        if (!atEnd) {
            /*
             * If there is no character overlap between the body and
             * |node->next|, then all possible body matches are used.
             */
            CharSet bodySet, nextSet;
            if (!enumerateNextChars(cx, bodyRe, bodySet) ||
                !enumerateNextChars(cx, node->next, nextSet) ||
                !bodySet.disjoint(nextSet)) {
                return NULL;
            }
        }

        /* Fork off ? and {1,1}. */
        if (node->u.range.max == 1) {
            if (node->u.range.min == 1)
                return compileNode(bodyRe, pos, atEnd, fails);
            else
                return compileOpt(bodyRe, pos, atEnd, fails);
        }

        /* For +, compile a copy of the body where failure is real failure. */
        if (node->u.range.min == 1) {
            if (!(pos = compileNode(bodyRe, pos, atEnd, fails)))
                return NULL;
        }

        /*
         * Since there are no phis, simulate by writing to and reading from
         * memory (REGlobalData::stateStack, since it is unused).
         */
        lir->insStore(pos, state, offsetof(REGlobalData, stateStack), ACC_OTHER);

        /* Begin iteration: load loop variables. */
        LIns *loopTop = lir->ins0(LIR_label);
        LIns *iterBegin = addName(fragment->lirbuf,
                                  lir->insLoad(LIR_ldp, state,
                                               offsetof(REGlobalData, stateStack), ACC_OTHER),
                                  "pos");

        /* Match quantifier body. */
        LInsList kidFails(cx);
        LIns *iterEnd = compileNode(bodyRe, iterBegin, atEnd, kidFails);
        if (!iterEnd)
            return NULL;

        /*
         * If there is an epsilon path through the body then, when it is taken,
         * we need to abort the loop or else we will loop forever.
         */
        if (mayMatchEmpty(bodyRe)) {
            LIns *eqCnd = lir->ins2(LIR_eqp, iterBegin, iterEnd);
            if (!kidFails.append(lir->insBranch(LIR_jt, eqCnd, NULL)))
                return NULL;
        }

        /* End iteration: store loop variables, increment, jump */
        lir->insStore(iterEnd, state, offsetof(REGlobalData, stateStack), ACC_OTHER);
        lir->insBranch(LIR_j, NULL, loopTop);

        /*
         * Using '+' as branch, the intended control flow is:
         *
         *     ...
         * A -> |
         *      |<---.
         * B -> |    |
         *      +--. |
         * C -> |  | |
         *      +--. |
         * D -> |  | |
         *      +--|-'
         * X -> |  |
         *      |<-'
         * E -> |
         *     ...
         *
         * We are currently at point X. Since the regalloc makes a single,
         * linear, backwards sweep over the IR (going from E to A), point X
         * must tell the regalloc what LIR insns are live at the end of D.
         * Thus, we need to report *all* insns defined *before* the end of D
         * that may be used *after* D. This means insns defined in A, B, C, or
         * D and used in B, C, D, or E. Since insns in B, C, and D are
         * conditionally executed, and we (currently) don't have real phi
         * nodes, we need only consider insns defined in A and used in E.
         */
        lir->ins1(LIR_livep, state);
        lir->ins1(LIR_livep, cpend);
        lir->ins1(LIR_livep, start);

        /* After the loop: reload 'pos' from memory and continue. */
        targetCurrentPoint(kidFails);
        return iterBegin;
    }

    /*
     * Compile the regular expression rooted at 'node'. Return 0 on failed
     * compilation. Otherwise, generate code that falls through on success (the
     * returned LIns* is the current 'pos') and jumps to the end on failure (by
     * adding the guard LIns to 'fails').
     */
    LIns *compileNode(RENode *node, LIns *pos, bool atEnd, LInsList &fails)
    {
        for (; pos && node; node = node->next) {
            if (outOfMemory())
                return NULL;

            bool childNextIsEnd = atEnd && !node->next;

            switch (node->op) {
              case REOP_EMPTY:
                pos = compileEmpty(node, pos, fails);
                break;
              case REOP_FLAT:
                pos = compileFlat(node, pos, fails);
                break;
              case REOP_ALT:
              case REOP_ALTPREREQ:
                pos = compileAlt(node, pos, childNextIsEnd, fails);
                break;
              case REOP_QUANT:
                pos = compileQuant(node, pos, childNextIsEnd, fails);
                break;
              case REOP_CLASS:
                pos = compileClass(node, pos, fails);
                break;
              case REOP_DOT:
              case REOP_DIGIT:
              case REOP_NONDIGIT:
              case REOP_ALNUM:
              case REOP_NONALNUM:
              case REOP_SPACE:
              case REOP_NONSPACE:
                pos = compileBuiltinClass(node, pos, fails);
                break;
              default:
                return NULL;
            }
        }
        return pos;
    }

    /*
     * This function kicks off recursive compileNode compilation, finishes the
     * success path, and lets the failed-match path fall through.
     */
    bool compileRootNode(RENode *root, LIns *pos, LIns *anchorFail)
    {
        /* Compile the regular expression body. */
        LInsList fails(cx);
        pos = compileNode(root, pos, true, fails);
        if (!pos)
            return false;

        /* Fall-through from compileNode means success. */
        lir->insStore(pos, state, offsetof(REGlobalData, stateStack), ACC_OTHER);
        lir->ins0(LIR_regfence);
        lir->ins1(LIR_reti, lir->insImmI(1));

        /* Stick return here so we don't have to jump over it every time. */
        if (anchorFail) {
            targetCurrentPoint(anchorFail);
            lir->ins0(LIR_regfence);
            lir->ins1(LIR_reti, lir->insImmI(0));
        }

        /* Target failed matches. */
        targetCurrentPoint(fails);
        return true;
    }

    /* Compile a regular expressions that can only match on the first char. */
    bool compileSticky(RENode *root, LIns *start)
    {
        if (!compileRootNode(root, start, NULL))
            return false;

        /* Failed to match on first character, so fail whole match. */
        lir->ins0(LIR_regfence);
        lir->ins1(LIR_reti, lir->insImmI(0));
        return !outOfMemory();
    }

    /* Compile normal regular expressions that can match starting at any char. */
    bool compileAnchoring(RENode *root, LIns *start)
    {
        /* Guard outer anchoring loop. Use <= to allow empty regexp match. */
        LIns *anchorFail = lir->insBranch(LIR_jf, lir->ins2(LIR_lep, start, cpend), 0);

        if (!compileRootNode(root, start, anchorFail))
            return false;

        /* Outer loop increment. */
        lir->insStore(lir->ins2(LIR_addp, start, lir->insImmWord(2)), state,
                       offsetof(REGlobalData, skipped), ACC_OTHER);

        return !outOfMemory();
    }

    inline LIns*
    addName(LirBuffer* lirbuf, LIns* ins, const char* name)
    {
#ifdef NJ_VERBOSE
        debug_only_stmt(lirbuf->printer->lirNameMap->addName(ins, name);)
#endif
        return ins;
    }

    /*
     * Insert the side exit and guard record for a compiled regexp. Most
     * of the fields are not used. The important part is the regexp source
     * and flags, which we use as the fragment lookup key.
     */
    GuardRecord* insertGuard(LIns* loopLabel, const jschar* re_chars, size_t re_length)
    {
        if (loopLabel) {
            lir->insBranch(LIR_j, NULL, loopLabel);
            LirBuffer* lirbuf = fragment->lirbuf;
            lir->ins1(LIR_livep, lirbuf->state);
            lir->ins1(LIR_livep, lirbuf->param1);
        }

        Allocator &alloc = *JS_TRACE_MONITOR(cx).dataAlloc;

        /* Must only create a VMSideExit; see StackFilter::getTops. */
        size_t len = (sizeof(GuardRecord) +
                      sizeof(VMSideExit) +
                      (re_length-1) * sizeof(jschar));
        GuardRecord* guard = (GuardRecord *) alloc.alloc(len);
        VMSideExit* exit = (VMSideExit*)(guard+1);
        guard->exit = exit;
        guard->exit->target = fragment;
        fragment->lastIns = lir->insGuard(LIR_x, NULL, guard);
        // guard->profCount is calloc'd to zero
        verbose_only(
            guard->profGuardID = fragment->guardNumberer++;
            guard->nextInFrag = fragment->guardsForFrag;
            fragment->guardsForFrag = guard;
        )
        return guard;
    }

 public:
    RegExpNativeCompiler(JSContext* cx, JSRegExp* re, CompilerState* cs, Fragment* fragment)
        : tempAlloc(*JS_TRACE_MONITOR(cx).reTempAlloc), cx(cx),
          re(re), cs(cs), fragment(fragment), lir(NULL), lirBufWriter(NULL),
          lirbuf(new (tempAlloc) LirBuffer(tempAlloc))
    {
        fragment->lirbuf = lirbuf;
#ifdef DEBUG
        lirbuf->printer = new (tempAlloc) LInsPrinter(tempAlloc);
#endif
    }

    ~RegExpNativeCompiler() {
        /* Purge the tempAlloc used during recording. */
        tempAlloc.reset();
    }

    JSBool compile()
    {
        GuardRecord* guard = NULL;
        const jschar* re_chars;
        size_t re_length;
        TraceMonitor* tm = &JS_TRACE_MONITOR(cx);
        Assembler *assm = tm->assembler;
        LIns* loopLabel = NULL;

        if (outOfMemory() || OverfullJITCache(tm))
            return JS_FALSE;

        re->source->getCharsAndLength(re_chars, re_length);
        /*
         * If the regexp is too long nanojit will assert when we
         * try to insert the guard record.
         */
        if (re_length > 1024) {
            re->flags |= JSREG_NOCOMPILE;
            return JS_FALSE;
        }

        /* At this point we have an empty fragment. */
        LirBuffer* lirbuf = fragment->lirbuf;
        if (outOfMemory())
            goto fail;
        /* FIXME Use bug 463260 smart pointer when available. */
        lir = lirBufWriter = new LirBufWriter(lirbuf, nanojit::AvmCore::config);

        /* FIXME Use bug 463260 smart pointer when available. */
#ifdef NJ_VERBOSE
        debug_only_stmt(
            if (LogController.lcbits & LC_TMRegexp) {
                lir = verbose_filter = new VerboseWriter(tempAlloc, lir, lirbuf->printer,
                                                         &LogController);
            }
        )
#endif
#ifdef DEBUG
        lir = validate_writer = new ValidateWriter(lir, lirbuf->printer, "regexp writer pipeline");
#endif

        /*
         * Although we could just load REGlobalData::cpend from 'state', by
         * passing it as a parameter, we avoid loading it every iteration.
         */
        lir->ins0(LIR_start);

        for (int i = 0; i < NumSavedRegs; ++i)
            lir->insParam(i, 1);
#ifdef DEBUG
        for (int i = 0; i < NumSavedRegs; ++i)
            addName(lirbuf, lirbuf->savedRegs[i], regNames[Assembler::savedRegs[i]]);
#endif

        lirbuf->state = state = addName(lirbuf, lir->insParam(0, 0), "state");
        lirbuf->param1 = cpend = addName(lirbuf, lir->insParam(1, 0), "cpend");

        loopLabel = lir->ins0(LIR_label);
        // If profiling, record where the loop label is, so that the
        // assembler can insert a frag-entry-counter increment at that
        // point
        verbose_only( if (LogController.lcbits & LC_FragProfile) {
            NanoAssert(!fragment->loopLabel);
            fragment->loopLabel = loopLabel;
        })

        start = addName(lirbuf,
                      lir->insLoad(LIR_ldp, state, offsetof(REGlobalData, skipped), ACC_OTHER),
                      "start");

        if (cs->flags & JSREG_STICKY) {
            if (!compileSticky(cs->result, start))
                goto fail;
        } else {
            if (!compileAnchoring(cs->result, start))
                goto fail;
        }

        guard = insertGuard(loopLabel, re_chars, re_length);

        if (outOfMemory())
            goto fail;

        /*
         * Deep in the nanojit compiler, the StackFilter is trying to throw
         * away stores above the VM interpreter/native stacks. We have no such
         * stacks, so rely on the fact that lirbuf->sp and lirbuf->rp are null
         * to ensure our stores are ignored.
         */
        JS_ASSERT(!lirbuf->sp && !lirbuf->rp);

        assm->compile(fragment, tempAlloc, /*optimize*/true verbose_only(, lirbuf->printer));
        if (assm->error() != nanojit::None)
            goto fail;

        delete lirBufWriter;
#ifdef DEBUG
        delete validate_writer;
#endif
#ifdef NJ_VERBOSE
        debug_only_stmt( if (LogController.lcbits & LC_TMRegexp)
                             delete verbose_filter; )
#endif
        return JS_TRUE;
    fail:
        if (outOfMemory() || OverfullJITCache(tm)) {
            delete lirBufWriter;
            // recover profiling data from expiring Fragments
            verbose_only(
                REHashMap::Iter iter(*(tm->reFragments));
                while (iter.next()) {
                    nanojit::Fragment* frag = iter.value();
                    FragProfiling_FragFinalizer(frag, tm);
                }
            )
            FlushJITCache(cx);
        } else {
            if (!guard) insertGuard(loopLabel, re_chars, re_length);
            re->flags |= JSREG_NOCOMPILE;
            delete lirBufWriter;
        }
#ifdef DEBUG
        delete validate_writer;
#endif
#ifdef NJ_VERBOSE
        debug_only_stmt( if (LogController.lcbits & LC_TMRegexp)
                             delete verbose_filter; )
#endif
        return JS_FALSE;
    }
};

/*
 * Compile a regexp to native code in the given fragment.
 */
static inline JSBool
CompileRegExpToNative(JSContext* cx, JSRegExp* re, Fragment* fragment)
{
    JSBool rv = JS_FALSE;
    void* mark;
    CompilerState state;
    RegExpNativeCompiler rc(cx, re, &state, fragment);

    JS_ASSERT(!fragment->code());
    mark = JS_ARENA_MARK(&cx->tempPool);
    if (!CompileRegExpToAST(cx, NULL, re->source, re->flags, state)) {
        goto out;
    }
    rv = rc.compile();
 out:
    JS_ARENA_RELEASE(&cx->tempPool, mark);
    return rv;
}

/* Function type for a compiled native regexp. */
typedef void *(FASTCALL *NativeRegExp)(REGlobalData*, const jschar *);

/*
 * Return a compiled native regexp if one already exists or can be created
 * now, or NULL otherwise.
 */
static NativeRegExp
GetNativeRegExp(JSContext* cx, JSRegExp* re)
{
    const jschar *re_chars;
    size_t re_length;
    re->source->getCharsAndLength(re_chars, re_length);
    Fragment *fragment = LookupNativeRegExp(cx, re->flags, re_chars, re_length);
    JS_ASSERT(fragment);
    if (!fragment->code() && fragment->recordAttempts == 0) {
        fragment->recordAttempts++;
        if (!CompileRegExpToNative(cx, re, fragment))
            return NULL;
    }
    union { NIns *code; NativeRegExp func; } u;
    u.code = fragment->code();
    return u.func;
}
#endif

JSRegExp *
js_NewRegExp(JSContext *cx, TokenStream *ts,
             JSString *str, uintN flags, JSBool flat)
{
    JSRegExp *re;
    void *mark;
    CompilerState state;
    size_t resize;
    jsbytecode *endPC;
    uintN i;

    re = NULL;
    mark = JS_ARENA_MARK(&cx->tempPool);

    /*
     * Parsing the string as flat is now expressed internally using
     * a flag, so that we keep this information in the JSRegExp, but
     * we keep the 'flat' parameter for now for compatibility.
     */
    if (flat) flags |= JSREG_FLAT;
    if (!CompileRegExpToAST(cx, ts, str, flags, state))
        goto out;

    resize = offsetof(JSRegExp, program) + state.progLength + 1;
    re = (JSRegExp *) cx->malloc(resize);
    if (!re)
        goto out;

    re->nrefs = 1;
    JS_ASSERT(state.classBitmapsMem <= CLASS_BITMAPS_MEM_LIMIT);
    re->classCount = state.classCount;
    if (re->classCount) {
        re->classList = (RECharSet *)
            cx->malloc(re->classCount * sizeof(RECharSet));
        if (!re->classList) {
            js_DestroyRegExp(cx, re);
            re = NULL;
            goto out;
        }
        for (i = 0; i < re->classCount; i++)
            re->classList[i].converted = JS_FALSE;
    } else {
        re->classList = NULL;
    }

    /* Compile the bytecode version. */
    endPC = EmitREBytecode(&state, re, state.treeDepth, re->program, state.result);
    if (!endPC) {
        js_DestroyRegExp(cx, re);
        re = NULL;
        goto out;
    }
    *endPC++ = REOP_END;
    /*
     * Check whether size was overestimated and shrink using realloc.
     * This is safe since no pointers to newly parsed regexp or its parts
     * besides re exist here.
     */
    if ((size_t)(endPC - re->program) != state.progLength + 1) {
        JSRegExp *tmp;
        JS_ASSERT((size_t)(endPC - re->program) < state.progLength + 1);
        resize = offsetof(JSRegExp, program) + (endPC - re->program);
        tmp = (JSRegExp *) cx->realloc(re, resize);
        if (tmp)
            re = tmp;
    }

    re->flags = uint16(flags);
    re->parenCount = state.parenCount;
    re->source = str;

out:
    JS_ARENA_RELEASE(&cx->tempPool, mark);
    return re;
}

JSRegExp *
js_NewRegExpOpt(JSContext *cx, JSString *str, JSString *opt, JSBool flat)
{
    uintN flags;
    const jschar *s;
    size_t i, n;
    char charBuf[2];

    flags = 0;
    if (opt) {
        opt->getCharsAndLength(s, n);
        for (i = 0; i < n; i++) {
#define HANDLE_FLAG(name)                                                     \
            JS_BEGIN_MACRO                                                    \
                if (flags & (name))                                           \
                    goto bad_flag;                                            \
                flags |= (name);                                              \
            JS_END_MACRO
            switch (s[i]) {
              case 'g':
                HANDLE_FLAG(JSREG_GLOB);
                break;
              case 'i':
                HANDLE_FLAG(JSREG_FOLD);
                break;
              case 'm':
                HANDLE_FLAG(JSREG_MULTILINE);
                break;
              case 'y':
                HANDLE_FLAG(JSREG_STICKY);
                break;
              default:
              bad_flag:
                charBuf[0] = (char)s[i];
                charBuf[1] = '\0';
                JS_ReportErrorFlagsAndNumber(cx, JSREPORT_ERROR,
                                             js_GetErrorMessage, NULL,
                                             JSMSG_BAD_REGEXP_FLAG, charBuf);
                return NULL;
            }
#undef HANDLE_FLAG
        }
    }
    return js_NewRegExp(cx, NULL, str, flags, flat);
}

/*
 * Save the current state of the match - the position in the input
 * text as well as the position in the bytecode. The state of any
 * parent expressions is also saved (preceding state).
 * Contents of parenCount parentheses from parenIndex are also saved.
 */
static REBackTrackData *
PushBackTrackState(REGlobalData *gData, REOp op,
                   jsbytecode *target, REMatchState *x, const jschar *cp,
                   size_t parenIndex, size_t parenCount)
{
    size_t i;
    REBackTrackData *result =
        (REBackTrackData *) ((char *)gData->backTrackSP + gData->cursz);

    size_t sz = sizeof(REBackTrackData) +
                gData->stateStackTop * sizeof(REProgState) +
                parenCount * sizeof(RECapture);

    ptrdiff_t btsize = gData->backTrackStackSize;
    ptrdiff_t btincr = ((char *)result + sz) -
                       ((char *)gData->backTrackStack + btsize);

    re_debug("\tBT_Push: %lu,%lu",
             (unsigned long) parenIndex, (unsigned long) parenCount);

    if (btincr > 0) {
        ptrdiff_t offset = (char *)result - (char *)gData->backTrackStack;

        btincr = JS_ROUNDUP(btincr, btsize);
        JS_ARENA_GROW_CAST(gData->backTrackStack, REBackTrackData *,
                           &gData->cx->regexpPool, btsize, btincr);
        if (!gData->backTrackStack) {
            js_ReportOutOfScriptQuota(gData->cx);
            gData->ok = JS_FALSE;
            return NULL;
        }
        gData->backTrackStackSize = btsize + btincr;
        result = (REBackTrackData *) ((char *)gData->backTrackStack + offset);
    }
    gData->backTrackSP = result;
    result->sz = gData->cursz;
    gData->cursz = sz;

    result->backtrack_op = op;
    result->backtrack_pc = target;
    result->cp = cp;
    result->parenCount = parenCount;
    result->parenIndex = parenIndex;

    result->saveStateStackTop = gData->stateStackTop;
    JS_ASSERT(gData->stateStackTop);
    memcpy(result + 1, gData->stateStack,
           sizeof(REProgState) * result->saveStateStackTop);

    if (parenCount != 0) {
        memcpy((char *)(result + 1) +
               sizeof(REProgState) * result->saveStateStackTop,
               &x->parens[parenIndex],
               sizeof(RECapture) * parenCount);
        for (i = 0; i != parenCount; i++)
            x->parens[parenIndex + i].index = -1;
    }

    return result;
}


/*
 *   Consecutive literal characters.
 */
#if 0
static REMatchState *
FlatNMatcher(REGlobalData *gData, REMatchState *x, jschar *matchChars,
             size_t length)
{
    size_t i;
    if (length > gData->cpend - x->cp)
        return NULL;
    for (i = 0; i != length; i++) {
        if (matchChars[i] != x->cp[i])
            return NULL;
    }
    x->cp += length;
    return x;
}
#endif

static JS_ALWAYS_INLINE REMatchState *
FlatNIMatcher(REGlobalData *gData, REMatchState *x, jschar *matchChars,
              size_t length)
{
    size_t i;
    JS_ASSERT(gData->cpend >= x->cp);
    if (length > (size_t)(gData->cpend - x->cp))
        return NULL;
    for (i = 0; i != length; i++) {
        if (upcase(matchChars[i]) != upcase(x->cp[i]))
            return NULL;
    }
    x->cp += length;
    return x;
}

/*
 * 1. Evaluate DecimalEscape to obtain an EscapeValue E.
 * 2. If E is not a character then go to step 6.
 * 3. Let ch be E's character.
 * 4. Let A be a one-element RECharSet containing the character ch.
 * 5. Call CharacterSetMatcher(A, false) and return its Matcher result.
 * 6. E must be an integer. Let n be that integer.
 * 7. If n=0 or n>NCapturingParens then throw a SyntaxError exception.
 * 8. Return an internal Matcher closure that takes two arguments, a State x
 *    and a Continuation c, and performs the following:
 *     1. Let cap be x's captures internal array.
 *     2. Let s be cap[n].
 *     3. If s is undefined, then call c(x) and return its result.
 *     4. Let e be x's endIndex.
 *     5. Let len be s's length.
 *     6. Let f be e+len.
 *     7. If f>InputLength, return failure.
 *     8. If there exists an integer i between 0 (inclusive) and len (exclusive)
 *        such that Canonicalize(s[i]) is not the same character as
 *        Canonicalize(Input [e+i]), then return failure.
 *     9. Let y be the State (f, cap).
 *     10. Call c(y) and return its result.
 */
static REMatchState *
BackrefMatcher(REGlobalData *gData, REMatchState *x, size_t parenIndex)
{
    size_t len, i;
    const jschar *parenContent;
    RECapture *cap = &x->parens[parenIndex];

    if (cap->index == -1)
        return x;

    len = cap->length;
    if (x->cp + len > gData->cpend)
        return NULL;

    parenContent = &gData->cpbegin[cap->index];
    if (gData->regexp->flags & JSREG_FOLD) {
        for (i = 0; i < len; i++) {
            if (upcase(parenContent[i]) != upcase(x->cp[i]))
                return NULL;
        }
    } else {
        for (i = 0; i < len; i++) {
            if (parenContent[i] != x->cp[i])
                return NULL;
        }
    }
    x->cp += len;
    return x;
}


/* Add a single character to the RECharSet */
static void
AddCharacterToCharSet(RECharSet *cs, jschar c)
{
    uintN byteIndex = (uintN)(c >> 3);
    JS_ASSERT(c <= cs->length);
    cs->u.bits[byteIndex] |= 1 << (c & 0x7);
}


/* Add a character range, c1 to c2 (inclusive) to the RECharSet */
static void
AddCharacterRangeToCharSet(RECharSet *cs, uintN c1, uintN c2)
{
    uintN i;

    uintN byteIndex1 = c1 >> 3;
    uintN byteIndex2 = c2 >> 3;

    JS_ASSERT(c2 <= cs->length && c1 <= c2);

    c1 &= 0x7;
    c2 &= 0x7;

    if (byteIndex1 == byteIndex2) {
        cs->u.bits[byteIndex1] |= ((uint8)0xFF >> (7 - (c2 - c1))) << c1;
    } else {
        cs->u.bits[byteIndex1] |= 0xFF << c1;
        for (i = byteIndex1 + 1; i < byteIndex2; i++)
            cs->u.bits[i] = 0xFF;
        cs->u.bits[byteIndex2] |= (uint8)0xFF >> (7 - c2);
    }
}

struct CharacterRange {
    jschar start;
    jschar end;
};

/*
 * The following characters are taken from the ECMA-262 standard, section 7.2
 * and 7.3, and the Unicode 3 standard, Table 6-1.
 */
static const CharacterRange WhiteSpaceRanges[] = {
    /* TAB, LF, VT, FF, CR */
    { 0x0009, 0x000D },
    /* SPACE */
    { 0x0020, 0x0020 },
    /* NO-BREAK SPACE */
    { 0x00A0, 0x00A0 },
    /*
     * EN QUAD, EM QUAD, EN SPACE, EM SPACE, THREE-PER-EM SPACE, FOUR-PER-EM
     * SPACE, SIX-PER-EM SPACE, FIGURE SPACE, PUNCTUATION SPACE, THIN SPACE,
     * HAIR SPACE, ZERO WIDTH SPACE
     */
    { 0x2000, 0x200B },
    /* LS, PS */
    { 0x2028, 0x2029 },
    /* NARROW NO-BREAK SPACE */
    { 0x202F, 0x202F },
    /* IDEOGRAPHIC SPACE */
    { 0x3000, 0x3000 }
};

/* ECMA-262 standard, section 15.10.2.6. */
static const CharacterRange WordRanges[] = {
    { jschar('0'), jschar('9') },
    { jschar('A'), jschar('Z') },
    { jschar('_'), jschar('_') },
    { jschar('a'), jschar('z') }
};

static void
AddCharacterRanges(RECharSet *charSet,
                   const CharacterRange *range,
                   const CharacterRange *end)
{
    for (; range < end; ++range)
        AddCharacterRangeToCharSet(charSet, range->start, range->end);
}

static void
AddInvertedCharacterRanges(RECharSet *charSet,
                           const CharacterRange *range,
                           const CharacterRange *end)
{
    uint16 previous = 0;
    for (; range < end; ++range) {
        AddCharacterRangeToCharSet(charSet, previous, range->start - 1);
        previous = range->end + 1;
    }
    AddCharacterRangeToCharSet(charSet, previous, charSet->length);
}

/* Compile the source of the class into a RECharSet */
static JSBool
ProcessCharSet(JSContext *cx, JSRegExp *re, RECharSet *charSet)
{
    const jschar *src, *end;
    JSBool inRange = JS_FALSE;
    jschar rangeStart = 0;
    uintN byteLength, n;
    jschar c, thisCh;
    intN nDigits, i;

    JS_ASSERT(!charSet->converted);
    /*
     * Assert that startIndex and length points to chars inside [] inside
     * source string.
     */
    JS_ASSERT(1 <= charSet->u.src.startIndex);
    JS_ASSERT(charSet->u.src.startIndex < re->source->length());
    JS_ASSERT(charSet->u.src.length <= re->source->length()
                                       - 1 - charSet->u.src.startIndex);

    charSet->converted = JS_TRUE;
    src = re->source->chars() + charSet->u.src.startIndex;
    end = src + charSet->u.src.length;
    JS_ASSERT(src[-1] == '[');
    JS_ASSERT(end[0] == ']');

    byteLength = (charSet->length >> 3) + 1;
    charSet->u.bits = (uint8 *)cx->malloc(byteLength);
    if (!charSet->u.bits) {
        JS_ReportOutOfMemory(cx);
        return JS_FALSE;
    }
    memset(charSet->u.bits, 0, byteLength);

    if (src == end)
        return JS_TRUE;

    if (*src == '^') {
        JS_ASSERT(charSet->sense == JS_FALSE);
        ++src;
    } else {
        JS_ASSERT(charSet->sense == JS_TRUE);
    }

    while (src != end) {
        switch (*src) {
          case '\\':
            ++src;
            c = *src++;
            switch (c) {
              case 'b':
                thisCh = 0x8;
                break;
              case 'f':
                thisCh = 0xC;
                break;
              case 'n':
                thisCh = 0xA;
                break;
              case 'r':
                thisCh = 0xD;
                break;
              case 't':
                thisCh = 0x9;
                break;
              case 'v':
                thisCh = 0xB;
                break;
              case 'c':
                if (src < end && JS_ISWORD(*src)) {
                    thisCh = (jschar)(*src++ & 0x1F);
                } else {
                    --src;
                    thisCh = '\\';
                }
                break;
              case 'x':
                nDigits = 2;
                goto lexHex;
              case 'u':
                nDigits = 4;
            lexHex:
                n = 0;
                for (i = 0; (i < nDigits) && (src < end); i++) {
                    uintN digit;
                    c = *src++;
                    if (!isASCIIHexDigit(c, &digit)) {
                        /*
                         * Back off to accepting the original '\'
                         * as a literal
                         */
                        src -= i + 1;
                        n = '\\';
                        break;
                    }
                    n = (n << 4) | digit;
                }
                thisCh = (jschar)n;
                break;
              case '0':
              case '1':
              case '2':
              case '3':
              case '4':
              case '5':
              case '6':
              case '7':
                /*
                 *  This is a non-ECMA extension - decimal escapes (in this
                 *  case, octal!) are supposed to be an error inside class
                 *  ranges, but supported here for backwards compatibility.
                 */
                n = JS7_UNDEC(c);
                c = *src;
                if ('0' <= c && c <= '7') {
                    src++;
                    n = 8 * n + JS7_UNDEC(c);
                    c = *src;
                    if ('0' <= c && c <= '7') {
                        src++;
                        i = 8 * n + JS7_UNDEC(c);
                        if (i <= 0377)
                            n = i;
                        else
                            src--;
                    }
                }
                thisCh = (jschar)n;
                break;

              case 'd':
                AddCharacterRangeToCharSet(charSet, '0', '9');
                continue;   /* don't need range processing */
              case 'D':
                AddCharacterRangeToCharSet(charSet, 0, '0' - 1);
                AddCharacterRangeToCharSet(charSet,
                                           (jschar)('9' + 1),
                                           (jschar)charSet->length);
                continue;
              case 's':
                AddCharacterRanges(charSet, WhiteSpaceRanges,
                                   WhiteSpaceRanges + JS_ARRAY_LENGTH(WhiteSpaceRanges));
                continue;
              case 'S':
                AddInvertedCharacterRanges(charSet, WhiteSpaceRanges,
                                           WhiteSpaceRanges + JS_ARRAY_LENGTH(WhiteSpaceRanges));
                continue;
              case 'w':
                AddCharacterRanges(charSet, WordRanges,
                                   WordRanges + JS_ARRAY_LENGTH(WordRanges));
                continue;
              case 'W':
                AddInvertedCharacterRanges(charSet, WordRanges,
                                           WordRanges + JS_ARRAY_LENGTH(WordRanges));
                continue;
              default:
                thisCh = c;
                break;

            }
            break;

          default:
            thisCh = *src++;
            break;

        }
        if (inRange) {
            if (re->flags & JSREG_FOLD) {
                int i;

                JS_ASSERT(rangeStart <= thisCh);
                for (i = rangeStart; i <= thisCh; i++) {
                    jschar uch, dch;

                    AddCharacterToCharSet(charSet, jschar(i));
                    uch = jschar(upcase(i));
                    dch = inverse_upcase(jschar(i));
                    if (i != uch)
                        AddCharacterToCharSet(charSet, uch);
                    if (i != dch)
                        AddCharacterToCharSet(charSet, dch);
                }
            } else {
                AddCharacterRangeToCharSet(charSet, rangeStart, thisCh);
            }
            inRange = JS_FALSE;
        } else {
            if (re->flags & JSREG_FOLD) {
                AddCharacterToCharSet(charSet, jschar(upcase(thisCh)));
                AddCharacterToCharSet(charSet, inverse_upcase(thisCh));
            } else {
                AddCharacterToCharSet(charSet, thisCh);
            }
            if (src < end - 1) {
                if (*src == '-') {
                    ++src;
                    inRange = JS_TRUE;
                    rangeStart = thisCh;
                }
            }
        }
    }
    return JS_TRUE;
}

static inline JSBool
MatcherProcessCharSet(REGlobalData *gData, RECharSet *charSet) {
    JSBool rv = ProcessCharSet(gData->cx, gData->regexp, charSet);
    if (!rv) gData->ok = JS_FALSE;
    return rv;
}

void
js_DestroyRegExp(JSContext *cx, JSRegExp *re)
{
    if (JS_ATOMIC_DECREMENT(&re->nrefs) == 0) {
        if (re->classList) {
            uintN i;
            for (i = 0; i < re->classCount; i++) {
                if (re->classList[i].converted)
                    cx->free(re->classList[i].u.bits);
                re->classList[i].u.bits = NULL;
            }
            cx->free(re->classList);
        }
        cx->free(re);
    }
}

static JSBool
ReallocStateStack(REGlobalData *gData)
{
    size_t limit = gData->stateStackLimit;
    size_t sz = sizeof(REProgState) * limit;

    JS_ARENA_GROW_CAST(gData->stateStack, REProgState *,
                       &gData->cx->regexpPool, sz, sz);
    if (!gData->stateStack) {
        js_ReportOutOfScriptQuota(gData->cx);
        gData->ok = JS_FALSE;
        return JS_FALSE;
    }
    gData->stateStackLimit = limit + limit;
    return JS_TRUE;
}

#define PUSH_STATE_STACK(data)                                                \
    JS_BEGIN_MACRO                                                            \
        ++(data)->stateStackTop;                                              \
        if ((data)->stateStackTop == (data)->stateStackLimit &&               \
            !ReallocStateStack((data))) {                                     \
            return NULL;                                                      \
        }                                                                     \
    JS_END_MACRO

/*
 * Apply the current op against the given input to see if it's going to match
 * or fail. Return false if we don't get a match, true if we do. If updatecp is
 * true, then update the current state's cp. Always update startpc to the next
 * op.
 */
static JS_ALWAYS_INLINE REMatchState *
SimpleMatch(REGlobalData *gData, REMatchState *x, REOp op,
            jsbytecode **startpc, JSBool updatecp)
{
    REMatchState *result = NULL;
    jschar matchCh;
    size_t parenIndex;
    size_t offset, length, index;
    jsbytecode *pc = *startpc;  /* pc has already been incremented past op */
    jschar *source;
    const jschar *startcp = x->cp;
    jschar ch;
    RECharSet *charSet;

#ifdef REGEXP_DEBUG
    const char *opname = reop_names[op];
    re_debug("\n%06d: %*s%s", pc - gData->regexp->program,
             gData->stateStackTop * 2, "", opname);
#endif
    switch (op) {
      case REOP_EMPTY:
        result = x;
        break;
      case REOP_BOL:
        if (x->cp != gData->cpbegin) {
            if (!gData->cx->regExpStatics.multiline &&
                !(gData->regexp->flags & JSREG_MULTILINE)) {
                break;
            }
            if (!RE_IS_LINE_TERM(x->cp[-1]))
                break;
        }
        result = x;
        break;
      case REOP_EOL:
        if (x->cp != gData->cpend) {
            if (!gData->cx->regExpStatics.multiline &&
                !(gData->regexp->flags & JSREG_MULTILINE)) {
                break;
            }
            if (!RE_IS_LINE_TERM(*x->cp))
                break;
        }
        result = x;
        break;
      case REOP_WBDRY:
        if ((x->cp == gData->cpbegin || !JS_ISWORD(x->cp[-1])) ^
            !(x->cp != gData->cpend && JS_ISWORD(*x->cp))) {
            result = x;
        }
        break;
      case REOP_WNONBDRY:
        if ((x->cp == gData->cpbegin || !JS_ISWORD(x->cp[-1])) ^
            (x->cp != gData->cpend && JS_ISWORD(*x->cp))) {
            result = x;
        }
        break;
      case REOP_DOT:
        if (x->cp != gData->cpend && !RE_IS_LINE_TERM(*x->cp)) {
            result = x;
            result->cp++;
        }
        break;
      case REOP_DIGIT:
        if (x->cp != gData->cpend && JS7_ISDEC(*x->cp)) {
            result = x;
            result->cp++;
        }
        break;
      case REOP_NONDIGIT:
        if (x->cp != gData->cpend && !JS7_ISDEC(*x->cp)) {
            result = x;
            result->cp++;
        }
        break;
      case REOP_ALNUM:
        if (x->cp != gData->cpend && JS_ISWORD(*x->cp)) {
            result = x;
            result->cp++;
        }
        break;
      case REOP_NONALNUM:
        if (x->cp != gData->cpend && !JS_ISWORD(*x->cp)) {
            result = x;
            result->cp++;
        }
        break;
      case REOP_SPACE:
        if (x->cp != gData->cpend && JS_ISSPACE(*x->cp)) {
            result = x;
            result->cp++;
        }
        break;
      case REOP_NONSPACE:
        if (x->cp != gData->cpend && !JS_ISSPACE(*x->cp)) {
            result = x;
            result->cp++;
        }
        break;
      case REOP_BACKREF:
        pc = ReadCompactIndex(pc, &parenIndex);
        JS_ASSERT(parenIndex < gData->regexp->parenCount);
        result = BackrefMatcher(gData, x, parenIndex);
        break;
      case REOP_FLAT:
        pc = ReadCompactIndex(pc, &offset);
        JS_ASSERT(offset < gData->regexp->source->length());
        pc = ReadCompactIndex(pc, &length);
        JS_ASSERT(1 <= length);
        JS_ASSERT(length <= gData->regexp->source->length() - offset);
        if (length <= (size_t)(gData->cpend - x->cp)) {
            source = gData->regexp->source->chars() + offset;
            re_debug_chars(source, length);
            for (index = 0; index != length; index++) {
                if (source[index] != x->cp[index])
                    return NULL;
            }
            x->cp += length;
            result = x;
        }
        break;
      case REOP_FLAT1:
        matchCh = *pc++;
        re_debug(" '%c' == '%c'", (char)matchCh, (char)*x->cp);
        if (x->cp != gData->cpend && *x->cp == matchCh) {
            result = x;
            result->cp++;
        }
        break;
      case REOP_FLATi:
        pc = ReadCompactIndex(pc, &offset);
        JS_ASSERT(offset < gData->regexp->source->length());
        pc = ReadCompactIndex(pc, &length);
        JS_ASSERT(1 <= length);
        JS_ASSERT(length <= gData->regexp->source->length() - offset);
        source = gData->regexp->source->chars();
        result = FlatNIMatcher(gData, x, source + offset, length);
        break;
      case REOP_FLAT1i:
        matchCh = *pc++;
        if (x->cp != gData->cpend && upcase(*x->cp) == upcase(matchCh)) {
            result = x;
            result->cp++;
        }
        break;
      case REOP_UCFLAT1:
        matchCh = GET_ARG(pc);
        re_debug(" '%c' == '%c'", (char)matchCh, (char)*x->cp);
        pc += ARG_LEN;
        if (x->cp != gData->cpend && *x->cp == matchCh) {
            result = x;
            result->cp++;
        }
        break;
      case REOP_UCFLAT1i:
        matchCh = GET_ARG(pc);
        pc += ARG_LEN;
        if (x->cp != gData->cpend && upcase(*x->cp) == upcase(matchCh)) {
            result = x;
            result->cp++;
        }
        break;
      case REOP_CLASS:
        pc = ReadCompactIndex(pc, &index);
        JS_ASSERT(index < gData->regexp->classCount);
        if (x->cp != gData->cpend) {
            charSet = &gData->regexp->classList[index];
            JS_ASSERT(charSet->converted);
            ch = *x->cp;
            index = ch >> 3;
            if (ch <= charSet->length &&
                (charSet->u.bits[index] & (1 << (ch & 0x7)))) {
                result = x;
                result->cp++;
            }
        }
        break;
      case REOP_NCLASS:
        pc = ReadCompactIndex(pc, &index);
        JS_ASSERT(index < gData->regexp->classCount);
        if (x->cp != gData->cpend) {
            charSet = &gData->regexp->classList[index];
            JS_ASSERT(charSet->converted);
            ch = *x->cp;
            index = ch >> 3;
            if (ch > charSet->length ||
                !(charSet->u.bits[index] & (1 << (ch & 0x7)))) {
                result = x;
                result->cp++;
            }
        }
        break;

      default:
        JS_ASSERT(JS_FALSE);
    }
    if (result) {
        if (!updatecp)
            x->cp = startcp;
        *startpc = pc;
        re_debug(" * ");
        return result;
    }
    x->cp = startcp;
    return NULL;
}

static JS_ALWAYS_INLINE REMatchState *
ExecuteREBytecode(REGlobalData *gData, REMatchState *x)
{
    REMatchState *result = NULL;
    REBackTrackData *backTrackData;
    jsbytecode *nextpc, *testpc;
    REOp nextop;
    RECapture *cap;
    REProgState *curState;
    const jschar *startcp;
    size_t parenIndex, k;
    size_t parenSoFar = 0;

    jschar matchCh1, matchCh2;
    RECharSet *charSet;

    JSBool anchor;
    jsbytecode *pc = gData->regexp->program;
    REOp op = (REOp) *pc++;

    /*
     * If the first node is a simple match, step the index into the string
     * until that match is made, or fail if it can't be found at all.
     */
    if (REOP_IS_SIMPLE(op) && !(gData->regexp->flags & JSREG_STICKY)) {
        anchor = JS_FALSE;
        while (x->cp <= gData->cpend) {
            nextpc = pc;    /* reset back to start each time */
            result = SimpleMatch(gData, x, op, &nextpc, JS_TRUE);
            if (result) {
                anchor = JS_TRUE;
                x = result;
                pc = nextpc;    /* accept skip to next opcode */
                op = (REOp) *pc++;
                JS_ASSERT(op < REOP_LIMIT);
                break;
            }
            gData->skipped++;
            x->cp++;
        }
        if (!anchor)
            goto bad;
    }

    for (;;) {
#ifdef REGEXP_DEBUG
        const char *opname = reop_names[op];
        re_debug("\n%06d: %*s%s", pc - gData->regexp->program,
                 gData->stateStackTop * 2, "", opname);
#endif
        if (REOP_IS_SIMPLE(op)) {
            result = SimpleMatch(gData, x, op, &pc, JS_TRUE);
        } else {
            curState = &gData->stateStack[gData->stateStackTop];
            switch (op) {
              case REOP_END:
                goto good;
              case REOP_ALTPREREQ2:
                nextpc = pc + GET_OFFSET(pc);   /* start of next op */
                pc += ARG_LEN;
                matchCh2 = GET_ARG(pc);
                pc += ARG_LEN;
                k = GET_ARG(pc);
                pc += ARG_LEN;

                if (x->cp != gData->cpend) {
                    if (*x->cp == matchCh2)
                        goto doAlt;

                    charSet = &gData->regexp->classList[k];
                    if (!charSet->converted && !MatcherProcessCharSet(gData, charSet))
                        goto bad;
                    matchCh1 = *x->cp;
                    k = matchCh1 >> 3;
                    if ((matchCh1 > charSet->length ||
                         !(charSet->u.bits[k] & (1 << (matchCh1 & 0x7)))) ^
                        charSet->sense) {
                        goto doAlt;
                    }
                }
                result = NULL;
                break;

              case REOP_ALTPREREQ:
                nextpc = pc + GET_OFFSET(pc);   /* start of next op */
                pc += ARG_LEN;
                matchCh1 = GET_ARG(pc);
                pc += ARG_LEN;
                matchCh2 = GET_ARG(pc);
                pc += ARG_LEN;
                if (x->cp == gData->cpend ||
                    (*x->cp != matchCh1 && *x->cp != matchCh2)) {
                    result = NULL;
                    break;
                }
                /* else false thru... */

              case REOP_ALT:
              doAlt:
                nextpc = pc + GET_OFFSET(pc);   /* start of next alternate */
                pc += ARG_LEN;                  /* start of this alternate */
                curState->parenSoFar = parenSoFar;
                PUSH_STATE_STACK(gData);
                op = (REOp) *pc++;
                startcp = x->cp;
                if (REOP_IS_SIMPLE(op)) {
                    if (!SimpleMatch(gData, x, op, &pc, JS_TRUE)) {
                        op = (REOp) *nextpc++;
                        pc = nextpc;
                        continue;
                    }
                    result = x;
                    op = (REOp) *pc++;
                }
                nextop = (REOp) *nextpc++;
                if (!PushBackTrackState(gData, nextop, nextpc, x, startcp, 0, 0))
                    goto bad;
                continue;

              /*
               * Occurs at (successful) end of REOP_ALT,
               */
              case REOP_JUMP:
                /*
                 * If we have not gotten a result here, it is because of an
                 * empty match.  Do the same thing REOP_EMPTY would do.
                 */
                if (!result)
                    result = x;

                --gData->stateStackTop;
                pc += GET_OFFSET(pc);
                op = (REOp) *pc++;
                continue;

              /*
               * Occurs at last (successful) end of REOP_ALT,
               */
              case REOP_ENDALT:
                /*
                 * If we have not gotten a result here, it is because of an
                 * empty match.  Do the same thing REOP_EMPTY would do.
                 */
                if (!result)
                    result = x;

                --gData->stateStackTop;
                op = (REOp) *pc++;
                continue;

              case REOP_LPAREN:
                pc = ReadCompactIndex(pc, &parenIndex);
                re_debug("[ %lu ]", (unsigned long) parenIndex);
                JS_ASSERT(parenIndex < gData->regexp->parenCount);
                if (parenIndex + 1 > parenSoFar)
                    parenSoFar = parenIndex + 1;
                x->parens[parenIndex].index = x->cp - gData->cpbegin;
                x->parens[parenIndex].length = 0;
                op = (REOp) *pc++;
                continue;

              case REOP_RPAREN:
              {
                ptrdiff_t delta;

                pc = ReadCompactIndex(pc, &parenIndex);
                JS_ASSERT(parenIndex < gData->regexp->parenCount);
                cap = &x->parens[parenIndex];
                delta = x->cp - (gData->cpbegin + cap->index);
                cap->length = (delta < 0) ? 0 : (size_t) delta;
                op = (REOp) *pc++;

                if (!result)
                    result = x;
                continue;
              }
              case REOP_ASSERT:
                nextpc = pc + GET_OFFSET(pc);  /* start of term after ASSERT */
                pc += ARG_LEN;                 /* start of ASSERT child */
                op = (REOp) *pc++;
                testpc = pc;
                if (REOP_IS_SIMPLE(op) &&
                    !SimpleMatch(gData, x, op, &testpc, JS_FALSE)) {
                    result = NULL;
                    break;
                }
                curState->u.assertion.top =
                    (char *)gData->backTrackSP - (char *)gData->backTrackStack;
                curState->u.assertion.sz = gData->cursz;
                curState->index = x->cp - gData->cpbegin;
                curState->parenSoFar = parenSoFar;
                PUSH_STATE_STACK(gData);
                if (!PushBackTrackState(gData, REOP_ASSERTTEST,
                                        nextpc, x, x->cp, 0, 0)) {
                    goto bad;
                }
                continue;

              case REOP_ASSERT_NOT:
                nextpc = pc + GET_OFFSET(pc);
                pc += ARG_LEN;
                op = (REOp) *pc++;
                testpc = pc;
                if (REOP_IS_SIMPLE(op) /* Note - fail to fail! */ &&
                    SimpleMatch(gData, x, op, &testpc, JS_FALSE) &&
                    *testpc == REOP_ASSERTNOTTEST) {
                    result = NULL;
                    break;
                }
                curState->u.assertion.top
                    = (char *)gData->backTrackSP -
                      (char *)gData->backTrackStack;
                curState->u.assertion.sz = gData->cursz;
                curState->index = x->cp - gData->cpbegin;
                curState->parenSoFar = parenSoFar;
                PUSH_STATE_STACK(gData);
                if (!PushBackTrackState(gData, REOP_ASSERTNOTTEST,
                                        nextpc, x, x->cp, 0, 0)) {
                    goto bad;
                }
                continue;

              case REOP_ASSERTTEST:
                --gData->stateStackTop;
                --curState;
                x->cp = gData->cpbegin + curState->index;
                gData->backTrackSP =
                    (REBackTrackData *) ((char *)gData->backTrackStack +
                                         curState->u.assertion.top);
                gData->cursz = curState->u.assertion.sz;
                if (result)
                    result = x;
                break;

              case REOP_ASSERTNOTTEST:
                --gData->stateStackTop;
                --curState;
                x->cp = gData->cpbegin + curState->index;
                gData->backTrackSP =
                    (REBackTrackData *) ((char *)gData->backTrackStack +
                                         curState->u.assertion.top);
                gData->cursz = curState->u.assertion.sz;
                result = (!result) ? x : NULL;
                break;
              case REOP_STAR:
                curState->u.quantifier.min = 0;
                curState->u.quantifier.max = (uintN)-1;
                goto quantcommon;
              case REOP_PLUS:
                curState->u.quantifier.min = 1;
                curState->u.quantifier.max = (uintN)-1;
                goto quantcommon;
              case REOP_OPT:
                curState->u.quantifier.min = 0;
                curState->u.quantifier.max = 1;
                goto quantcommon;
              case REOP_QUANT:
                pc = ReadCompactIndex(pc, &k);
                curState->u.quantifier.min = k;
                pc = ReadCompactIndex(pc, &k);
                /* max is k - 1 to use one byte for (uintN)-1 sentinel. */
                curState->u.quantifier.max = k - 1;
                JS_ASSERT(curState->u.quantifier.min
                          <= curState->u.quantifier.max);
              quantcommon:
                if (curState->u.quantifier.max == 0) {
                    pc = pc + GET_OFFSET(pc);
                    op = (REOp) *pc++;
                    result = x;
                    continue;
                }
                /* Step over <next> */
                nextpc = pc + ARG_LEN;
                op = (REOp) *nextpc++;
                startcp = x->cp;
                if (REOP_IS_SIMPLE(op)) {
                    if (!SimpleMatch(gData, x, op, &nextpc, JS_TRUE)) {
                        if (curState->u.quantifier.min == 0)
                            result = x;
                        else
                            result = NULL;
                        pc = pc + GET_OFFSET(pc);
                        break;
                    }
                    op = (REOp) *nextpc++;
                    result = x;
                }
                curState->index = startcp - gData->cpbegin;
                curState->continue_op = REOP_REPEAT;
                curState->continue_pc = pc;
                curState->parenSoFar = parenSoFar;
                PUSH_STATE_STACK(gData);
                if (curState->u.quantifier.min == 0 &&
                    !PushBackTrackState(gData, REOP_REPEAT, pc, x, startcp,
                                        0, 0)) {
                    goto bad;
                }
                pc = nextpc;
                continue;

              case REOP_ENDCHILD: /* marks the end of a quantifier child */
                pc = curState[-1].continue_pc;
                op = (REOp) curState[-1].continue_op;

                if (!result)
                    result = x;
                continue;

              case REOP_REPEAT:
                --curState;
                do {
                    --gData->stateStackTop;
                    if (!result) {
                        /* Failed, see if we have enough children. */
                        if (curState->u.quantifier.min == 0)
                            goto repeatDone;
                        goto break_switch;
                    }
                    if (curState->u.quantifier.min == 0 &&
                        x->cp == gData->cpbegin + curState->index) {
                        /* matched an empty string, that'll get us nowhere */
                        result = NULL;
                        goto break_switch;
                    }
                    if (curState->u.quantifier.min != 0)
                        curState->u.quantifier.min--;
                    if (curState->u.quantifier.max != (uintN) -1)
                        curState->u.quantifier.max--;
                    if (curState->u.quantifier.max == 0)
                        goto repeatDone;
                    nextpc = pc + ARG_LEN;
                    nextop = (REOp) *nextpc;
                    startcp = x->cp;
                    if (REOP_IS_SIMPLE(nextop)) {
                        nextpc++;
                        if (!SimpleMatch(gData, x, nextop, &nextpc, JS_TRUE)) {
                            if (curState->u.quantifier.min == 0)
                                goto repeatDone;
                            result = NULL;
                            goto break_switch;
                        }
                        result = x;
                    }
                    curState->index = startcp - gData->cpbegin;
                    PUSH_STATE_STACK(gData);
                    if (curState->u.quantifier.min == 0 &&
                        !PushBackTrackState(gData, REOP_REPEAT,
                                            pc, x, startcp,
                                            curState->parenSoFar,
                                            parenSoFar -
                                            curState->parenSoFar)) {
                        goto bad;
                    }
                } while (*nextpc == REOP_ENDCHILD);
                pc = nextpc;
                op = (REOp) *pc++;
                parenSoFar = curState->parenSoFar;
                continue;

              repeatDone:
                result = x;
                pc += GET_OFFSET(pc);
                goto break_switch;

              case REOP_MINIMALSTAR:
                curState->u.quantifier.min = 0;
                curState->u.quantifier.max = (uintN)-1;
                goto minimalquantcommon;
              case REOP_MINIMALPLUS:
                curState->u.quantifier.min = 1;
                curState->u.quantifier.max = (uintN)-1;
                goto minimalquantcommon;
              case REOP_MINIMALOPT:
                curState->u.quantifier.min = 0;
                curState->u.quantifier.max = 1;
                goto minimalquantcommon;
              case REOP_MINIMALQUANT:
                pc = ReadCompactIndex(pc, &k);
                curState->u.quantifier.min = k;
                pc = ReadCompactIndex(pc, &k);
                /* See REOP_QUANT comments about k - 1. */
                curState->u.quantifier.max = k - 1;
                JS_ASSERT(curState->u.quantifier.min
                          <= curState->u.quantifier.max);
              minimalquantcommon:
                curState->index = x->cp - gData->cpbegin;
                curState->parenSoFar = parenSoFar;
                PUSH_STATE_STACK(gData);
                if (curState->u.quantifier.min != 0) {
                    curState->continue_op = REOP_MINIMALREPEAT;
                    curState->continue_pc = pc;
                    /* step over <next> */
                    pc += OFFSET_LEN;
                    op = (REOp) *pc++;
                } else {
                    if (!PushBackTrackState(gData, REOP_MINIMALREPEAT,
                                            pc, x, x->cp, 0, 0)) {
                        goto bad;
                    }
                    --gData->stateStackTop;
                    pc = pc + GET_OFFSET(pc);
                    op = (REOp) *pc++;
                }
                continue;

              case REOP_MINIMALREPEAT:
                --gData->stateStackTop;
                --curState;

                re_debug("{%d,%d}", curState->u.quantifier.min,
                         curState->u.quantifier.max);
#define PREPARE_REPEAT()                                                      \
    JS_BEGIN_MACRO                                                            \
        curState->index = x->cp - gData->cpbegin;                             \
        curState->continue_op = REOP_MINIMALREPEAT;                           \
        curState->continue_pc = pc;                                           \
        pc += ARG_LEN;                                                        \
        for (k = curState->parenSoFar; k < parenSoFar; k++)                   \
            x->parens[k].index = -1;                                          \
        PUSH_STATE_STACK(gData);                                              \
        op = (REOp) *pc++;                                                    \
        JS_ASSERT(op < REOP_LIMIT);                                           \
    JS_END_MACRO

                if (!result) {
                    re_debug(" - ");
                    /*
                     * Non-greedy failure - try to consume another child.
                     */
                    if (curState->u.quantifier.max == (uintN) -1 ||
                        curState->u.quantifier.max > 0) {
                        PREPARE_REPEAT();
                        continue;
                    }
                    /* Don't need to adjust pc since we're going to pop. */
                    break;
                }
                if (curState->u.quantifier.min == 0 &&
                    x->cp == gData->cpbegin + curState->index) {
                    /* Matched an empty string, that'll get us nowhere. */
                    result = NULL;
                    break;
                }
                if (curState->u.quantifier.min != 0)
                    curState->u.quantifier.min--;
                if (curState->u.quantifier.max != (uintN) -1)
                    curState->u.quantifier.max--;
                if (curState->u.quantifier.min != 0) {
                    PREPARE_REPEAT();
                    continue;
                }
                curState->index = x->cp - gData->cpbegin;
                curState->parenSoFar = parenSoFar;
                PUSH_STATE_STACK(gData);
                if (!PushBackTrackState(gData, REOP_MINIMALREPEAT,
                                        pc, x, x->cp,
                                        curState->parenSoFar,
                                        parenSoFar - curState->parenSoFar)) {
                    goto bad;
                }
                --gData->stateStackTop;
                pc = pc + GET_OFFSET(pc);
                op = (REOp) *pc++;
                JS_ASSERT(op < REOP_LIMIT);
                continue;
              default:
                JS_ASSERT(JS_FALSE);
                result = NULL;
            }
          break_switch:;
        }

        /*
         *  If the match failed and there's a backtrack option, take it.
         *  Otherwise this is a complete and utter failure.
         */
        if (!result) {
            if (gData->cursz == 0)
                return NULL;
            if (!JS_CHECK_OPERATION_LIMIT(gData->cx)) {
                gData->ok = JS_FALSE;
                return NULL;
            }

            /* Potentially detect explosive regex here. */
            gData->backTrackCount++;
            if (gData->backTrackLimit &&
                gData->backTrackCount >= gData->backTrackLimit) {
                JS_ReportErrorNumber(gData->cx, js_GetErrorMessage, NULL,
                                     JSMSG_REGEXP_TOO_COMPLEX);
                gData->ok = JS_FALSE;
                return NULL;
            }

            backTrackData = gData->backTrackSP;
            gData->cursz = backTrackData->sz;
            gData->backTrackSP =
                (REBackTrackData *) ((char *)backTrackData - backTrackData->sz);
            x->cp = backTrackData->cp;
            pc = backTrackData->backtrack_pc;
            op = (REOp) backTrackData->backtrack_op;
            JS_ASSERT(op < REOP_LIMIT);
            gData->stateStackTop = backTrackData->saveStateStackTop;
            JS_ASSERT(gData->stateStackTop);

            memcpy(gData->stateStack, backTrackData + 1,
                   sizeof(REProgState) * backTrackData->saveStateStackTop);
            curState = &gData->stateStack[gData->stateStackTop - 1];

            if (backTrackData->parenCount) {
                memcpy(&x->parens[backTrackData->parenIndex],
                       (char *)(backTrackData + 1) +
                       sizeof(REProgState) * backTrackData->saveStateStackTop,
                       sizeof(RECapture) * backTrackData->parenCount);
                parenSoFar = backTrackData->parenIndex + backTrackData->parenCount;
            } else {
                for (k = curState->parenSoFar; k < parenSoFar; k++)
                    x->parens[k].index = -1;
                parenSoFar = curState->parenSoFar;
            }

            re_debug("\tBT_Pop: %ld,%ld",
                     (unsigned long) backTrackData->parenIndex,
                     (unsigned long) backTrackData->parenCount);
            continue;
        }
        x = result;

        /*
         *  Continue with the expression.
         */
        op = (REOp)*pc++;
        JS_ASSERT(op < REOP_LIMIT);
    }

bad:
    re_debug("\n");
    return NULL;

good:
    re_debug("\n");
    return x;
}

static REMatchState *
MatchRegExp(REGlobalData *gData, REMatchState *x)
{
    const jschar *cpOrig = x->cp;

#ifdef JS_TRACER
    NativeRegExp native;

    /* Run with native regexp if possible. */
    if (TRACING_ENABLED(gData->cx) &&
        !(gData->regexp->flags & JSREG_NOCOMPILE) &&
        (native = GetNativeRegExp(gData->cx, gData->regexp))) {

        /*
         * For efficient native execution, store offset as a direct pointer into
         * the buffer and convert back after execution finishes.
         */
        gData->skipped = (ptrdiff_t)cpOrig;

#ifdef JS_JIT_SPEW
        debug_only_stmt({
            VOUCH_DOES_NOT_REQUIRE_STACK();
            JSStackFrame *caller = (JS_ON_TRACE(gData->cx))
                                   ? NULL
                                   : js_GetScriptedCaller(gData->cx, NULL);
            debug_only_printf(LC_TMRegexp,
                              "entering REGEXP trace at %s:%u@%u, code: %p\n",
                              caller ? caller->script->filename : "<unknown>",
                              caller ? js_FramePCToLineNumber(gData->cx, caller) : 0,
                              caller ? FramePCOffset(gData->cx, caller) : 0,
                              JS_FUNC_TO_DATA_PTR(void *, native));
        })
#endif

        void *result;
#if defined(JS_NO_FASTCALL) && defined(NANOJIT_IA32)
        /*
         * Although a NativeRegExp takes one argument and SIMULATE_FASTCALL is
         * passing two, the second goes into 'edx' and can safely be ignored.
         */
        SIMULATE_FASTCALL(result, gData, gData->cpend, native);
#else
        result = native(gData, gData->cpend);
#endif
        debug_only_print0(LC_TMRegexp, "leaving REGEXP trace\n");
        if (!result)
            return NULL;

        /* Restore REGlobalData::skipped and fill REMatchState. */
        x->cp = (const jschar *)gData->stateStack;
        gData->skipped = (const jschar *)gData->skipped - cpOrig;
        return x;
    }
#endif

    /*
     * Have to include the position beyond the last character
     * in order to detect end-of-input/line condition.
     */
    for (const jschar *p = cpOrig; p <= gData->cpend; p++) {
        gData->skipped = p - cpOrig;
        x->cp = p;
        for (uintN j = 0; j < gData->regexp->parenCount; j++)
            x->parens[j].index = -1;
        REMatchState *result = ExecuteREBytecode(gData, x);
        if (!gData->ok || result || (gData->regexp->flags & JSREG_STICKY))
            return result;
        gData->backTrackSP = gData->backTrackStack;
        gData->cursz = 0;
        gData->stateStackTop = 0;
        p = cpOrig + gData->skipped;
    }
    return NULL;
}

#define MIN_BACKTRACK_LIMIT 400000

static REMatchState *
InitMatch(JSContext *cx, REGlobalData *gData, JSRegExp *re, size_t length)
{
    REMatchState *result;
    uintN i;

    gData->backTrackStackSize = INITIAL_BACKTRACK;
    JS_ARENA_ALLOCATE_CAST(gData->backTrackStack, REBackTrackData *,
                           &cx->regexpPool,
                           INITIAL_BACKTRACK);
    if (!gData->backTrackStack)
        goto bad;

    gData->backTrackSP = gData->backTrackStack;
    gData->cursz = 0;
    gData->backTrackCount = 0;
    gData->backTrackLimit = 0;
    if (JS_GetOptions(cx) & JSOPTION_RELIMIT) {
        gData->backTrackLimit = length * length * length; /* O(n^3) */
        if (gData->backTrackLimit < MIN_BACKTRACK_LIMIT)
            gData->backTrackLimit = MIN_BACKTRACK_LIMIT;
    }

    gData->stateStackLimit = INITIAL_STATESTACK;
    JS_ARENA_ALLOCATE_CAST(gData->stateStack, REProgState *,
                           &cx->regexpPool,
                           sizeof(REProgState) * INITIAL_STATESTACK);
    if (!gData->stateStack)
        goto bad;

    gData->stateStackTop = 0;
    gData->cx = cx;
    gData->regexp = re;
    gData->ok = JS_TRUE;

    JS_ARENA_ALLOCATE_CAST(result, REMatchState *,
                           &cx->regexpPool,
                           offsetof(REMatchState, parens)
                           + re->parenCount * sizeof(RECapture));
    if (!result)
        goto bad;

    for (i = 0; i < re->classCount; i++) {
        if (!re->classList[i].converted &&
            !MatcherProcessCharSet(gData, &re->classList[i])) {
            return NULL;
        }
    }

    return result;

bad:
    js_ReportOutOfScriptQuota(cx);
    gData->ok = JS_FALSE;
    return NULL;
}

JSBool
js_ExecuteRegExp(JSContext *cx, JSRegExp *re, JSString *str, size_t *indexp,
                 JSBool test, Value *rval)
{
    REGlobalData gData;
    REMatchState *x, *result;

    const jschar *cp, *ep;
    size_t i, length, start;
    JSBool ok;
    JSRegExpStatics *res;
    ptrdiff_t matchlen;
    uintN num;
    JSString *parstr, *matchstr;
    JSObject *obj;

    RECapture *parsub = NULL;
    void *mark;
    int64 *timestamp;

    /*
     * It's safe to load from cp because JSStrings have a zero at the end,
     * and we never let cp get beyond cpend.
     */
    start = *indexp;
    str->getCharsAndLength(cp, length);
    if (start > length)
        start = length;
    gData.cpbegin = cp;
    gData.cpend = cp + length;
    cp += start;
    gData.start = start;
    gData.skipped = 0;

    if (!cx->regexpPool.first.next) {
        /*
         * The first arena in the regexpPool must have a timestamp at its base.
         */
        JS_ARENA_ALLOCATE_CAST(timestamp, int64 *,
                               &cx->regexpPool, sizeof *timestamp);
        if (!timestamp)
            return JS_FALSE;
        *timestamp = JS_Now();
    }
    mark = JS_ARENA_MARK(&cx->regexpPool);

    x = InitMatch(cx, &gData, re, length);

    if (!x) {
        ok = JS_FALSE;
        goto out;
    }
    x->cp = cp;

    /*
     * Call the recursive matcher to do the real work.  Return null on mismatch
     * whether testing or not.  On match, return an extended Array object.
     */
    result = MatchRegExp(&gData, x);
    ok = gData.ok;
    if (!ok)
        goto out;
    if (!result) {
        rval->setNull();
        goto out;
    }
    cp = result->cp;
    i = cp - gData.cpbegin;
    *indexp = i;
    matchlen = i - (start + gData.skipped);
    JS_ASSERT(matchlen >= 0);
    ep = cp;
    cp -= matchlen;

    if (test) {
        /*
         * Testing for a match and updating cx->regExpStatics: don't allocate
         * an array object, do return true.
         */
        rval->setBoolean(true);

        /* Avoid warning.  (gcc doesn't detect that obj is needed iff !test); */
        obj = NULL;
    } else {
        /*
         * The array returned on match has element 0 bound to the matched
         * string, elements 1 through state.parenCount bound to the paren
         * matches, an index property telling the length of the left context,
         * and an input property referring to the input string.
         */
        obj = js_NewSlowArrayObject(cx);
        if (!obj) {
            ok = JS_FALSE;
            goto out;
        }
        rval->setNonFunObj(*obj);

#define DEFVAL(valinit, id) {                                                 \
    Value tmp = valinit;                                                      \
    ok = js_DefineProperty(cx, obj, id, &tmp,                                 \
                           PropertyStub, PropertyStub,                        \
                           JSPROP_ENUMERATE);                                 \
    if (!ok)                                                                  \
        goto out;                                                             \
}

        matchstr = js_NewDependentString(cx, str, cp - str->chars(),
                                         matchlen);
        if (!matchstr) {
            ok = JS_FALSE;
            goto out;
        }
        
        DEFVAL(StringTag(matchstr), INT_TO_JSID(0));
    }

    res = &cx->regExpStatics;
    res->input = str;
    if (!res->parens.resize(re->parenCount)) {
        ok = JS_FALSE;
        goto out;
    }
    if (re->parenCount == 0) {
        res->lastParen = js_EmptySubString;
    } else {
        for (num = 0; num < re->parenCount; num++) {
            JSSubString *sub = &res->parens[num];
            parsub = &result->parens[num];
            if (parsub->index == -1) {
                sub->chars = NULL;
                sub->length = 0;
            } else {
                sub->chars = gData.cpbegin + parsub->index;
                sub->length = parsub->length;
            }
            if (test)
                continue;
            if (parsub->index == -1) {
                Value tmp = UndefinedTag();
                ok = js_DefineProperty(cx, obj, INT_TO_JSID(num + 1),
                                       &tmp, NULL, NULL, JSPROP_ENUMERATE);
            } else {
                parstr = js_NewDependentString(cx, str,
                                               gData.cpbegin + parsub->index -
                                               str->chars(),
                                               parsub->length);
                if (!parstr) {
                    ok = JS_FALSE;
                    goto out;
                }
                Value tmp = StringTag(parstr);
                ok = js_DefineProperty(cx, obj, INT_TO_JSID(num + 1),
                                       &tmp, NULL, NULL, JSPROP_ENUMERATE);
            }
            if (!ok)
                goto out;
        }
        if (parsub->index == -1) {
            res->lastParen = js_EmptySubString;
        } else {
            res->lastParen.chars = gData.cpbegin + parsub->index;
            res->lastParen.length = parsub->length;
        }
    }

    if (!test) {
        /*
         * Define the index and input properties last for better for/in loop
         * order (so they come after the elements).
         */
        DEFVAL(Int32Tag(start + gData.skipped),
               ATOM_TO_JSID(cx->runtime->atomState.indexAtom));
        DEFVAL(StringTag(str),
               ATOM_TO_JSID(cx->runtime->atomState.inputAtom));
    }

#undef DEFVAL

    res->lastMatch.chars = cp;
    res->lastMatch.length = matchlen;

    /*
     * For JS1.3 and ECMAv2, emulate Perl5 exactly:
     *
     * js1.3        "hi", "hi there"            "hihitherehi therebye"
     */
    res->leftContext.chars = str->chars();
    res->leftContext.length = start + gData.skipped;
    res->rightContext.chars = ep;
    res->rightContext.length = gData.cpend - ep;

out:
    JS_ARENA_RELEASE(&cx->regexpPool, mark);
    return ok;
}

/************************************************************************/

static void
SetRegExpLastIndex(JSContext *cx, JSObject *obj, jsdouble lastIndex)
{
    JS_ASSERT(obj->isRegExp());
    obj->setRegExpLastIndex(NumberTag(lastIndex));
}

<<<<<<< HEAD
static JSBool
regexp_getProperty(JSContext *cx, JSObject *obj, jsid id, Value *vp)
{
    jsint slot;
    JSRegExp *re;

    if (!JSID_IS_INT(id))
        return JS_TRUE;
    while (obj->getClass() != &js_RegExpClass) {
        obj = obj->getProto();
        if (!obj)
            return JS_TRUE;
    }
    slot = JSID_TO_INT(id);
    if (slot == REGEXP_LAST_INDEX) {
        *vp = obj->getRegExpLastIndex();
        return JS_TRUE;
    }

    JS_LOCK_OBJ(cx, obj);
    re = (JSRegExp *) obj->getPrivate();
    if (re) {
        switch (slot) {
          case REGEXP_SOURCE:
            vp->setString(re->source);
            break;
          case REGEXP_GLOBAL:
            vp->setBoolean((re->flags & JSREG_GLOB) != 0);
            break;
          case REGEXP_IGNORE_CASE:
            vp->setBoolean((re->flags & JSREG_FOLD) != 0);
            break;
          case REGEXP_MULTILINE:
            vp->setBoolean((re->flags & JSREG_MULTILINE) != 0);
            break;
          case REGEXP_STICKY:
            vp->setBoolean((re->flags & JSREG_STICKY) != 0);
            break;
        }
    }
    JS_UNLOCK_OBJ(cx, obj);
    return JS_TRUE;
}

static JSBool
regexp_setProperty(JSContext *cx, JSObject *obj, jsid id, Value *vp)
{
    JSBool ok;
    jsint slot;
    jsdouble lastIndex;

    ok = JS_TRUE;
    if (!JSID_IS_INT(id))
        return ok;
    while (obj->getClass() != &js_RegExpClass) {
        obj = obj->getProto();
        if (!obj)
            return JS_TRUE;
    }
    slot = JSID_TO_INT(id);
    if (slot == REGEXP_LAST_INDEX) {
        if (!ValueToNumber(cx, *vp, &lastIndex))
            return JS_FALSE;
        lastIndex = js_DoubleToInteger(lastIndex);
        SetRegExpLastIndex(cx, obj, lastIndex);
=======
#define DEFINE_GETTER(name, code)                                              \
    static JSBool                                                              \
    name(JSContext *cx, JSObject *obj, jsval id, jsval *vp)                    \
    {                                                                          \
        while (obj->getClass() != &js_RegExpClass) {                           \
            obj = obj->getProto();                                             \
            if (!obj)                                                          \
                return true;                                                   \
        }                                                                      \
        JS_LOCK_OBJ(cx, obj);                                                  \
        JSRegExp *re = (JSRegExp *) obj->getPrivate();                         \
        code;                                                                  \
        JS_UNLOCK_OBJ(cx, obj);                                                \
        return true;                                                           \
    }

/* lastIndex is stored in the object, re = re silences the compiler warning. */
DEFINE_GETTER(lastIndex_getter,  re = re; *vp = obj->getRegExpLastIndex())
DEFINE_GETTER(source_getter,     *vp = STRING_TO_JSVAL(re->source))
DEFINE_GETTER(global_getter,     *vp = BOOLEAN_TO_JSVAL((re->flags & JSREG_GLOB) != 0))
DEFINE_GETTER(ignoreCase_getter, *vp = BOOLEAN_TO_JSVAL((re->flags & JSREG_FOLD) != 0))
DEFINE_GETTER(multiline_getter,  *vp = BOOLEAN_TO_JSVAL((re->flags & JSREG_MULTILINE) != 0))
DEFINE_GETTER(sticky_getter,     *vp = BOOLEAN_TO_JSVAL((re->flags & JSREG_STICKY) != 0))

static JSBool
lastIndex_setter(JSContext *cx, JSObject *obj, jsval id, jsval *vp)
{
    while (obj->getClass() != &js_RegExpClass) {
        obj = obj->getProto();
        if (!obj)
            return true;
>>>>>>> ae45c482
    }
    jsdouble lastIndex;
    if (!JS_ValueToNumber(cx, *vp, &lastIndex))
        return false;
    lastIndex = js_DoubleToInteger(lastIndex);
    return SetRegExpLastIndex(cx, obj, lastIndex);
}

#define REGEXP_PROP_ATTRS     (JSPROP_PERMANENT | JSPROP_SHARED)
#define RO_REGEXP_PROP_ATTRS  (REGEXP_PROP_ATTRS | JSPROP_READONLY)

<<<<<<< HEAD
#define G Jsvalify(regexp_getProperty)
#define S Jsvalify(regexp_setProperty)

=======
>>>>>>> ae45c482
static JSPropertySpec regexp_props[] = {
    {"source",     0, RO_REGEXP_PROP_ATTRS, source_getter,     NULL},
    {"global",     0, RO_REGEXP_PROP_ATTRS, global_getter,     NULL},
    {"ignoreCase", 0, RO_REGEXP_PROP_ATTRS, ignoreCase_getter, NULL},
    {"lastIndex",  0, REGEXP_PROP_ATTRS,    lastIndex_getter,
                                            lastIndex_setter},
    {"multiline",  0, RO_REGEXP_PROP_ATTRS, multiline_getter,  NULL},
    {"sticky",     0, RO_REGEXP_PROP_ATTRS, sticky_getter,     NULL},
    {0,0,0,0,0}
};

/*
 * RegExp class static properties and their Perl counterparts:
 *
 *  RegExp.input                $_
 *  RegExp.multiline            $*
 *  RegExp.lastMatch            $&
 *  RegExp.lastParen            $+
 *  RegExp.leftContext          $`
 *  RegExp.rightContext         $'
 */

void
js_InitRegExpStatics(JSContext *cx)
{
    /*
     * To avoid multiple allocations in InitMatch(), the arena size parameter
     * should be at least as big as:
     *   INITIAL_BACKTRACK
     *   + (sizeof(REProgState) * INITIAL_STATESTACK)
     *   + (offsetof(REMatchState, parens) + avgParanSize * sizeof(RECapture))
     */
    JS_InitArenaPool(&cx->regexpPool, "regexp",
                     12 * 1024 - 40,  /* FIXME: bug 421435 */
                     sizeof(void *), &cx->scriptStackQuota);

    JS_ClearRegExpStatics(cx);
}

JS_FRIEND_API(void)
js_SaveAndClearRegExpStatics(JSContext *cx, JSRegExpStatics *statics,
                             AutoStringRooter *tvr)
{
    statics->copy(cx->regExpStatics);
    if (statics->input)
        tvr->setString(statics->input);
    JS_ClearRegExpStatics(cx);
}

JS_FRIEND_API(void)
js_RestoreRegExpStatics(JSContext *cx, JSRegExpStatics *statics,
                        AutoStringRooter *tvr)
{
    /* Clear/free any new JSRegExpStatics data before clobbering. */
    cx->regExpStatics.copy(*statics);
}

void
js_TraceRegExpStatics(JSTracer *trc, JSContext *acx)
{
    JSRegExpStatics *res = &acx->regExpStatics;

    if (res->input)
        JS_CALL_STRING_TRACER(trc, res->input, "res->input");
}

void
js_FreeRegExpStatics(JSContext *cx)
{
    JS_ClearRegExpStatics(cx);
    JS_FinishArenaPool(&cx->regexpPool);
}

<<<<<<< HEAD
static JSBool
regexp_static_getProperty(JSContext *cx, JSObject *obj, jsid id, Value *vp)
{
    jsint slot;
    JSRegExpStatics *res;
    JSString *str;
    JSSubString *sub;

    res = &cx->regExpStatics;
    if (!JSID_IS_INT(id))
        return JS_TRUE;
    slot = JSID_TO_INT(id);
    switch (slot) {
      case REGEXP_STATIC_INPUT:
        vp->setString(res->input ? res->input
                                 : cx->runtime->emptyString);
        return JS_TRUE;
      case REGEXP_STATIC_MULTILINE:
        vp->setBoolean(res->multiline);
        return JS_TRUE;
      case REGEXP_STATIC_LAST_MATCH:
        sub = &res->lastMatch;
        break;
      case REGEXP_STATIC_LAST_PAREN:
        sub = &res->lastParen;
        break;
      case REGEXP_STATIC_LEFT_CONTEXT:
        sub = &res->leftContext;
        break;
      case REGEXP_STATIC_RIGHT_CONTEXT:
        sub = &res->rightContext;
        break;
      default:
        sub = (size_t(slot) < res->parens.length()) ? &res->parens[slot] : &js_EmptySubString;
        break;
=======
#define DEFINE_STATIC_GETTER(name, code)                                       \
    static JSBool                                                              \
    name(JSContext *cx, JSObject *obj, jsval id, jsval *vp)                    \
    {                                                                          \
        JSRegExpStatics *res = &cx->regExpStatics;                             \
        code;                                                                  \
>>>>>>> ae45c482
    }

static bool
MakeString(JSContext *cx, JSSubString *sub, jsval *vp) {
    JSString *str = js_NewStringCopyN(cx, sub->chars, sub->length);
    if (!str)
<<<<<<< HEAD
        return JS_FALSE;
    vp->setString(str);
    return JS_TRUE;
}

static JSBool
regexp_static_setProperty(JSContext *cx, JSObject *obj, jsid id, Value *vp)
=======
        return false;
    *vp = STRING_TO_JSVAL(str);
    return true;
}

DEFINE_STATIC_GETTER(static_input_getter,
                     *vp = res->input
                           ? STRING_TO_JSVAL(res->input)
                           : JS_GetEmptyStringValue(cx);
                     return true)
DEFINE_STATIC_GETTER(static_multiline_getter,    *vp = BOOLEAN_TO_JSVAL(res->multiline); return true)
DEFINE_STATIC_GETTER(static_lastMatch_getter,    return MakeString(cx, &res->lastMatch, vp))
DEFINE_STATIC_GETTER(static_lastParen_getter,    return MakeString(cx, &res->lastParen, vp))
DEFINE_STATIC_GETTER(static_leftContext_getter,  return MakeString(cx, &res->leftContext, vp))
DEFINE_STATIC_GETTER(static_rightContext_getter, return MakeString(cx, &res->rightContext, vp))

static bool
Paren(JSContext *cx, JSRegExpStatics *res, size_t n, jsval *vp)
>>>>>>> ae45c482
{
    return MakeString(cx, n < res->parens.length() ? &res->parens[n] : &js_EmptySubString, vp);
}

<<<<<<< HEAD
    if (!JSID_IS_INT(id))
        return JS_TRUE;
    res = &cx->regExpStatics;
    /* XXX use if-else rather than switch to keep MSVC1.52 from crashing */
    if (JSID_TO_INT(id) == REGEXP_STATIC_INPUT) {
        if (!vp->isString() &&
            !JS_ConvertValue(cx, Jsvalify(*vp), JSTYPE_STRING, Jsvalify(vp))) {
            return JS_FALSE;
        }
        res->input = vp->asString();
    } else if (JSID_TO_INT(id) == REGEXP_STATIC_MULTILINE) {
        if (!vp->isBoolean() &&
            !JS_ConvertValue(cx, Jsvalify(*vp), JSTYPE_BOOLEAN, Jsvalify(vp))) {
            return JS_FALSE;
        }
        res->multiline = vp->asBoolean();
=======
DEFINE_STATIC_GETTER(static_paren1_getter,       return Paren(cx, res, 0, vp))
DEFINE_STATIC_GETTER(static_paren2_getter,       return Paren(cx, res, 1, vp))
DEFINE_STATIC_GETTER(static_paren3_getter,       return Paren(cx, res, 2, vp))
DEFINE_STATIC_GETTER(static_paren4_getter,       return Paren(cx, res, 3, vp))
DEFINE_STATIC_GETTER(static_paren5_getter,       return Paren(cx, res, 4, vp))
DEFINE_STATIC_GETTER(static_paren6_getter,       return Paren(cx, res, 5, vp))
DEFINE_STATIC_GETTER(static_paren7_getter,       return Paren(cx, res, 6, vp))
DEFINE_STATIC_GETTER(static_paren8_getter,       return Paren(cx, res, 7, vp))
DEFINE_STATIC_GETTER(static_paren9_getter,       return Paren(cx, res, 8, vp))

#define DEFINE_STATIC_SETTER(name, code)                                       \
    static JSBool                                                              \
    name(JSContext *cx, JSObject *obj, jsval id, jsval *vp)                    \
    {                                                                          \
        JSRegExpStatics *res = &cx->regExpStatics;                             \
        code;                                                                  \
        return true;                                                           \
>>>>>>> ae45c482
    }

DEFINE_STATIC_SETTER(static_input_setter,
                     if (!JSVAL_IS_STRING(*vp) && !JS_ConvertValue(cx, *vp, JSTYPE_STRING, vp))
                         return false;
                     res->input = JSVAL_TO_STRING(*vp))
DEFINE_STATIC_SETTER(static_multiline_setter,
                     if (!JSVAL_IS_BOOLEAN(*vp) && !JS_ConvertValue(cx, *vp, JSTYPE_BOOLEAN, vp))
                         return false;
                     res->multiline = JSVAL_TO_BOOLEAN(*vp))

#define REGEXP_STATIC_PROP_ATTRS    (REGEXP_PROP_ATTRS | JSPROP_ENUMERATE)
#define RO_REGEXP_STATIC_PROP_ATTRS (REGEXP_STATIC_PROP_ATTRS | JSPROP_READONLY)

#define G Jsvalify(regexp_static_getProperty)
#define S Jsvalify(regexp_static_setProperty)

static JSPropertySpec regexp_static_props[] = {
<<<<<<< HEAD
    {"input",        REGEXP_STATIC_INPUT,         REGEXP_STATIC_PROP_ATTRS,    G,S},
    {"multiline",    REGEXP_STATIC_MULTILINE,     REGEXP_STATIC_PROP_ATTRS,    G,S},
    {"lastMatch",    REGEXP_STATIC_LAST_MATCH,    RO_REGEXP_STATIC_PROP_ATTRS, G,G},
    {"lastParen",    REGEXP_STATIC_LAST_PAREN,    RO_REGEXP_STATIC_PROP_ATTRS, G,G},
    {"leftContext",  REGEXP_STATIC_LEFT_CONTEXT,  RO_REGEXP_STATIC_PROP_ATTRS, G,G},
    {"rightContext", REGEXP_STATIC_RIGHT_CONTEXT, RO_REGEXP_STATIC_PROP_ATTRS, G,G},

    /* XXX should have block scope and local $1, etc. */
    {"$1", 0, RO_REGEXP_STATIC_PROP_ATTRS, G,G},
    {"$2", 1, RO_REGEXP_STATIC_PROP_ATTRS, G,G},
    {"$3", 2, RO_REGEXP_STATIC_PROP_ATTRS, G,G},
    {"$4", 3, RO_REGEXP_STATIC_PROP_ATTRS, G,G},
    {"$5", 4, RO_REGEXP_STATIC_PROP_ATTRS, G,G},
    {"$6", 5, RO_REGEXP_STATIC_PROP_ATTRS, G,G},
    {"$7", 6, RO_REGEXP_STATIC_PROP_ATTRS, G,G},
    {"$8", 7, RO_REGEXP_STATIC_PROP_ATTRS, G,G},
    {"$9", 8, RO_REGEXP_STATIC_PROP_ATTRS, G,G},

=======
    {"input",        0, REGEXP_STATIC_PROP_ATTRS,    static_input_getter,
                                                     static_input_setter},
    {"multiline",    0, REGEXP_STATIC_PROP_ATTRS,    static_multiline_getter,
                                                     static_multiline_setter},
    {"lastMatch",    0, RO_REGEXP_STATIC_PROP_ATTRS, static_lastMatch_getter,    NULL},
    {"lastParen",    0, RO_REGEXP_STATIC_PROP_ATTRS, static_lastParen_getter,    NULL},
    {"leftContext",  0, RO_REGEXP_STATIC_PROP_ATTRS, static_leftContext_getter,  NULL},
    {"rightContext", 0, RO_REGEXP_STATIC_PROP_ATTRS, static_rightContext_getter, NULL},
    {"$1",           0, RO_REGEXP_STATIC_PROP_ATTRS, static_paren1_getter,       NULL},
    {"$2",           0, RO_REGEXP_STATIC_PROP_ATTRS, static_paren2_getter,       NULL},
    {"$3",           0, RO_REGEXP_STATIC_PROP_ATTRS, static_paren3_getter,       NULL},
    {"$4",           0, RO_REGEXP_STATIC_PROP_ATTRS, static_paren4_getter,       NULL},
    {"$5",           0, RO_REGEXP_STATIC_PROP_ATTRS, static_paren5_getter,       NULL},
    {"$6",           0, RO_REGEXP_STATIC_PROP_ATTRS, static_paren6_getter,       NULL},
    {"$7",           0, RO_REGEXP_STATIC_PROP_ATTRS, static_paren7_getter,       NULL},
    {"$8",           0, RO_REGEXP_STATIC_PROP_ATTRS, static_paren8_getter,       NULL},
    {"$9",           0, RO_REGEXP_STATIC_PROP_ATTRS, static_paren9_getter,       NULL},
>>>>>>> ae45c482
    {0,0,0,0,0}
};

static void
regexp_finalize(JSContext *cx, JSObject *obj)
{
    JSRegExp *re = (JSRegExp *) obj->getPrivate();
    if (!re)
        return;
    js_DestroyRegExp(cx, re);
}

/* Forward static prototype. */
static JSBool
regexp_exec_sub(JSContext *cx, JSObject *obj, uintN argc, Value *argv,
                JSBool test, Value *rval);

static JSBool
regexp_call(JSContext *cx, JSObject *obj, uintN argc, Value *argv, Value *rval)
{
    return regexp_exec_sub(cx, &argv[-2].asObject(), argc, argv,
                           JS_FALSE, rval);
}

#if JS_HAS_XDR

#include "jsxdrapi.h"

JSBool
js_XDRRegExpObject(JSXDRState *xdr, JSObject **objp)
{
    JSRegExp *re;
    JSString *source;
    uint32 flagsword;
    JSObject *obj;

    if (xdr->mode == JSXDR_ENCODE) {
        re = (JSRegExp *) (*objp)->getPrivate();
        if (!re)
            return JS_FALSE;
        source = re->source;
        flagsword = (uint32)re->flags;
    }
    if (!JS_XDRString(xdr, &source) ||
        !JS_XDRUint32(xdr, &flagsword)) {
        return JS_FALSE;
    }
    if (xdr->mode == JSXDR_DECODE) {
        obj = NewObject(xdr->cx, &js_RegExpClass, NULL, NULL);
        if (!obj)
            return JS_FALSE;
        obj->clearParent();
        obj->clearProto();
        re = js_NewRegExp(xdr->cx, NULL, source, (uint8)flagsword, JS_FALSE);
        if (!re)
            return JS_FALSE;
        obj->setPrivate(re);
        obj->zeroRegExpLastIndex();
        *objp = obj;
    }
    return JS_TRUE;
}

#else  /* !JS_HAS_XDR */

#define js_XDRRegExpObject NULL

#endif /* !JS_HAS_XDR */

static void
regexp_trace(JSTracer *trc, JSObject *obj)
{
    JSRegExp *re = (JSRegExp *) obj->getPrivate();
    if (re && re->source)
        JS_CALL_STRING_TRACER(trc, re->source, "source");
}

Class js_RegExpClass = {
    js_RegExp_str,
    JSCLASS_HAS_PRIVATE |
    JSCLASS_HAS_RESERVED_SLOTS(JSObject::REGEXP_FIXED_RESERVED_SLOTS) |
    JSCLASS_MARK_IS_TRACE | JSCLASS_HAS_CACHED_PROTO(JSProto_RegExp),
    PropertyStub,       PropertyStub,
    PropertyStub,       PropertyStub,
    EnumerateStub,      ResolveStub,
    ConvertStub,        regexp_finalize,
    NULL,               NULL,
    regexp_call,        NULL,
    js_XDRRegExpObject, NULL,
    JS_CLASS_TRACE(regexp_trace), 0
};

static const jschar empty_regexp_ucstr[] = {'(', '?', ':', ')', 0};

JSBool
js_regexp_toString(JSContext *cx, JSObject *obj, Value *vp)
{
    JSRegExp *re;
    const jschar *source;
    jschar *chars;
    size_t length, nflags;
    uintN flags;
    JSString *str;

    if (!InstanceOf(cx, obj, &js_RegExpClass, vp + 2))
        return JS_FALSE;
    JS_LOCK_OBJ(cx, obj);
    re = (JSRegExp *) obj->getPrivate();
    if (!re) {
        JS_UNLOCK_OBJ(cx, obj);
        vp->setString(cx->runtime->emptyString);
        return JS_TRUE;
    }

    re->source->getCharsAndLength(source, length);
    if (length == 0) {
        source = empty_regexp_ucstr;
        length = JS_ARRAY_LENGTH(empty_regexp_ucstr) - 1;
    }
    length += 2;
    nflags = 0;
    for (flags = re->flags; flags != 0; flags &= flags - 1)
        nflags++;
    chars = (jschar*) cx->malloc((length + nflags + 1) * sizeof(jschar));
    if (!chars) {
        JS_UNLOCK_OBJ(cx, obj);
        return JS_FALSE;
    }

    chars[0] = '/';
    js_strncpy(&chars[1], source, length - 2);
    chars[length-1] = '/';
    if (nflags) {
        if (re->flags & JSREG_GLOB)
            chars[length++] = 'g';
        if (re->flags & JSREG_FOLD)
            chars[length++] = 'i';
        if (re->flags & JSREG_MULTILINE)
            chars[length++] = 'm';
        if (re->flags & JSREG_STICKY)
            chars[length++] = 'y';
    }
    JS_UNLOCK_OBJ(cx, obj);
    chars[length] = 0;

    str = js_NewString(cx, chars, length);
    if (!str) {
        cx->free(chars);
        return JS_FALSE;
    }
    vp->setString(str);
    return JS_TRUE;
}

static JSBool
regexp_toString(JSContext *cx, uintN argc, Value *vp)
{
    JSObject *obj = ComputeThisObjectFromVp(cx, vp);
    return obj && js_regexp_toString(cx, obj, vp);
}

static JSBool
regexp_compile_sub(JSContext *cx, JSObject *obj, uintN argc, Value *argv,
                   Value *rval)
{
    JSString *opt, *str;
    JSRegExp *oldre, *re;
    JSObject *obj2;
    size_t length, nbytes;
    const jschar *cp, *start, *end;
    jschar *nstart, *ncp, *tmp;

    if (!InstanceOf(cx, obj, &js_RegExpClass, argv))
        return JS_FALSE;
    opt = NULL;
    if (argc == 0) {
        str = cx->runtime->emptyString;
    } else {
        if (argv[0].isObjectOrNull()) {
            /*
             * If we get passed in a RegExp object we construct a new
             * RegExp that is a duplicate of it by re-compiling the
             * original source code. ECMA requires that it be an error
             * here if the flags are specified. (We must use the flags
             * from the original RegExp also).
             */
            obj2 = argv[0].asObjectOrNull();
            if (obj2 && obj2->getClass() == &js_RegExpClass) {
                if (argc >= 2 && !argv[1].isUndefined()) { /* 'flags' passed */
                    JS_ReportErrorNumber(cx, js_GetErrorMessage, NULL,
                                         JSMSG_NEWREGEXP_FLAGGED);
                    return JS_FALSE;
                }
                JS_LOCK_OBJ(cx, obj2);
                re = (JSRegExp *) obj2->getPrivate();
                if (!re) {
                    JS_UNLOCK_OBJ(cx, obj2);
                    return JS_FALSE;
                }
                re = js_NewRegExp(cx, NULL, re->source, re->flags, JS_FALSE);
                JS_UNLOCK_OBJ(cx, obj2);
                goto created;
            }
        }
        str = js_ValueToString(cx, argv[0]);
        if (!str)
            return JS_FALSE;
        argv[0].setString(str);
        if (argc > 1) {
            if (argv[1].isUndefined()) {
                opt = NULL;
            } else {
                opt = js_ValueToString(cx, argv[1]);
                if (!opt)
                    return JS_FALSE;
                argv[1].setString(opt);
            }
        }

        /* Escape any naked slashes in the regexp source. */
        str->getCharsAndLength(start, length);
        end = start + length;
        nstart = ncp = NULL;
        for (cp = start; cp < end; cp++) {
            if (*cp == '/' && (cp == start || cp[-1] != '\\')) {
                nbytes = (++length + 1) * sizeof(jschar);
                if (!nstart) {
                    nstart = (jschar *) cx->malloc(nbytes);
                    if (!nstart)
                        return JS_FALSE;
                    ncp = nstart + (cp - start);
                    js_strncpy(nstart, start, cp - start);
                } else {
                    tmp = (jschar *) cx->realloc(nstart, nbytes);
                    if (!tmp) {
                        cx->free(nstart);
                        return JS_FALSE;
                    }
                    ncp = tmp + (ncp - nstart);
                    nstart = tmp;
                }
                *ncp++ = '\\';
            }
            if (nstart)
                *ncp++ = *cp;
        }

        if (nstart) {
            /* Don't forget to store the backstop after the new string. */
            JS_ASSERT((size_t)(ncp - nstart) == length);
            *ncp = 0;
            str = js_NewString(cx, nstart, length);
            if (!str) {
                cx->free(nstart);
                return JS_FALSE;
            }
            argv[0].setString(str);
        }
    }

    re = js_NewRegExpOpt(cx, str, opt, JS_FALSE);
created:
    if (!re)
        return JS_FALSE;
    JS_LOCK_OBJ(cx, obj);
    oldre = (JSRegExp *) obj->getPrivate();
    obj->setPrivate(re);
    obj->zeroRegExpLastIndex();
    JS_UNLOCK_OBJ(cx, obj);
    if (oldre)
        js_DestroyRegExp(cx, oldre);
    rval->setNonFunObj(*obj);
    return JS_TRUE;
}

static JSBool
regexp_compile(JSContext *cx, uintN argc, Value *vp)
{
    JSObject *obj = ComputeThisObjectFromVp(cx, vp);
    return obj && regexp_compile_sub(cx, obj, argc, vp + 2, vp);
}

static JSBool
regexp_exec_sub(JSContext *cx, JSObject *obj, uintN argc, Value *argv,
                JSBool test, Value *rval)
{
    JSBool ok, sticky;
    JSRegExp *re;
    jsdouble lastIndex;
    JSString *str;
    size_t i;

    ok = InstanceOf(cx, obj, &js_RegExpClass, argv);
    if (!ok)
        return JS_FALSE;
    JS_LOCK_OBJ(cx, obj);
    re = (JSRegExp *) obj->getPrivate();
    if (!re) {
        JS_UNLOCK_OBJ(cx, obj);
        return JS_TRUE;
    }

    /* NB: we must reach out: after this paragraph, in order to drop re. */
    HOLD_REGEXP(cx, re);
    sticky = (re->flags & JSREG_STICKY) != 0;
    if (re->flags & (JSREG_GLOB | JSREG_STICKY)) {
        lastIndex = obj->getRegExpLastIndex().asNumber();
    } else {
        lastIndex = 0;
    }
    JS_UNLOCK_OBJ(cx, obj);

    /* Now that obj is unlocked, it's safe to (potentially) grab the GC lock. */
    if (argc == 0) {
        str = cx->regExpStatics.input;
        if (!str) {
            const char *bytes = js_GetStringBytes(cx, re->source);

            if (bytes) {
                JS_ReportErrorNumber(cx, js_GetErrorMessage, NULL,
                                     JSMSG_NO_INPUT,
                                     bytes,
                                     (re->flags & JSREG_GLOB) ? "g" : "",
                                     (re->flags & JSREG_FOLD) ? "i" : "",
                                     (re->flags & JSREG_MULTILINE) ? "m" : "",
                                     (re->flags & JSREG_STICKY) ? "y" : "");
            }
            ok = JS_FALSE;
            goto out;
        }
    } else {
        str = js_ValueToString(cx, argv[0]);
        if (!str) {
            ok = JS_FALSE;
            goto out;
        }
        argv[0].setString(str);
    }

    if (lastIndex < 0 || str->length() < lastIndex) {
        obj->zeroRegExpLastIndex();
        rval->setNull();
    } else {
        i = (size_t) lastIndex;
        ok = js_ExecuteRegExp(cx, re, str, &i, test, rval);
        if (ok &&
            ((re->flags & JSREG_GLOB) || (!rval->isNull() && sticky))) {
            if (rval->isNull())
                obj->zeroRegExpLastIndex();
            else
                SetRegExpLastIndex(cx, obj, i);
        }
    }

out:
    DROP_REGEXP(cx, re);
    return ok;
}

static JSBool
regexp_exec(JSContext *cx, uintN argc, Value *vp)
{
    return regexp_exec_sub(cx, ComputeThisObjectFromVp(cx, vp),
                           argc, vp + 2, JS_FALSE, vp);
}

static JSBool
regexp_test(JSContext *cx, uintN argc, Value *vp)
{
    if (!regexp_exec_sub(cx, ComputeThisObjectFromVp(cx, vp),
                         argc, vp + 2, JS_TRUE, vp))
        return JS_FALSE;
    if (!vp->isTrue())
        vp->setBoolean(false);
    return JS_TRUE;
}

static JSFunctionSpec regexp_methods[] = {
#if JS_HAS_TOSOURCE
    JS_FN(js_toSource_str,  regexp_toString,    0,0),
#endif
    JS_FN(js_toString_str,  regexp_toString,    0,0),
    JS_FN("compile",        regexp_compile,     2,0),
    JS_FN("exec",           regexp_exec,        1,0),
    JS_FN("test",           regexp_test,        1,0),
    JS_FS_END
};

static JSBool
RegExp(JSContext *cx, JSObject *obj, uintN argc, Value *argv, Value *rval)
{
    if (!JS_IsConstructing(cx)) {
        /*
         * If first arg is regexp and no flags are given, just return the arg.
         * (regexp_compile_sub detects the regexp + flags case and throws a
         * TypeError.)  See 10.15.3.1.
         */
        if ((argc < 2 || argv[1].isUndefined()) && argv[0].isObject() &&
            argv[0].asObject().getClass() == &js_RegExpClass) {
            *rval = argv[0];
            return JS_TRUE;
        }

        /* Otherwise, replace obj with a new RegExp object. */
        obj = NewObject(cx, &js_RegExpClass, NULL, NULL);
        if (!obj)
            return JS_FALSE;

        /*
         * regexp_compile_sub does not use rval to root its temporaries so we
         * can use it to root obj.
         */
        rval->setNonFunObj(*obj);
    }
    return regexp_compile_sub(cx, obj, argc, argv, rval);
}

JSObject *
js_InitRegExpClass(JSContext *cx, JSObject *obj)
{
    JSObject *proto = js_InitClass(cx, obj, NULL, &js_RegExpClass, RegExp, 1,
                                   regexp_props, regexp_methods,
                                   regexp_static_props, NULL);
    if (!proto)
        return NULL;

    JSObject *ctor = JS_GetConstructor(cx, proto);
    if (!ctor)
        return NULL;

    /* Give RegExp.prototype private data so it matches the empty string. */
    Value rval;
    if (!JS_AliasProperty(cx, ctor, "input",        "$_") ||
        !JS_AliasProperty(cx, ctor, "multiline",    "$*") ||
        !JS_AliasProperty(cx, ctor, "lastMatch",    "$&") ||
        !JS_AliasProperty(cx, ctor, "lastParen",    "$+") ||
        !JS_AliasProperty(cx, ctor, "leftContext",  "$`") ||
        !JS_AliasProperty(cx, ctor, "rightContext", "$'") ||
        !regexp_compile_sub(cx, proto, 0, NULL, &rval)) {
        return NULL;
    }

    return proto;
}

JSObject *
js_NewRegExpObject(JSContext *cx, TokenStream *ts,
                   const jschar *chars, size_t length, uintN flags)
{
    JSString *str;
    JSObject *obj;
    JSRegExp *re;

    str = js_NewStringCopyN(cx, chars, length);
    if (!str)
        return NULL;
    AutoStringRooter tvr(cx, str);
    re = js_NewRegExp(cx, ts,  str, flags, JS_FALSE);
    if (!re)
        return NULL;
    obj = NewObject(cx, &js_RegExpClass, NULL, NULL);
    if (!obj) {
        js_DestroyRegExp(cx, re);
        return NULL;
    }
    obj->setPrivate(re);
    obj->zeroRegExpLastIndex();
    return obj;
}

JSObject * JS_FASTCALL
js_CloneRegExpObject(JSContext *cx, JSObject *obj, JSObject *proto)
{
    JS_ASSERT(obj->getClass() == &js_RegExpClass);
    JS_ASSERT(proto);
    JS_ASSERT(proto->getClass() == &js_RegExpClass);
    JSObject *clone = NewObjectWithGivenProto(cx, &js_RegExpClass, proto, NULL);
    if (!clone)
        return NULL;
    JSRegExp *re = static_cast<JSRegExp *>(obj->getPrivate());
    clone->setPrivate(re);
    clone->zeroRegExpLastIndex();
    HOLD_REGEXP(cx, re);
    return clone;
}

#ifdef JS_TRACER
JS_DEFINE_CALLINFO_3(extern, OBJECT, js_CloneRegExpObject, CONTEXT, OBJECT, OBJECT, 0,
                     ACC_STORE_ANY)
#endif

bool
js_ContainsRegExpMetaChars(const jschar *chars, size_t length)
{
    for (size_t i = 0; i < length; ++i) {
        jschar c = chars[i];
        switch (c) {
          /* Taken from the PatternCharacter production in 15.10.1. */
          case '^': case '$': case '\\': case '.': case '*': case '+':
          case '?': case '(': case ')': case '[': case ']': case '{':
          case '}': case '|':
            return true;
          default:;
        }
    }
    return false;
}

JSBool
js_ObjectIsRegExp(JSObject *obj)
{
    return obj->isRegExp();
}<|MERGE_RESOLUTION|>--- conflicted
+++ resolved
@@ -5095,73 +5095,6 @@
     obj->setRegExpLastIndex(NumberTag(lastIndex));
 }
 
-<<<<<<< HEAD
-static JSBool
-regexp_getProperty(JSContext *cx, JSObject *obj, jsid id, Value *vp)
-{
-    jsint slot;
-    JSRegExp *re;
-
-    if (!JSID_IS_INT(id))
-        return JS_TRUE;
-    while (obj->getClass() != &js_RegExpClass) {
-        obj = obj->getProto();
-        if (!obj)
-            return JS_TRUE;
-    }
-    slot = JSID_TO_INT(id);
-    if (slot == REGEXP_LAST_INDEX) {
-        *vp = obj->getRegExpLastIndex();
-        return JS_TRUE;
-    }
-
-    JS_LOCK_OBJ(cx, obj);
-    re = (JSRegExp *) obj->getPrivate();
-    if (re) {
-        switch (slot) {
-          case REGEXP_SOURCE:
-            vp->setString(re->source);
-            break;
-          case REGEXP_GLOBAL:
-            vp->setBoolean((re->flags & JSREG_GLOB) != 0);
-            break;
-          case REGEXP_IGNORE_CASE:
-            vp->setBoolean((re->flags & JSREG_FOLD) != 0);
-            break;
-          case REGEXP_MULTILINE:
-            vp->setBoolean((re->flags & JSREG_MULTILINE) != 0);
-            break;
-          case REGEXP_STICKY:
-            vp->setBoolean((re->flags & JSREG_STICKY) != 0);
-            break;
-        }
-    }
-    JS_UNLOCK_OBJ(cx, obj);
-    return JS_TRUE;
-}
-
-static JSBool
-regexp_setProperty(JSContext *cx, JSObject *obj, jsid id, Value *vp)
-{
-    JSBool ok;
-    jsint slot;
-    jsdouble lastIndex;
-
-    ok = JS_TRUE;
-    if (!JSID_IS_INT(id))
-        return ok;
-    while (obj->getClass() != &js_RegExpClass) {
-        obj = obj->getProto();
-        if (!obj)
-            return JS_TRUE;
-    }
-    slot = JSID_TO_INT(id);
-    if (slot == REGEXP_LAST_INDEX) {
-        if (!ValueToNumber(cx, *vp, &lastIndex))
-            return JS_FALSE;
-        lastIndex = js_DoubleToInteger(lastIndex);
-        SetRegExpLastIndex(cx, obj, lastIndex);
-=======
 #define DEFINE_GETTER(name, code)                                              \
     static JSBool                                                              \
     name(JSContext *cx, JSObject *obj, jsval id, jsval *vp)                    \
@@ -5179,7 +5112,7 @@
     }
 
 /* lastIndex is stored in the object, re = re silences the compiler warning. */
-DEFINE_GETTER(lastIndex_getter,  re = re; *vp = obj->getRegExpLastIndex())
+DEFINE_GETTER(lastIndex_getter,  re = re; *vp = Jsvalify(obj->getRegExpLastIndex()))
 DEFINE_GETTER(source_getter,     *vp = STRING_TO_JSVAL(re->source))
 DEFINE_GETTER(global_getter,     *vp = BOOLEAN_TO_JSVAL((re->flags & JSREG_GLOB) != 0))
 DEFINE_GETTER(ignoreCase_getter, *vp = BOOLEAN_TO_JSVAL((re->flags & JSREG_FOLD) != 0))
@@ -5193,24 +5126,18 @@
         obj = obj->getProto();
         if (!obj)
             return true;
->>>>>>> ae45c482
     }
     jsdouble lastIndex;
     if (!JS_ValueToNumber(cx, *vp, &lastIndex))
         return false;
     lastIndex = js_DoubleToInteger(lastIndex);
-    return SetRegExpLastIndex(cx, obj, lastIndex);
+    SetRegExpLastIndex(cx, obj, lastIndex);
+    return true;
 }
 
 #define REGEXP_PROP_ATTRS     (JSPROP_PERMANENT | JSPROP_SHARED)
 #define RO_REGEXP_PROP_ATTRS  (REGEXP_PROP_ATTRS | JSPROP_READONLY)
 
-<<<<<<< HEAD
-#define G Jsvalify(regexp_getProperty)
-#define S Jsvalify(regexp_setProperty)
-
-=======
->>>>>>> ae45c482
 static JSPropertySpec regexp_props[] = {
     {"source",     0, RO_REGEXP_PROP_ATTRS, source_getter,     NULL},
     {"global",     0, RO_REGEXP_PROP_ATTRS, global_getter,     NULL},
@@ -5284,65 +5211,19 @@
     JS_FinishArenaPool(&cx->regexpPool);
 }
 
-<<<<<<< HEAD
-static JSBool
-regexp_static_getProperty(JSContext *cx, JSObject *obj, jsid id, Value *vp)
-{
-    jsint slot;
-    JSRegExpStatics *res;
-    JSString *str;
-    JSSubString *sub;
-
-    res = &cx->regExpStatics;
-    if (!JSID_IS_INT(id))
-        return JS_TRUE;
-    slot = JSID_TO_INT(id);
-    switch (slot) {
-      case REGEXP_STATIC_INPUT:
-        vp->setString(res->input ? res->input
-                                 : cx->runtime->emptyString);
-        return JS_TRUE;
-      case REGEXP_STATIC_MULTILINE:
-        vp->setBoolean(res->multiline);
-        return JS_TRUE;
-      case REGEXP_STATIC_LAST_MATCH:
-        sub = &res->lastMatch;
-        break;
-      case REGEXP_STATIC_LAST_PAREN:
-        sub = &res->lastParen;
-        break;
-      case REGEXP_STATIC_LEFT_CONTEXT:
-        sub = &res->leftContext;
-        break;
-      case REGEXP_STATIC_RIGHT_CONTEXT:
-        sub = &res->rightContext;
-        break;
-      default:
-        sub = (size_t(slot) < res->parens.length()) ? &res->parens[slot] : &js_EmptySubString;
-        break;
-=======
 #define DEFINE_STATIC_GETTER(name, code)                                       \
     static JSBool                                                              \
     name(JSContext *cx, JSObject *obj, jsval id, jsval *vp)                    \
     {                                                                          \
         JSRegExpStatics *res = &cx->regExpStatics;                             \
         code;                                                                  \
->>>>>>> ae45c482
     }
 
 static bool
-MakeString(JSContext *cx, JSSubString *sub, jsval *vp) {
+MakeString(JSContext *cx, JSSubString *sub, jsval *vp)
+{
     JSString *str = js_NewStringCopyN(cx, sub->chars, sub->length);
     if (!str)
-<<<<<<< HEAD
-        return JS_FALSE;
-    vp->setString(str);
-    return JS_TRUE;
-}
-
-static JSBool
-regexp_static_setProperty(JSContext *cx, JSObject *obj, jsid id, Value *vp)
-=======
         return false;
     *vp = STRING_TO_JSVAL(str);
     return true;
@@ -5361,29 +5242,10 @@
 
 static bool
 Paren(JSContext *cx, JSRegExpStatics *res, size_t n, jsval *vp)
->>>>>>> ae45c482
 {
     return MakeString(cx, n < res->parens.length() ? &res->parens[n] : &js_EmptySubString, vp);
 }
 
-<<<<<<< HEAD
-    if (!JSID_IS_INT(id))
-        return JS_TRUE;
-    res = &cx->regExpStatics;
-    /* XXX use if-else rather than switch to keep MSVC1.52 from crashing */
-    if (JSID_TO_INT(id) == REGEXP_STATIC_INPUT) {
-        if (!vp->isString() &&
-            !JS_ConvertValue(cx, Jsvalify(*vp), JSTYPE_STRING, Jsvalify(vp))) {
-            return JS_FALSE;
-        }
-        res->input = vp->asString();
-    } else if (JSID_TO_INT(id) == REGEXP_STATIC_MULTILINE) {
-        if (!vp->isBoolean() &&
-            !JS_ConvertValue(cx, Jsvalify(*vp), JSTYPE_BOOLEAN, Jsvalify(vp))) {
-            return JS_FALSE;
-        }
-        res->multiline = vp->asBoolean();
-=======
 DEFINE_STATIC_GETTER(static_paren1_getter,       return Paren(cx, res, 0, vp))
 DEFINE_STATIC_GETTER(static_paren2_getter,       return Paren(cx, res, 1, vp))
 DEFINE_STATIC_GETTER(static_paren3_getter,       return Paren(cx, res, 2, vp))
@@ -5401,7 +5263,6 @@
         JSRegExpStatics *res = &cx->regExpStatics;                             \
         code;                                                                  \
         return true;                                                           \
->>>>>>> ae45c482
     }
 
 DEFINE_STATIC_SETTER(static_input_setter,
@@ -5420,26 +5281,6 @@
 #define S Jsvalify(regexp_static_setProperty)
 
 static JSPropertySpec regexp_static_props[] = {
-<<<<<<< HEAD
-    {"input",        REGEXP_STATIC_INPUT,         REGEXP_STATIC_PROP_ATTRS,    G,S},
-    {"multiline",    REGEXP_STATIC_MULTILINE,     REGEXP_STATIC_PROP_ATTRS,    G,S},
-    {"lastMatch",    REGEXP_STATIC_LAST_MATCH,    RO_REGEXP_STATIC_PROP_ATTRS, G,G},
-    {"lastParen",    REGEXP_STATIC_LAST_PAREN,    RO_REGEXP_STATIC_PROP_ATTRS, G,G},
-    {"leftContext",  REGEXP_STATIC_LEFT_CONTEXT,  RO_REGEXP_STATIC_PROP_ATTRS, G,G},
-    {"rightContext", REGEXP_STATIC_RIGHT_CONTEXT, RO_REGEXP_STATIC_PROP_ATTRS, G,G},
-
-    /* XXX should have block scope and local $1, etc. */
-    {"$1", 0, RO_REGEXP_STATIC_PROP_ATTRS, G,G},
-    {"$2", 1, RO_REGEXP_STATIC_PROP_ATTRS, G,G},
-    {"$3", 2, RO_REGEXP_STATIC_PROP_ATTRS, G,G},
-    {"$4", 3, RO_REGEXP_STATIC_PROP_ATTRS, G,G},
-    {"$5", 4, RO_REGEXP_STATIC_PROP_ATTRS, G,G},
-    {"$6", 5, RO_REGEXP_STATIC_PROP_ATTRS, G,G},
-    {"$7", 6, RO_REGEXP_STATIC_PROP_ATTRS, G,G},
-    {"$8", 7, RO_REGEXP_STATIC_PROP_ATTRS, G,G},
-    {"$9", 8, RO_REGEXP_STATIC_PROP_ATTRS, G,G},
-
-=======
     {"input",        0, REGEXP_STATIC_PROP_ATTRS,    static_input_getter,
                                                      static_input_setter},
     {"multiline",    0, REGEXP_STATIC_PROP_ATTRS,    static_multiline_getter,
@@ -5457,7 +5298,6 @@
     {"$7",           0, RO_REGEXP_STATIC_PROP_ATTRS, static_paren7_getter,       NULL},
     {"$8",           0, RO_REGEXP_STATIC_PROP_ATTRS, static_paren8_getter,       NULL},
     {"$9",           0, RO_REGEXP_STATIC_PROP_ATTRS, static_paren9_getter,       NULL},
->>>>>>> ae45c482
     {0,0,0,0,0}
 };
 
