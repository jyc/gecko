--- conflicted
+++ resolved
@@ -904,12 +904,8 @@
 JSObject *
 js_InitRegExpClass(JSContext *cx, JSObject *obj)
 {
-<<<<<<< HEAD
-    JSObject *proto = js_InitClass(cx, obj, NULL, &js_RegExpClass, regexp_construct, 1,
+    JSObject *proto = js_InitClass(cx, obj, NULL, &js_RegExpClass, regexp_construct, 2,
                                    JS_TypeHandlerNew,
-=======
-    JSObject *proto = js_InitClass(cx, obj, NULL, &js_RegExpClass, regexp_construct, 2,
->>>>>>> 11b9573a
                                    NULL, regexp_methods, regexp_static_props, NULL);
     if (!proto)
         return NULL;
