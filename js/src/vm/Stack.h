--- conflicted
+++ resolved
@@ -1436,242 +1436,7 @@
 inline js::FrameRegs&  JSContext::regs() const       { return stack.regs(); }
 inline js::FrameRegs*  JSContext::maybeRegs() const  { return stack.maybeRegs(); }
 
-<<<<<<< HEAD
-    /* See stack layout comment above. */
-    Value *firstUnused() const { return seg_ ? seg_->end() : base_; }
-
-    StackSegment &containingSegment(const StackFrame *target) const;
-
-#ifdef JS_TRACER
-    /*
-     * LeaveTree requires stack allocation to rebuild the stack. There is no
-     * good way to handle an OOM for these allocations, so this function checks
-     * that OOM cannot occur using the size of the TraceNativeStorage as a
-     * conservative upper bound.
-     *
-     * Despite taking a 'cx', this function does not report an error if it
-     * returns 'false'.
-     */
-    inline bool ensureEnoughSpaceToEnterTrace(JSContext *cx);
-#endif
-
-    /*
-     * Extra space to reserve on the stack for method JIT frames, beyond the
-     * frame's nslots. This may be used for inlined stack frames, slots storing
-     * loop invariant code, or to reserve space for pushed callee frames. Note
-     * that this space should be reserved when pushing interpreter frames as
-     * well, so that we don't need to check the stack when entering the method
-     * JIT at loop heads or safe points.
-     */
-    static const size_t STACK_JIT_EXTRA = (VALUES_PER_STACK_FRAME + 18) * 10;
-
-    /*
-     * Return a limit against which jit code can check for. This limit is not
-     * necessarily the end of the stack since we lazily commit stack memory on
-     * some platforms. Thus, when the stack limit is exceeded, the caller should
-     * use tryBumpLimit to attempt to increase the stack limit by committing
-     * more memory. If the stack is truly exhausted, tryBumpLimit will report an
-     * error and return NULL.
-     *
-     * An invariant of the methodjit is that there is always space to push a
-     * frame on top of the current frame's expression stack (which can be at
-     * most script->nslots deep). getStackLimit ensures that the returned limit
-     * does indeed have this required space and reports an error and returns
-     * NULL if this reserve space cannot be allocated.
-     */
-    inline Value *getStackLimit(JSContext *cx, MaybeReportError report);
-    bool tryBumpLimit(JSContext *cx, Value *from, uintN nvals, Value **limit);
-
-    /* Called during GC: mark segments, frames, and slots under firstUnused. */
-    void mark(JSTracer *trc);
-
-    /* We only report the committed size;  uncommitted size is uninteresting. */
-    JS_FRIEND_API(size_t) committedSize();
-};
-
-/*****************************************************************************/
-
-class ContextStack
-{
-    StackSegment *seg_;
-    StackSpace *space_;
-    JSContext *cx_;
-
-    /*
-     * Return whether this ContextStack is at the top of the contiguous stack.
-     * This is a precondition for extending the current segment by pushing
-     * stack frames or overrides etc.
-     *
-     * NB: Just because a stack is onTop() doesn't mean there is necessarily
-     * a frame pushed on the stack. For this, use hasfp().
-     */
-    bool onTop() const;
-
-#ifdef DEBUG
-    void assertSpaceInSync() const;
-#else
-    void assertSpaceInSync() const {}
-#endif
-
-    /* Implementation details of push* public interface. */
-    StackSegment *pushSegment(JSContext *cx);
-    enum MaybeExtend { CAN_EXTEND = true, CANT_EXTEND = false };
-    Value *ensureOnTop(JSContext *cx, MaybeReportError report, uintN nvars,
-                       MaybeExtend extend, bool *pushedSeg,
-                       JSCompartment *dest = (JSCompartment *)StackSpace::CX_COMPARTMENT);
-
-    inline StackFrame *
-    getCallFrame(JSContext *cx, MaybeReportError report, const CallArgs &args,
-                 JSFunction *fun, JSScript *script, StackFrame::Flags *pflags) const;
-
-    /* Make pop* functions private since only called by guard classes. */
-    void popSegment();
-    friend class InvokeArgsGuard;
-    void popInvokeArgs(const InvokeArgsGuard &iag);
-    friend class FrameGuard;
-    void popFrame(const FrameGuard &fg);
-    friend class GeneratorFrameGuard;
-    void popGeneratorFrame(const GeneratorFrameGuard &gfg);
-
-    friend class StackIter;
-
-  public:
-    ContextStack(JSContext *cx);
-    ~ContextStack();
-
-    /*** Stack accessors ***/
-
-    /*
-     * A context's stack is "empty" if there are no scripts or natives
-     * executing. Note that JS_SaveFrameChain does factor into this definition.
-     */
-    bool empty() const                { return !seg_; }
-
-    /*
-     * Return whether there has been at least one frame pushed since the most
-     * recent call to JS_SaveFrameChain. Note that natives do not have frames
-     * and dummy frames are frames that do not represent script execution hence
-     * this query has little semantic meaning past "you can call fp()".
-     */
-    bool hasfp() const                { return seg_ && seg_->maybeRegs(); }
-
-    /*
-     * Return the most recent script activation's registers with the same
-     * caveat as hasfp regarding JS_SaveFrameChain.
-     */
-    FrameRegs *maybeRegs() const      { return seg_ ? seg_->maybeRegs() : NULL; }
-    StackFrame *maybefp() const       { return seg_ ? seg_->maybefp() : NULL; }
-
-    /* Faster alternatives to maybe* functions. */
-    FrameRegs &regs() const           { JS_ASSERT(hasfp()); return seg_->regs(); }
-    StackFrame *fp() const            { JS_ASSERT(hasfp()); return seg_->fp(); }
-
-    /* The StackSpace currently hosting this ContextStack. */
-    StackSpace &space() const    { assertSpaceInSync(); return *space_; }
-
-    /* Return whether the given frame is in this context's stack. */
-    bool containsSlow(const StackFrame *target) const;
-
-    /*** Stack manipulation ***/
-
-    /*
-     * pushInvokeArgs allocates |argc + 2| rooted values that will be passed as
-     * the arguments to Invoke. A single allocation can be used for multiple
-     * Invoke calls. The InvokeArgumentsGuard passed to Invoke must come from
-     * an immediately-enclosing (stack-wise) call to pushInvokeArgs.
-     */
-    bool pushInvokeArgs(JSContext *cx, uintN argc, InvokeArgsGuard *ag);
-
-    /* Called by Invoke for a scripted function call. */
-    bool pushInvokeFrame(JSContext *cx, const CallArgs &args,
-                         InitialFrameFlags initial, InvokeFrameGuard *ifg);
-
-    /* Called by Execute for execution of eval or global code. */
-    bool pushExecuteFrame(JSContext *cx, JSScript *script, const Value &thisv,
-                          JSObject &scopeChain, ExecuteType type,
-                          StackFrame *evalInFrame, ExecuteFrameGuard *efg);
-
-    /* Called by ion::Bailout for execution of deoptimized code. */
-    StackFrame *pushBailoutFrame(JSContext *cx, JSObject *callee, JSFunction *fun,
-                                   JSScript *script, BailoutFrameGuard *bfg);
-
-    /*
-     * Called by SendToGenerator to resume a yielded generator. In addition to
-     * pushing a frame onto the VM stack, this function copies over the
-     * floating frame stored in 'gen'. When 'gfg' is destroyed, the destructor
-     * will copy the frame back to the floating frame.
-     */
-    bool pushGeneratorFrame(JSContext *cx, JSGenerator *gen, GeneratorFrameGuard *gfg);
-
-    /*
-     * When changing the compartment of a cx, it is necessary to immediately
-     * change the scope chain to a global in the right compartment since any
-     * amount of general VM code can run before the first scripted frame is
-     * pushed (if at all). This is currently and hackily accomplished by
-     * pushing a "dummy frame" with the correct scope chain. On success, this
-     * function will change the compartment to 'scopeChain.compartment()' and
-     * push a dummy frame for 'scopeChain'. On failure, nothing is changed.
-     */
-    bool pushDummyFrame(JSContext *cx, JSCompartment *dest, JSObject &scopeChain, DummyFrameGuard *dfg);
-
-    /*
-     * An "inline frame" may only be pushed from within the top, active
-     * segment. This is the case for calls made inside mjit code and Interpret.
-     * The 'stackLimit' overload updates 'stackLimit' if it changes.
-     */
-    bool pushInlineFrame(JSContext *cx, FrameRegs &regs, const CallArgs &args,
-                         JSObject &callee, JSFunction *fun, JSScript *script,
-                         InitialFrameFlags initial);
-    bool pushInlineFrame(JSContext *cx, FrameRegs &regs, const CallArgs &args,
-                         JSObject &callee, JSFunction *fun, JSScript *script,
-                         InitialFrameFlags initial, Value **stackLimit);
-    void popInlineFrame(FrameRegs &regs);
-
-    /* Pop a partially-pushed frame after hitting the limit before throwing. */
-    void popFrameAfterOverflow();
-
-    /* Get the topmost script and optional pc on the stack. */
-    inline JSScript *currentScript(jsbytecode **pc = NULL) const;
-
-    /* Get the scope chain for the topmost scripted call on the stack. */
-    inline JSObject *currentScriptedScopeChain() const;
-
-    /*
-     * Called by the methodjit for an arity mismatch. Arity mismatch can be
-     * hot, so getFixupFrame avoids doing call setup performed by jit code when
-     * FixupArity returns. In terms of work done:
-     *
-     *   getFixupFrame = pushInlineFrame -
-     *                   (fp->initJitFrameLatePrologue + regs->prepareToRun)
-     */
-    StackFrame *getFixupFrame(JSContext *cx, MaybeReportError report,
-                              const CallArgs &args, JSFunction *fun, JSScript *script,
-                              void *ncode, InitialFrameFlags initial, Value **stackLimit);
-
-    bool saveFrameChain();
-    void restoreFrameChain();
-
-    /*
-     * As an optimization, the interpreter/mjit can operate on a local
-     * FrameRegs instance repoint the ContextStack to this local instance.
-     */
-    void repointRegs(FrameRegs *regs) {
-        seg_->repointRegs(regs);
-    }
-
-    /*** For JSContext: ***/
-
-    /*
-     * To avoid indirection, ContextSpace caches a pointer to the StackSpace.
-     * This must be kept coherent with cx->thread->data.space by calling
-     * 'threadReset' whenver cx->thread changes.
-     */
-    void threadReset();
-
-    /*** For jit compiler: ***/
-=======
 namespace js {
->>>>>>> 2e30779f
 
 inline void
 ContextStack::repointRegs(FrameRegs *regs) { JS_ASSERT(hasfp()); seg_->repointRegs(regs); }
