/* -*- Mode: C++; tab-width: 8; indent-tabs-mode: nil; c-basic-offset: 2 -*- */
/* vim: set ts=8 sts=2 et sw=2 tw=80: */
/* This Source Code Form is subject to the terms of the Mozilla Public
 * License, v. 2.0. If a copy of the MPL was not distributed with this
 * file, You can obtain one at http://mozilla.org/MPL/2.0/. */

#include "mozilla/mozalloc.h"
#include "mozilla/UniquePtr.h"
#include "mozilla/Vector.h"
#include "mozmemory.h"
#include "Utils.h"

#include "gtest/gtest.h"

#ifdef MOZ_CRASHREPORTER
#include "nsCOMPtr.h"
#include "nsICrashReporter.h"
#include "nsServiceManagerUtils.h"
#endif

#ifdef NIGHTLY_BUILD
#if defined(DEBUG) && !defined(XP_WIN) && !defined(ANDROID)
#define HAS_GDB_SLEEP_DURATION 1
extern unsigned int _gdb_sleep_duration;
#endif

// Death tests are too slow on OSX because of the system crash reporter.
#ifndef XP_DARWIN
static void DisableCrashReporter()
{
#ifdef MOZ_CRASHREPORTER
  nsCOMPtr<nsICrashReporter> crashreporter =
    do_GetService("@mozilla.org/toolkit/crash-reporter;1");
  if (crashreporter) {
    crashreporter->SetEnabled(false);
  }
#endif
}

// Wrap ASSERT_DEATH_IF_SUPPORTED to disable the crash reporter
// when entering the subprocess, so that the expected crashes don't
// create a minidump that the gtest harness will interpret as an error.
#define ASSERT_DEATH_WRAP(a, b) \
  ASSERT_DEATH_IF_SUPPORTED({ DisableCrashReporter(); a; }, b)
#else
#define ASSERT_DEATH_WRAP(a, b)
#endif
#endif

using namespace mozilla;

static inline void
TestOne(size_t size)
{
  size_t req = size;
  size_t adv = malloc_good_size(req);
  char* p = (char*)malloc(req);
  size_t usable = moz_malloc_usable_size(p);
  // NB: Using EXPECT here so that we still free the memory on failure.
  EXPECT_EQ(adv, usable) <<
         "malloc_good_size(" << req << ") --> " << adv << "; "
         "malloc_usable_size(" << req << ") --> " << usable;
  free(p);
}

static inline void
TestThree(size_t size)
{
  ASSERT_NO_FATAL_FAILURE(TestOne(size - 1));
  ASSERT_NO_FATAL_FAILURE(TestOne(size));
  ASSERT_NO_FATAL_FAILURE(TestOne(size + 1));
}

TEST(Jemalloc, UsableSizeInAdvance)
{
  /*
   * Test every size up to a certain point, then (N-1, N, N+1) triplets for a
   * various sizes beyond that.
   */

  for (size_t n = 0; n < 16_KiB; n++)
    ASSERT_NO_FATAL_FAILURE(TestOne(n));

  for (size_t n = 16_KiB; n < 1_MiB; n += 4_KiB)
    ASSERT_NO_FATAL_FAILURE(TestThree(n));

  for (size_t n = 1_MiB; n < 8_MiB; n += 128_KiB)
    ASSERT_NO_FATAL_FAILURE(TestThree(n));
}

static int gStaticVar;

bool InfoEq(jemalloc_ptr_info_t& aInfo, PtrInfoTag aTag, void* aAddr,
            size_t aSize)
{
  return aInfo.tag == aTag && aInfo.addr == aAddr && aInfo.size == aSize;
}

bool InfoEqFreedPage(jemalloc_ptr_info_t& aInfo, void* aAddr, size_t aPageSize)
{
  size_t pageSizeMask = aPageSize - 1;

  return jemalloc_ptr_is_freed_page(&aInfo) &&
         aInfo.addr == (void*)(uintptr_t(aAddr) & ~pageSizeMask) &&
         aInfo.size == aPageSize;
}

TEST(Jemalloc, PtrInfo)
{
  // Some things might be running in other threads, so ensure our assumptions
  // (e.g. about isFreedSmall and isFreedPage ratios below) are not altered by
  // other threads.
  jemalloc_thread_local_arena(true);

  jemalloc_stats_t stats;
  jemalloc_stats(&stats);

  jemalloc_ptr_info_t info;
  Vector<char*> small, large, huge;

  // For small (<= 2KiB) allocations, test every position within many possible
  // sizes.
  size_t small_max = stats.page_size / 2;
  for (size_t n = 0; n <= small_max; n += 8) {
    auto p = (char*)malloc(n);
    size_t usable = moz_malloc_size_of(p);
    ASSERT_TRUE(small.append(p));
    for (size_t j = 0; j < usable; j++) {
      jemalloc_ptr_info(&p[j], &info);
      ASSERT_TRUE(InfoEq(info, TagLiveSmall, p, usable));
    }
  }

  // Similar for large (2KiB + 1 KiB .. 1MiB - 8KiB) allocations.
  for (size_t n = small_max + 1_KiB; n <= stats.large_max; n += 1_KiB) {
    auto p = (char*)malloc(n);
    size_t usable = moz_malloc_size_of(p);
    ASSERT_TRUE(large.append(p));
    for (size_t j = 0; j < usable; j += 347) {
      jemalloc_ptr_info(&p[j], &info);
      ASSERT_TRUE(InfoEq(info, TagLiveLarge, p, usable));
    }
  }

  // Similar for huge (> 1MiB - 8KiB) allocations.
  for (size_t n = stats.chunksize; n <= 10_MiB; n += 512_KiB) {
    auto p = (char*)malloc(n);
    size_t usable = moz_malloc_size_of(p);
    ASSERT_TRUE(huge.append(p));
    for (size_t j = 0; j < usable; j += 567) {
      jemalloc_ptr_info(&p[j], &info);
      ASSERT_TRUE(InfoEq(info, TagLiveHuge, p, usable));
    }
  }

  // The following loops check freed allocations. We step through the vectors
  // using prime-sized steps, which gives full coverage of the arrays while
  // avoiding deallocating in the same order we allocated.
  size_t len;

  // Free the small allocations and recheck them.
  int isFreedSmall = 0, isFreedPage = 0;
  len = small.length();
  for (size_t i = 0, j = 0; i < len; i++, j = (j + 19) % len) {
    char* p = small[j];
    size_t usable = moz_malloc_size_of(p);
    free(p);
    for (size_t k = 0; k < usable; k++) {
      jemalloc_ptr_info(&p[k], &info);
      // There are two valid outcomes here.
      if (InfoEq(info, TagFreedSmall, p, usable)) {
        isFreedSmall++;
      } else if (InfoEqFreedPage(info, &p[k], stats.page_size)) {
        isFreedPage++;
      } else {
        ASSERT_TRUE(false);
      }
    }
  }
  // There should be both FreedSmall and FreedPage results, but a lot more of
  // the former.
  ASSERT_TRUE(isFreedSmall != 0);
  ASSERT_TRUE(isFreedPage != 0);
  ASSERT_TRUE(isFreedSmall / isFreedPage > 10);

  // Free the large allocations and recheck them.
  len = large.length();
  for (size_t i = 0, j = 0; i < len; i++, j = (j + 31) % len) {
    char* p = large[j];
    size_t usable = moz_malloc_size_of(p);
    free(p);
    for (size_t k = 0; k < usable; k += 357) {
      jemalloc_ptr_info(&p[k], &info);
      ASSERT_TRUE(InfoEqFreedPage(info, &p[k], stats.page_size));
    }
  }

  // Free the huge allocations and recheck them.
  len = huge.length();
  for (size_t i = 0, j = 0; i < len; i++, j = (j + 7) % len) {
    char* p = huge[j];
    size_t usable = moz_malloc_size_of(p);
    free(p);
    for (size_t k = 0; k < usable; k += 587) {
      jemalloc_ptr_info(&p[k], &info);
      ASSERT_TRUE(InfoEq(info, TagUnknown, nullptr, 0U));
    }
  }

  // Null ptr.
  jemalloc_ptr_info(nullptr, &info);
  ASSERT_TRUE(InfoEq(info, TagUnknown, nullptr, 0U));

  // Near-null ptr.
  jemalloc_ptr_info((void*)0x123, &info);
  ASSERT_TRUE(InfoEq(info, TagUnknown, nullptr, 0U));

  // Maximum address.
  jemalloc_ptr_info((void*)uintptr_t(-1), &info);
  ASSERT_TRUE(InfoEq(info, TagUnknown, nullptr, 0U));

  // Stack memory.
  int stackVar;
  jemalloc_ptr_info(&stackVar, &info);
  ASSERT_TRUE(InfoEq(info, TagUnknown, nullptr, 0U));

  // Code memory.
  jemalloc_ptr_info((const void*)&jemalloc_ptr_info, &info);
  ASSERT_TRUE(InfoEq(info, TagUnknown, nullptr, 0U));

  // Static memory.
  jemalloc_ptr_info(&gStaticVar, &info);
  ASSERT_TRUE(InfoEq(info, TagUnknown, nullptr, 0U));

  // Chunk header.
  UniquePtr<int> p = MakeUnique<int>();
  size_t chunksizeMask = stats.chunksize - 1;
  char* chunk = (char*)(uintptr_t(p.get()) & ~chunksizeMask);
  size_t chunkHeaderSize = stats.chunksize - stats.large_max;
  for (size_t i = 0; i < chunkHeaderSize; i += 64) {
    jemalloc_ptr_info(&chunk[i], &info);
    ASSERT_TRUE(InfoEq(info, TagUnknown, nullptr, 0U));
  }

  // Run header.
  size_t page_sizeMask = stats.page_size - 1;
  char* run = (char*)(uintptr_t(p.get()) & ~page_sizeMask);
  for (size_t i = 0; i < 4 * sizeof(void*); i++) {
    jemalloc_ptr_info(&run[i], &info);
    ASSERT_TRUE(InfoEq(info, TagUnknown, nullptr, 0U));
  }

  // Entire chunk. It's impossible to check what is put into |info| for all of
  // these addresses; this is more about checking that we don't crash.
  for (size_t i = 0; i < stats.chunksize; i += 256) {
    jemalloc_ptr_info(&chunk[i], &info);
  }

  jemalloc_thread_local_arena(false);
}

#ifdef NIGHTLY_BUILD
size_t sSizes[] = { 1,      42,      79,      918,     1.5_KiB,
                    73_KiB, 129_KiB, 1.1_MiB, 2.6_MiB, 5.1_MiB };

TEST(Jemalloc, Arenas)
{
  arena_id_t arena = moz_create_arena();
  ASSERT_TRUE(arena != 0);
  void* ptr = moz_arena_malloc(arena, 42);
  ASSERT_TRUE(ptr != nullptr);
  ptr = moz_arena_realloc(arena, ptr, 64);
  ASSERT_TRUE(ptr != nullptr);
  moz_arena_free(arena, ptr);
  ptr = moz_arena_calloc(arena, 24, 2);
  // For convenience, free can be used to free arena pointers.
  free(ptr);
  moz_dispose_arena(arena);

#ifdef HAS_GDB_SLEEP_DURATION
  // Avoid death tests adding some unnecessary (long) delays.
  unsigned int old_gdb_sleep_duration = _gdb_sleep_duration;
  _gdb_sleep_duration = 0;
#endif

  // Can't use an arena after it's disposed.
  ASSERT_DEATH_WRAP(moz_arena_malloc(arena, 80), "");

  // Arena id 0 can't be used to somehow get to the main arena.
  ASSERT_DEATH_WRAP(moz_arena_malloc(0, 80), "");

  arena = moz_create_arena();
  arena_id_t arena2 = moz_create_arena();

  // For convenience, realloc can also be used to reallocate arena pointers.
  // The result should be in the same arena. Test various size class transitions.
  for (size_t from_size : sSizes) {
    SCOPED_TRACE(testing::Message() << "from_size = " << from_size);
    for (size_t to_size : sSizes) {
      SCOPED_TRACE(testing::Message() << "to_size = " << to_size);
      ptr = moz_arena_malloc(arena, from_size);
      ptr = realloc(ptr, to_size);
      // Freeing with the wrong arena should crash.
      ASSERT_DEATH_WRAP(moz_arena_free(arena2, ptr), "");
      // Likewise for moz_arena_realloc.
      ASSERT_DEATH_WRAP(moz_arena_realloc(arena2, ptr, from_size), "");
      // The following will crash if it's not in the right arena.
      moz_arena_free(arena, ptr);
    }
  }

  moz_dispose_arena(arena2);
  moz_dispose_arena(arena);

#ifdef HAS_GDB_SLEEP_DURATION
  _gdb_sleep_duration = old_gdb_sleep_duration;
#endif
}

// Check that a buffer aPtr is entirely filled with a given character from
// aOffset to aSize. For faster comparison, the caller is required to fill a
// reference buffer with the wanted character, and give the size of that
// reference buffer.
static void
bulk_compare(char* aPtr,
             size_t aOffset,
             size_t aSize,
             char* aReference,
             size_t aReferenceSize)
{
  for (size_t i = aOffset; i < aSize; i += aReferenceSize) {
    size_t length = std::min(aSize - i, aReferenceSize);
    if (memcmp(aPtr + i, aReference, length)) {
      // We got a mismatch, we now want to report more precisely where.
      for (size_t j = i; j < i + length; j++) {
        ASSERT_EQ(aPtr[j], *aReference);
      }
    }
  }
}

// A range iterator for size classes between two given values.
class SizeClassesBetween
{
public:
  SizeClassesBetween(size_t aStart, size_t aEnd)
    : mStart(aStart)
    , mEnd(aEnd)
  {
  }

  class Iterator
  {
  public:
    explicit Iterator(size_t aValue)
      : mValue(malloc_good_size(aValue))
    {
    }

    operator size_t() const { return mValue; }
    size_t operator*() const { return mValue; }
    Iterator& operator++()
    {
      mValue = malloc_good_size(mValue + 1);
      return *this;
    }

  private:
    size_t mValue;
  };

  Iterator begin() { return Iterator(mStart); }
  Iterator end() { return Iterator(mEnd); }

private:
  size_t mStart, mEnd;
};

#define ALIGNMENT_CEILING(s, alignment)                                        \
  (((s) + (alignment - 1)) & (~(alignment - 1)))

static bool
IsSameRoundedHugeClass(size_t aSize1, size_t aSize2, jemalloc_stats_t& aStats)
{
  return (aSize1 > aStats.large_max && aSize2 > aStats.large_max &&
          ALIGNMENT_CEILING(aSize1, aStats.chunksize) ==
            ALIGNMENT_CEILING(aSize2, aStats.chunksize));
}

static bool
CanReallocInPlace(size_t aFromSize, size_t aToSize, jemalloc_stats_t& aStats)
{
  if (aFromSize == malloc_good_size(aToSize)) {
    // Same size class: in-place.
    return true;
  }
  if (aFromSize >= aStats.page_size && aFromSize <= aStats.large_max &&
      aToSize >= aStats.page_size && aToSize <= aStats.large_max) {
    // Any large class to any large class: in-place when there is space to.
    return true;
  }
  if (IsSameRoundedHugeClass(aFromSize, aToSize, aStats)) {
    // Huge sizes that round up to the same multiple of the chunk size:
    // in-place.
    return true;
  }
  return false;
}

TEST(Jemalloc, InPlace)
{
  jemalloc_stats_t stats;
  jemalloc_stats(&stats);

  // Using a separate arena, which is always emptied after an iteration, ensures
  // that in-place reallocation happens in all cases it can happen. This test is
  // intended for developers to notice they may have to adapt other tests if
  // they change the conditions for in-place reallocation.
  arena_id_t arena = moz_create_arena();

  for (size_t from_size : SizeClassesBetween(1, 2 * stats.chunksize)) {
    SCOPED_TRACE(testing::Message() << "from_size = " << from_size);
    for (size_t to_size : sSizes) {
      SCOPED_TRACE(testing::Message() << "to_size = " << to_size);
      char* ptr = (char*)moz_arena_malloc(arena, from_size);
      char* ptr2 = (char*)moz_arena_realloc(arena, ptr, to_size);
      if (CanReallocInPlace(from_size, to_size, stats)) {
        EXPECT_EQ(ptr, ptr2);
      } else {
        EXPECT_NE(ptr, ptr2);
      }
      moz_arena_free(arena, ptr2);
    }
  }

  moz_dispose_arena(arena);
}

TEST(Jemalloc, JunkPoison)
{
  jemalloc_stats_t stats;
  jemalloc_stats(&stats);

  // Create buffers in a separate arena, for faster comparisons with
  // bulk_compare.
  arena_id_t buf_arena = moz_create_arena();
  char* junk_buf = (char*)moz_arena_malloc(buf_arena, stats.page_size);
  // Depending on its configuration, the allocator will either fill the
  // requested allocation with the junk byte (0xe4) or with zeroes, or do
  // nothing, in which case, since we're allocating in a fresh arena,
  // we'll be getting zeroes.
  char junk = stats.opt_junk ? '\xe4' : '\0';
  for (size_t i = 0; i < stats.page_size; i++) {
    ASSERT_EQ(junk_buf[i], junk);
  }

<<<<<<< HEAD
  // There are a few cases where we currently *don't* junk memory when
  // junk is enabled, but *do* zero it when zeroing is enabled.
  // TODO: we may want to change that.
  char* zero_buf = (char*)moz_arena_calloc(buf_arena, stats.page_size, 1);

=======
>>>>>>> cd127bdd
  char* poison_buf = (char*)moz_arena_malloc(buf_arena, stats.page_size);
  memset(poison_buf, 0xe5, stats.page_size);

  static const char fill = 0x42;
  char* fill_buf = (char*)moz_arena_malloc(buf_arena, stats.page_size);
  memset(fill_buf, fill, stats.page_size);

  arena_params_t params;
  // Allow as many dirty pages in the arena as possible, so that purge never
  // happens in it. Purge breaks some of the tests below randomly depending on
  // what other things happen on other threads.
  params.mMaxDirty = size_t(-1);
  arena_id_t arena = moz_create_arena_with_params(&params);

  // Allocating should junk the buffer, and freeing should poison the buffer.
  for (size_t size : sSizes) {
    if (size <= stats.large_max) {
      SCOPED_TRACE(testing::Message() << "size = " << size);
      char* buf = (char*)moz_arena_malloc(arena, size);
      size_t allocated = moz_malloc_usable_size(buf);
      if (stats.opt_junk || stats.opt_zero) {
        ASSERT_NO_FATAL_FAILURE(
          bulk_compare(buf, 0, allocated, junk_buf, stats.page_size));
      }
      moz_arena_free(arena, buf);
      // We purposefully do a use-after-free here, to check that the data was
      // poisoned.
      ASSERT_NO_FATAL_FAILURE(
        bulk_compare(buf, 0, allocated, poison_buf, stats.page_size));
    }
  }

  // Shrinking in the same size class should be in place and poison between the
  // new allocation size and the old one.
  size_t prev = 0;
  for (size_t size : SizeClassesBetween(1, 2 * stats.chunksize)) {
    SCOPED_TRACE(testing::Message() << "size = " << size);
    SCOPED_TRACE(testing::Message() << "prev = " << prev);
    char* ptr = (char*)moz_arena_malloc(arena, size);
    memset(ptr, fill, moz_malloc_usable_size(ptr));
    char* ptr2 = (char*)moz_arena_realloc(arena, ptr, prev + 1);
    ASSERT_EQ(ptr, ptr2);
    ASSERT_NO_FATAL_FAILURE(
      bulk_compare(ptr, 0, prev + 1, fill_buf, stats.page_size));
    ASSERT_NO_FATAL_FAILURE(
      bulk_compare(ptr, prev + 1, size, poison_buf, stats.page_size));
    moz_arena_free(arena, ptr);
    prev = size;
  }

  // In-place realloc should junk the new bytes when growing and poison the old
  // bytes when shrinking.
  for (size_t from_size : SizeClassesBetween(1, 2 * stats.chunksize)) {
    SCOPED_TRACE(testing::Message() << "from_size = " << from_size);
    for (size_t to_size : sSizes) {
      SCOPED_TRACE(testing::Message() << "to_size = " << to_size);
      if (CanReallocInPlace(from_size, to_size, stats)) {
        char* ptr = (char*)moz_arena_malloc(arena, from_size);
        memset(ptr, fill, moz_malloc_usable_size(ptr));
        char* ptr2 = (char*)moz_arena_realloc(arena, ptr, to_size);
        ASSERT_EQ(ptr, ptr2);
        if (from_size >= to_size) {
          ASSERT_NO_FATAL_FAILURE(
            bulk_compare(ptr, 0, to_size, fill_buf, stats.page_size));
          // On Windows (MALLOC_DECOMMIT), in-place realloc of huge allocations
          // decommits extra pages, writing to them becomes an error.
#ifdef XP_WIN
          if (to_size > stats.large_max) {
            size_t page_limit = ALIGNMENT_CEILING(to_size, stats.page_size);
            ASSERT_NO_FATAL_FAILURE(bulk_compare(
              ptr, to_size, page_limit, poison_buf, stats.page_size));
            ASSERT_DEATH_WRAP(ptr[page_limit] = 0, "");
          } else
#endif
          {
            ASSERT_NO_FATAL_FAILURE(bulk_compare(
              ptr, to_size, from_size, poison_buf, stats.page_size));
          }
        } else {
          ASSERT_NO_FATAL_FAILURE(
            bulk_compare(ptr, 0, from_size, fill_buf, stats.page_size));
<<<<<<< HEAD
          if (stats.opt_junk && to_size <= stats.page_size) {
            ASSERT_NO_FATAL_FAILURE(
              bulk_compare(ptr, from_size, to_size, junk_buf, stats.page_size));
          } else if (stats.opt_zero) {
            ASSERT_NO_FATAL_FAILURE(
              bulk_compare(ptr, from_size, to_size, zero_buf, stats.page_size));
=======
          if (stats.opt_junk || stats.opt_zero) {
            ASSERT_NO_FATAL_FAILURE(
              bulk_compare(ptr, from_size, to_size, junk_buf, stats.page_size));
>>>>>>> cd127bdd
          }
        }
        moz_arena_free(arena, ptr2);
      }
    }
  }

  // Growing to a different size class should poison the old allocation,
  // preserve the original bytes, and junk the new bytes in the new allocation.
  for (size_t from_size : SizeClassesBetween(1, 2 * stats.chunksize)) {
    SCOPED_TRACE(testing::Message() << "from_size = " << from_size);
    for (size_t to_size : sSizes) {
      if (from_size < to_size && malloc_good_size(to_size) != from_size &&
          !IsSameRoundedHugeClass(from_size, to_size, stats)) {
        SCOPED_TRACE(testing::Message() << "to_size = " << to_size);
        char* ptr = (char*)moz_arena_malloc(arena, from_size);
        memset(ptr, fill, moz_malloc_usable_size(ptr));
        // Avoid in-place realloc by allocating a buffer, expecting it to be
        // right after the buffer we just received. Buffers smaller than the
        // page size and exactly or larger than the size of the largest large
        // size class can't be reallocated in-place.
        char* avoid_inplace = nullptr;
        if (from_size >= stats.page_size && from_size < stats.large_max) {
          avoid_inplace = (char*)moz_arena_malloc(arena, stats.page_size);
          ASSERT_EQ(ptr + from_size, avoid_inplace);
        }
        char* ptr2 = (char*)moz_arena_realloc(arena, ptr, to_size);
        ASSERT_NE(ptr, ptr2);
        if (from_size <= stats.large_max) {
          ASSERT_NO_FATAL_FAILURE(
            bulk_compare(ptr, 0, from_size, poison_buf, stats.page_size));
        }
        ASSERT_NO_FATAL_FAILURE(
          bulk_compare(ptr2, 0, from_size, fill_buf, stats.page_size));
        if (stats.opt_junk || stats.opt_zero) {
          size_t rounded_to_size = malloc_good_size(to_size);
          ASSERT_NE(to_size, rounded_to_size);
          ASSERT_NO_FATAL_FAILURE(bulk_compare(
            ptr2, from_size, rounded_to_size, junk_buf, stats.page_size));
        }
        moz_arena_free(arena, ptr2);
        moz_arena_free(arena, avoid_inplace);
      }
    }
  }

  // Shrinking to a different size class should poison the old allocation,
  // preserve the original bytes, and junk the extra bytes in the new
  // allocation.
  for (size_t from_size : SizeClassesBetween(1, 2 * stats.chunksize)) {
    SCOPED_TRACE(testing::Message() << "from_size = " << from_size);
    for (size_t to_size : sSizes) {
      if (from_size > to_size &&
          !CanReallocInPlace(from_size, to_size, stats)) {
        SCOPED_TRACE(testing::Message() << "to_size = " << to_size);
        char* ptr = (char*)moz_arena_malloc(arena, from_size);
        memset(ptr, fill, from_size);
        char* ptr2 = (char*)moz_arena_realloc(arena, ptr, to_size);
        ASSERT_NE(ptr, ptr2);
        if (from_size <= stats.large_max) {
          ASSERT_NO_FATAL_FAILURE(
            bulk_compare(ptr, 0, from_size, poison_buf, stats.page_size));
        }
        ASSERT_NO_FATAL_FAILURE(
          bulk_compare(ptr2, 0, to_size, fill_buf, stats.page_size));
        if (stats.opt_junk || stats.opt_zero) {
          size_t rounded_to_size = malloc_good_size(to_size);
          ASSERT_NE(to_size, rounded_to_size);
          ASSERT_NO_FATAL_FAILURE(bulk_compare(
            ptr2, from_size, rounded_to_size, junk_buf, stats.page_size));
        }
        moz_arena_free(arena, ptr2);
      }
    }
  }

  moz_dispose_arena(arena);

  moz_arena_free(buf_arena, poison_buf);
<<<<<<< HEAD
  moz_arena_free(buf_arena, zero_buf);
=======
>>>>>>> cd127bdd
  moz_arena_free(buf_arena, junk_buf);
  moz_dispose_arena(buf_arena);
}
#endif<|MERGE_RESOLUTION|>--- conflicted
+++ resolved
@@ -454,14 +454,6 @@
     ASSERT_EQ(junk_buf[i], junk);
   }
 
-<<<<<<< HEAD
-  // There are a few cases where we currently *don't* junk memory when
-  // junk is enabled, but *do* zero it when zeroing is enabled.
-  // TODO: we may want to change that.
-  char* zero_buf = (char*)moz_arena_calloc(buf_arena, stats.page_size, 1);
-
-=======
->>>>>>> cd127bdd
   char* poison_buf = (char*)moz_arena_malloc(buf_arena, stats.page_size);
   memset(poison_buf, 0xe5, stats.page_size);
 
@@ -543,18 +535,9 @@
         } else {
           ASSERT_NO_FATAL_FAILURE(
             bulk_compare(ptr, 0, from_size, fill_buf, stats.page_size));
-<<<<<<< HEAD
-          if (stats.opt_junk && to_size <= stats.page_size) {
-            ASSERT_NO_FATAL_FAILURE(
-              bulk_compare(ptr, from_size, to_size, junk_buf, stats.page_size));
-          } else if (stats.opt_zero) {
-            ASSERT_NO_FATAL_FAILURE(
-              bulk_compare(ptr, from_size, to_size, zero_buf, stats.page_size));
-=======
           if (stats.opt_junk || stats.opt_zero) {
             ASSERT_NO_FATAL_FAILURE(
               bulk_compare(ptr, from_size, to_size, junk_buf, stats.page_size));
->>>>>>> cd127bdd
           }
         }
         moz_arena_free(arena, ptr2);
@@ -634,10 +617,6 @@
   moz_dispose_arena(arena);
 
   moz_arena_free(buf_arena, poison_buf);
-<<<<<<< HEAD
-  moz_arena_free(buf_arena, zero_buf);
-=======
->>>>>>> cd127bdd
   moz_arena_free(buf_arena, junk_buf);
   moz_dispose_arena(buf_arena);
 }
