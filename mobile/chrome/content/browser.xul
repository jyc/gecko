--- conflicted
+++ resolved
@@ -92,11 +92,8 @@
     <command id="cmd_menu" oncommand="CommandUpdater.doCommand(this.id);"/>
     <command id="cmd_fullscreen" oncommand="CommandUpdater.doCommand(this.id);"/>
     <command id="cmd_actions" oncommand="CommandUpdater.doCommand(this.id);"/>
-<<<<<<< HEAD
     <command id="cmd_panel" oncommand="CommandUpdater.doCommand(this.id);"/>
-=======
     <command id="cmd_sanitize" oncommand="CommandUpdater.doCommand(this.id);"/>
->>>>>>> 5e9790d5
 
     <!-- scrolling -->
     <command id="cmd_scrollPageUp" oncommand="CommandUpdater.doCommand(this.id);"/>
@@ -296,8 +293,6 @@
       </vbox>
     </vbox>
 
-<<<<<<< HEAD
-=======
     <vbox id="addons-container" hidden="true" style="-moz-stack-sizing: ignore;" top="60" left="0">
       <iframe id="addons-items-container" flex="1" src=""/>
     </vbox>
@@ -334,7 +329,6 @@
         <button label="Dismiss" oncommand="BrowserUI.show(PANELMODE_NONE);"/>
       </hbox>
     </vbox>
->>>>>>> 5e9790d5
   </stack>
 
   <vbox id="findpanel-placeholder" sizetopopup="always">
