macosx64/debug:
    description: "MacOS X x64 Cross-compile"
    index:
        product: firefox
        job-name: macosx64-debug
    treeherder:
        platform: osx-10-7/debug
        symbol: tc(B)
        tier: 2
    worker-type: aws-provisioner-v1/gecko-{level}-b-macosx64
    worker:
        implementation: docker-worker
        max-run-time: 36000
    run:
        using: mozharness
        actions: [get-secrets build generate-build-stats update]
        config:
            - builds/releng_base_mac_64_cross_builds.py
            - balrog/production.py
        script: "mozharness/scripts/fx_desktop_build.py"
        secrets: true
        custom-build-variant-cfg: cross-debug
        tooltool-downloads: internal

macosx64/opt:
    description: "MacOS X x64 Cross-compile"
    index:
        product: firefox
        job-name: macosx64-opt
    treeherder:
        platform: osx-10-7/opt
        symbol: tc(B)
        tier: 2
    worker-type: aws-provisioner-v1/gecko-{level}-b-macosx64
    worker:
        implementation: docker-worker
        max-run-time: 36000
    run:
        using: mozharness
        actions: [get-secrets build generate-build-stats update]
        config:
            - builds/releng_base_mac_64_cross_builds.py
            - balrog/production.py
        script: "mozharness/scripts/fx_desktop_build.py"
        secrets: true
<<<<<<< HEAD
        tooltool-downloads: internal

macosx64-universal/opt:
    description: "MacOS X Universal Cross-compile"
    index:
        product: firefox
        job-name: macosx64-opt
    treeherder:
        platform: osx-10-7/opt
        symbol: tc(Bu)
        tier: 2
    worker-type: aws-provisioner-v1/gecko-{level}-b-macosx64
    worker:
        implementation: docker-worker
        max-run-time: 36000
    run:
        using: mozharness
        actions: [get-secrets build generate-build-stats update]
        config:
            - builds/releng_base_mac_64_cross_builds.py
            - balrog/production.py
        script: "mozharness/scripts/fx_desktop_build.py"
        secrets: true
        custom-build-variant-cfg: cross-universal
        tooltool-downloads: internal

macosx64-qr/debug:
    description: "MacOS X x64 QuantumRender"
    index:
        product: firefox
        job-name: macosx64-qr-debug
    treeherder:
        platform: osx-10-7/debug
        symbol: tc(QR)
        tier: 2
    worker-type: aws-provisioner-v1/gecko-{level}-b-macosx64
    worker:
        implementation: docker-worker
        max-run-time: 36000
    run:
        using: mozharness
        actions: [get-secrets build generate-build-stats update]
        config:
            - builds/releng_base_mac_64_cross_builds.py
            - balrog/production.py
        script: "mozharness/scripts/fx_desktop_build.py"
        secrets: true
        custom-build-variant-cfg: cross-qr-debug
        tooltool-downloads: internal

macosx64-qr/opt:
    description: "MacOS X x64 QuantumRender"
    index:
        product: firefox
        job-name: macosx64-qr-opt
    treeherder:
        platform: osx-10-7/opt
        symbol: tc(QR)
        tier: 2
    worker-type: aws-provisioner-v1/gecko-{level}-b-macosx64
    worker:
        implementation: docker-worker
        max-run-time: 36000
    run:
        using: mozharness
        actions: [get-secrets build generate-build-stats update]
        config:
            - builds/releng_base_mac_64_cross_builds.py
            - balrog/production.py
        script: "mozharness/scripts/fx_desktop_build.py"
        secrets: true
        custom-build-variant-cfg: cross-qr-opt
=======
>>>>>>> 34872231
        tooltool-downloads: internal<|MERGE_RESOLUTION|>--- conflicted
+++ resolved
@@ -43,31 +43,6 @@
             - balrog/production.py
         script: "mozharness/scripts/fx_desktop_build.py"
         secrets: true
-<<<<<<< HEAD
-        tooltool-downloads: internal
-
-macosx64-universal/opt:
-    description: "MacOS X Universal Cross-compile"
-    index:
-        product: firefox
-        job-name: macosx64-opt
-    treeherder:
-        platform: osx-10-7/opt
-        symbol: tc(Bu)
-        tier: 2
-    worker-type: aws-provisioner-v1/gecko-{level}-b-macosx64
-    worker:
-        implementation: docker-worker
-        max-run-time: 36000
-    run:
-        using: mozharness
-        actions: [get-secrets build generate-build-stats update]
-        config:
-            - builds/releng_base_mac_64_cross_builds.py
-            - balrog/production.py
-        script: "mozharness/scripts/fx_desktop_build.py"
-        secrets: true
-        custom-build-variant-cfg: cross-universal
         tooltool-downloads: internal
 
 macosx64-qr/debug:
@@ -116,6 +91,4 @@
         script: "mozharness/scripts/fx_desktop_build.py"
         secrets: true
         custom-build-variant-cfg: cross-qr-opt
-=======
->>>>>>> 34872231
         tooltool-downloads: internal